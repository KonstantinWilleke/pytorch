--- conflicted
+++ resolved
@@ -388,11 +388,7 @@
     le
     less_equal
     lt
-<<<<<<< HEAD
     less
-    max
-=======
->>>>>>> 4fc29e9c
     maximum
     minimum
     ne
