# See README.md in this directory for more guidance

# *********NB: _cast_* operators are DEPRECATED and will be removed
# eventually. These were previously used before TorchScript IR supported
# representing ScalarType's. They are now superseded by usage of
# `aten::to()`. The ops remain here for backward compatibility purposes.

# DEPRECATED. DO NOT USE
- func: _cast_Byte(Tensor self, bool non_blocking=False) -> Tensor
  use_c10_dispatcher: full
  variants: function

# DEPRECATED. DO NOT USE
- func: _cast_Char(Tensor self, bool non_blocking=False) -> Tensor
  use_c10_dispatcher: full
  variants: function

# DEPRECATED. DO NOT USE
- func: _cast_Double(Tensor self, bool non_blocking=False) -> Tensor
  use_c10_dispatcher: full
  variants: function

# DEPRECATED. DO NOT USE
- func: _cast_Float(Tensor self, bool non_blocking=False) -> Tensor
  use_c10_dispatcher: full
  variants: function

# DEPRECATED. DO NOT USE
- func: _cast_Int(Tensor self, bool non_blocking=False) -> Tensor
  use_c10_dispatcher: full
  variants: function

# DEPRECATED. DO NOT USE
- func: _cast_Long(Tensor self, bool non_blocking=False) -> Tensor
  use_c10_dispatcher: full
  variants: function

# DEPRECATED. DO NOT USE
- func: _cast_Short(Tensor self, bool non_blocking=False) -> Tensor
  use_c10_dispatcher: full
  variants: function

# DEPRECATED. DO NOT USE
- func: _cast_Half(Tensor self, bool non_blocking=False) -> Tensor
  use_c10_dispatcher: full
  variants: function

# Computes the gradient of current tensor w.r.t. graph leaves.
- func: backward(Tensor self, Tensor? gradient=None, bool? retain_graph=None, bool create_graph=False) -> ()
  use_c10_dispatcher: hacky_wrapper_for_legacy_signatures
  manual_kernel_registration: True
  variants: method

# DEPRECATED. Sets the tensor data held by this `Variable` to be the same as
# `new_data`.  It requires that `new_data` and `Variable` have compatible tensor
# type, by checking `_has_compatible_shallow_copy_type(this, new_data)`.
#
# This function is deprecated because it doesn't really make sense in a world
# where Variables *are* Tensors (as opposed to them containing tensors, which
# is what the previous interpretation was.)
- func: set_data(Tensor(a!) self, Tensor new_data) -> ()
  use_c10_dispatcher: full
  manual_kernel_registration: True
  variants: method

- func: data(Tensor self) -> Tensor
  use_c10_dispatcher: full
  manual_kernel_registration: True
  variants: method

# True if this `Variable` is a leaf and thus does not have a `grad_fn`.
- func: is_leaf(Tensor self) -> bool
  use_c10_dispatcher: full
  manual_kernel_registration: True
  variants: method

# Returns the output index of this variable from the forward operation that
# produced it.  Conversely, it returns the input index of the gradient `Node` to
# which this `Variable` is connected (because in the gradient computation,
# inputs and outputs switch meaning).  For example:
#
#   y0, y1, y2 = f(x)
#   assert y0.output_nr == 0
#   assert y1.output_nr == 1
#   assert y2.output_nr == 2
#
- func: output_nr(Tensor self) -> int
  use_c10_dispatcher: full
  manual_kernel_registration: True
  variants: method

- func: _version(Tensor self) -> int
  use_c10_dispatcher: full
  manual_kernel_registration: True
  variants: method

- func: requires_grad_(Tensor(a!) self, bool requires_grad=True) -> Tensor(a!)
  use_c10_dispatcher: full
  manual_kernel_registration: True
  variants: method

# Enables .grad attribute for non-leaf Tensors.
- func: retain_grad(Tensor(a!) self) -> ()
  use_c10_dispatcher: full
  manual_kernel_registration: True
  variants: method

- func: rename_(Tensor(a!) self, Dimname[]? names) -> Tensor(a!)
  variants: method

- func: rename(Tensor(a) self, Dimname[]? names) -> Tensor(a)
  variants: method

- func: align_to(Tensor(a) self, Dimname[] names) -> Tensor(a)
  variants: method

- func: align_to.ellipsis_idx(Tensor(a) self, Dimname[] order, int ellipsis_idx) -> Tensor(a)
  variants: method

- func: align_as(Tensor self, Tensor other) -> Tensor
  use_c10_dispatcher: full
  variants: method

- func: align_tensors(Tensor[] tensors) -> Tensor[]
  use_c10_dispatcher: full

- func: refine_names(Tensor(a) self, Dimname[] names) -> Tensor(a)
  variants: method

- func: _use_cudnn_ctc_loss(Tensor log_probs, Tensor targets, int[] input_lengths, int[] target_lengths, int blank) -> bool
  use_c10_dispatcher: full
  dispatch:
    CUDA: _use_cudnn_ctc_loss

- func: _cudnn_ctc_loss(Tensor log_probs, Tensor targets, int[] input_lengths, int[] target_lengths, int blank, bool deterministic, bool zero_infinity) -> (Tensor, Tensor)
  use_c10_dispatcher: full
  dispatch:
    CUDA: _cudnn_ctc_loss

- func: _use_cudnn_rnn_flatten_weight() -> bool
  use_c10_dispatcher: full

- func: _cudnn_rnn_flatten_weight(Tensor[] weight_arr, int weight_stride0, int input_size, int mode, int hidden_size, int num_layers, bool batch_first, bool bidirectional) -> Tensor
  use_c10_dispatcher: full
  dispatch:
    CUDA: _cudnn_rnn_flatten_weight

- func: _cudnn_rnn(Tensor input, Tensor[] weight, int weight_stride0, Tensor? weight_buf, Tensor hx, Tensor? cx, int mode, int hidden_size, int num_layers, bool batch_first, float dropout, bool train, bool bidirectional, int[] batch_sizes, Tensor? dropout_state) -> (Tensor, Tensor, Tensor, Tensor, Tensor)
  use_c10_dispatcher: hacky_wrapper_for_legacy_signatures
  dispatch:
    CUDA: _cudnn_rnn

- func: _cudnn_rnn_backward(Tensor input, Tensor[] weight, int weight_stride0, Tensor weight_buf, Tensor hx, Tensor? cx, Tensor output, Tensor? grad_output, Tensor? grad_hy, Tensor? grad_cy, int mode, int hidden_size, int num_layers, bool batch_first, float dropout, bool train, bool bidirectional, int[] batch_sizes, Tensor? dropout_state, Tensor reserve, bool[4] output_mask) -> (Tensor, Tensor, Tensor, Tensor[])
  use_c10_dispatcher: hacky_wrapper_for_legacy_signatures
  dispatch:
    CUDA: _cudnn_rnn_backward

- func: _cudnn_init_dropout_state(float dropout, bool train, int dropout_seed, *, ScalarType? dtype=None, Layout? layout=None, Device? device=None, bool? pin_memory=False) -> Tensor
  use_c10_dispatcher: hacky_wrapper_for_legacy_signatures
  dispatch:
    CUDA: _cudnn_init_dropout_state

- func: _debug_has_internal_overlap(Tensor self) -> int
  use_c10_dispatcher: full
  variants: function

- func: _fused_dropout(Tensor self, float p, Generator? generator=None) -> (Tensor, Tensor)
  variants: function
  dispatch:
    CUDA: fused_dropout_cuda

- func: _masked_scale(Tensor self, Tensor mask, float scale) -> Tensor
  use_c10_dispatcher: full
  variants: function
  dispatch:
    CUDA: masked_scale_cuda

- func: _sobol_engine_draw(Tensor quasi, int n, Tensor sobolstate, int dimension, int num_generated, ScalarType? dtype) -> (Tensor, Tensor)
  use_c10_dispatcher: full

- func: _sobol_engine_ff_(Tensor(a!) self, int n, Tensor sobolstate, int dimension, int num_generated) -> Tensor(a!)
  use_c10_dispatcher: full

- func: _sobol_engine_scramble_(Tensor(a!) self, Tensor ltm, int dimension) -> Tensor(a!)
  use_c10_dispatcher: full

- func: _sobol_engine_initialize_state_(Tensor(a!) self, int dimension) -> Tensor(a!)
  use_c10_dispatcher: full

- func: _reshape_from_tensor(Tensor self, Tensor shape) -> Tensor
  use_c10_dispatcher: full

- func: _shape_as_tensor(Tensor self) -> Tensor
  use_c10_dispatcher: full

- func: dropout(Tensor input, float p, bool train) -> Tensor
  use_c10_dispatcher: full

- func: dropout_(Tensor(a!) self, float p, bool train) -> Tensor(a!)
  use_c10_dispatcher: full

- func: feature_dropout(Tensor input, float p, bool train) -> Tensor
  use_c10_dispatcher: full

- func: feature_dropout_(Tensor(a!) self, float p, bool train) -> Tensor(a!)
  use_c10_dispatcher: full

- func: alpha_dropout(Tensor input, float p, bool train) -> Tensor
  use_c10_dispatcher: full

- func: alpha_dropout_(Tensor(a!) self, float p, bool train) -> Tensor(a!)
  use_c10_dispatcher: full

- func: feature_alpha_dropout(Tensor input, float p, bool train) -> Tensor
  use_c10_dispatcher: full

- func: feature_alpha_dropout_(Tensor(a!) self, float p, bool train) -> Tensor(a!)
  use_c10_dispatcher: full

- func: abs(Tensor self) -> Tensor
  use_c10_dispatcher: full
  variants: function, method
  dispatch:
    DefaultBackend: abs

- func: abs_(Tensor(a!) self) -> Tensor(a!)
  use_c10_dispatcher: full
  variants: function, method
  dispatch:
    DefaultBackend: abs_

- func: abs.out(Tensor self, *, Tensor(a!) out) -> Tensor(a!)
  dispatch:
    CPU, CUDA: abs_out

# Note [Adding an alias]
# To add an alias do the following:
#
# 1) Copy the original functions native_functions.yaml entry, but replace the
#      original function's name with their own and delete any dispatch
#      keys for the aliases. Specifying a dispatch key will prevent
#      autograd from recording the operations the alias performs, which
#      will stop it from "inheriting" the original operation's autograd behavior.
# 2) Implement the corresponding functions and have them redispatch to the
#      original function.
# 3) Add entries for the alias (and original function, if needed) to
#      aten/src/ATen/core/interned_strings.h
#      (This may require removing an entry from ATen/core/aten_interned_strings.h.)
# 4) Add docstrings to the new function that reference the original function,
#      and document the method as usual (if it exists.)
#    (See torch/_torch_docs.py and docs/source/torch.rst if adding a function,
#     torch/_tensor_docs.py and docs/source/tensors.rst if adding a method,
#     or module-specific doc bindings (like torch/linalg/__init__.py) if
#     adding an alias in a namespace.)
# 5) Update torch/overrides.py consistent with the original function.
# 6) Update the alias_map in torch/csrc/jit/passes/normalize_ops.cpp.
# 7) Add entries to test/test_op_aliases.py's "alias_infos"
#
# See torch.absolute, an alias for torch.abs, as an example.

# Absolute, alias for abs
- func: absolute(Tensor self) -> Tensor
  use_c10_dispatcher: full
  variants: function, method

- func: absolute_(Tensor(a!) self) -> Tensor(a!)
  use_c10_dispatcher: full
  variants: method

- func: absolute.out(Tensor self, *, Tensor(a!) out) -> Tensor(a!)

- func: angle(Tensor self) -> Tensor
  use_c10_dispatcher: full
  variants: function, method
  dispatch:
    DefaultBackend: angle

- func: angle.out(Tensor self, *, Tensor(a!) out) -> Tensor(a!)
  dispatch:
    CPU, CUDA: angle_out

- func: view_as_real(Tensor(a) self) -> Tensor(a)
  use_c10_dispatcher: full
  variants: function
  dispatch:
    DefaultBackend: view_as_real

- func: view_as_complex(Tensor(a) self) -> Tensor(a)
  use_c10_dispatcher: full
  variants: function
  dispatch:
    DefaultBackend: view_as_complex

- func: sgn(Tensor self) -> Tensor
  use_c10_dispatcher: full
  variants: function, method
  dispatch:
    DefaultBackend: sgn

- func: sgn_(Tensor(a!) self) -> Tensor(a!)
  variants: method
  dispatch:
    DefaultBackend: sgn_

- func: sgn.out(Tensor self, *, Tensor(a!) out) -> Tensor(a!)
  dispatch:
    CPU, CUDA: sgn_out

- func: real(Tensor(a) self) -> Tensor(a)
  use_c10_dispatcher: full
  variants: function

- func: imag(Tensor(a) self) -> Tensor(a)
  use_c10_dispatcher: full
  variants: function

- func: conj(Tensor self) -> Tensor
  use_c10_dispatcher: full
  variants: function, method

- func: conj.out(Tensor self, *, Tensor(a!) out) -> Tensor(a!)
  dispatch:
    CPU, CUDA: conj_out

- func: _conj(Tensor self) -> Tensor
  use_c10_dispatcher: full
  variants: function
  dispatch:
    DefaultBackend: _conj

- func: acos(Tensor self) -> Tensor
  use_c10_dispatcher: full
  variants: function, method
  dispatch:
    DefaultBackend: acos

- func: acos_(Tensor(a!) self) -> Tensor(a!)
  use_c10_dispatcher: full
  variants: function, method
  dispatch:
    DefaultBackend: acos_

- func: acos.out(Tensor self, *, Tensor(a!) out) -> Tensor(a!)
  dispatch:
    CPU, CUDA: acos_out

# arccos, alias of acos
- func: arccos(Tensor self) -> Tensor
  use_c10_dispatcher: full
  variants: function, method

- func: arccos_(Tensor(a!) self) -> Tensor(a!)
  use_c10_dispatcher: full
  variants: function, method

- func: arccos.out(Tensor self, *, Tensor(a!) out) -> Tensor(a!)

- func: avg_pool1d(Tensor self, int[1] kernel_size, int[1] stride=[], int[1] padding=0, bool ceil_mode=False, bool count_include_pad=True) -> Tensor
  use_c10_dispatcher: full

- func: adaptive_avg_pool1d(Tensor self, int[1] output_size) -> Tensor
  use_c10_dispatcher: full

# Return: (Tensor output, Tensor indices)
- func: adaptive_max_pool1d(Tensor self, int[1] output_size) -> (Tensor, Tensor)
  use_c10_dispatcher: full

- func: add.Tensor(Tensor self, Tensor other, *, Scalar alpha=1) -> Tensor
  use_c10_dispatcher: full
  variants: function, method
  dispatch:
    CPU, CUDA: add
    SparseCPU, SparseCUDA: add_sparse
    MkldnnCPU: mkldnn_add

- func: add_.Tensor(Tensor(a!) self, Tensor other, *, Scalar alpha=1) -> Tensor(a!)
  use_c10_dispatcher: full
  variants: method
  dispatch:
    CPU, CUDA: add_
    SparseCPU, SparseCUDA: add_sparse_
    MkldnnCPU: mkldnn_add_

- func: add.out(Tensor self, Tensor other, *, Scalar alpha=1, Tensor(a!) out) -> Tensor(a!)
  dispatch:
    CPU, CUDA: add_out
    SparseCPU: add_out_sparse_cpu
    SparseCUDA: add_out_sparse_cuda
    MkldnnCPU: mkldnn_add_out

- func: add_relu.Tensor(Tensor self, Tensor other, *, Scalar alpha=1) -> Tensor
  use_c10_dispatcher: full
  variants: function
  dispatch:
    CPU: add_relu

- func: add_relu_.Tensor(Tensor(a!) self, Tensor other, *, Scalar alpha=1) -> Tensor(a!)
  use_c10_dispatcher: full
  variants: function
  dispatch:
    CPU: add_relu_

- func: add_relu.out(Tensor self, Tensor other, *, Scalar alpha=1, Tensor(a!) out) -> Tensor(a!)
  variants: function
  dispatch:
    CPU: add_relu_out

# For C++ only, until we have conversion from C++ numbers to Tensor
- func: add.Scalar(Tensor self, Scalar other, Scalar alpha=1) -> Tensor
  use_c10_dispatcher: full
  variants: function, method
  dispatch:
    DefaultBackend: add

- func: add_.Scalar(Tensor(a!) self, Scalar other, Scalar alpha=1) -> Tensor(a!)
  use_c10_dispatcher: full
  variants: method
  dispatch:
    DefaultBackend: add_

- func: addmv(Tensor self, Tensor mat, Tensor vec, *, Scalar beta=1, Scalar alpha=1) -> Tensor
  use_c10_dispatcher: full
  variants: function, method
  dispatch:
    CPU, CUDA: addmv

- func: addmv_(Tensor(a!) self, Tensor mat, Tensor vec, *, Scalar beta=1, Scalar alpha=1) -> Tensor(a!)
  use_c10_dispatcher: full
  variants: function, method
  dispatch:
    CPU, CUDA: addmv_

- func: addmv.out(Tensor self, Tensor mat, Tensor vec, *, Scalar beta=1, Scalar alpha=1, Tensor(a!) out) -> Tensor(a!)
  dispatch:
    CPU, CUDA: addmv_out

- func: _addmv_impl_(Tensor(a!) self, Tensor self2, Tensor mat, Tensor vec, *, Scalar beta=1, Scalar alpha=1) -> Tensor(a!)
  use_c10_dispatcher: full
  dispatch:
    CPU: addmv_impl_cpu
    CUDA: addmv_impl_cuda

- func: addr(Tensor self, Tensor vec1, Tensor vec2, *, Scalar beta=1, Scalar alpha=1) -> Tensor
  use_c10_dispatcher: full
  variants: function, method
  dispatch:
    DefaultBackend: addr

- func: addr_(Tensor(a!) self, Tensor vec1, Tensor vec2, *, Scalar beta=1, Scalar alpha=1) -> Tensor(a!)
  use_c10_dispatcher: full
  variants: method
  dispatch:
    DefaultBackend: addr_

- func: addr.out(Tensor self, Tensor vec1, Tensor vec2, *, Scalar beta=1, Scalar alpha=1, Tensor(a!) out) -> Tensor(a!)
  dispatch:
    DefaultBackend: addr_out

- func: affine_grid_generator(Tensor theta, int[] size, bool align_corners) -> Tensor
  use_c10_dispatcher: full
  variants: function
  dispatch:
    DefaultBackend: affine_grid_generator

- func: affine_grid_generator_backward(Tensor grad, int[] size, bool align_corners) -> Tensor
  use_c10_dispatcher: full
  variants: function

- func: all.dim(Tensor self, int dim, bool keepdim=False) -> Tensor
  use_c10_dispatcher: full
  variants: function, method
  dispatch:
    CPU, CUDA: all

- func: all.out(Tensor self, int dim, bool keepdim=False, *, Tensor(a!) out) -> Tensor(a!)
  dispatch:
    CPU, CUDA: all_out

- func: all.dimname(Tensor self, Dimname dim, bool keepdim=False) -> Tensor
  variants: function, method

- func: all.dimname_out(Tensor self, Dimname dim, bool keepdim=False, *, Tensor(a!) out) -> Tensor(a!)

- func: allclose(Tensor self, Tensor other, float rtol=1e-05, float atol=1e-08, bool equal_nan=False) -> bool
  use_c10_dispatcher: full
  variants: function, method

- func: any.dim(Tensor self, int dim, bool keepdim=False) -> Tensor
  use_c10_dispatcher: full
  variants: function, method
  dispatch:
    CPU, CUDA: any

- func: any.out(Tensor self, int dim, bool keepdim=False, *, Tensor(a!) out) -> Tensor(a!)
  dispatch:
    CPU, CUDA: any_out

- func: any.dimname(Tensor self, Dimname dim, bool keepdim=False) -> Tensor
  variants: function, method

- func: any.dimname_out(Tensor self, Dimname dim, bool keepdim=False, *, Tensor(a!) out) -> Tensor(a!)

- func: arange(Scalar end, *, ScalarType? dtype=None, Layout? layout=None, Device? device=None, bool? pin_memory=None) -> Tensor
  use_c10_dispatcher: hacky_wrapper_for_legacy_signatures

- func: arange.start(Scalar start, Scalar end, *, ScalarType? dtype=None, Layout? layout=None, Device? device=None, bool? pin_memory=None) -> Tensor
  use_c10_dispatcher: hacky_wrapper_for_legacy_signatures

- func: arange.start_step(Scalar start, Scalar end, Scalar step, *, ScalarType? dtype=None, Layout? layout=None, Device? device=None, bool? pin_memory=None) -> Tensor
  use_c10_dispatcher: hacky_wrapper_for_legacy_signatures

- func: arange.out(Scalar end, *, Tensor(a!) out) -> Tensor(a!)

- func: arange.start_out(Scalar start, Scalar end, Scalar step=1, *, Tensor(a!) out) -> Tensor(a!)
  dispatch:
    CPU: arange_cpu_out
    CUDA: arange_cuda_out

# This function is a temporary hack to allow tracing of arange like constructs with dynamic
# bounds on arange.  Normal arange is not traceable because it does not take any tensor inputs;
# if the range you need is based on another tensor, calling this function directly will
# preserve tracing.  Get rid of this when arange can directly take tensors for bounds
# (so that it can be traced directly).
- func: _dim_arange(Tensor like, int dim) -> Tensor
  use_c10_dispatcher: full

- func: argmax(Tensor self, int? dim=None, bool keepdim=False) -> Tensor
  use_c10_dispatcher: full
  variants: function, method
  dispatch:
    CPU, CUDA: argmax

- func: argmin(Tensor self, int? dim=None, bool keepdim=False) -> Tensor
  use_c10_dispatcher: full
  variants: function, method
  dispatch:
    CPU, CUDA: argmin

- func: acosh(Tensor self) -> Tensor
  use_c10_dispatcher: full
  variants: function, method
  dispatch:
    DefaultBackend: acosh

- func: acosh_(Tensor(a!) self) -> Tensor(a!)
  use_c10_dispatcher: full
  variants: function, method
  dispatch:
    DefaultBackend: acosh_

- func: acosh.out(Tensor self, *, Tensor(a!) out) -> Tensor(a!)
  dispatch:
    CPU, CUDA: acosh_out

# arccosh, alias for acosh
- func: arccosh(Tensor self) -> Tensor
  use_c10_dispatcher: full
  variants: function, method

- func: arccosh_(Tensor(a!) self) -> Tensor(a!)
  use_c10_dispatcher: full
  variants: function, method

- func: arccosh.out(Tensor self, *, Tensor(a!) out) -> Tensor(a!)

- func: asinh(Tensor self) -> Tensor
  use_c10_dispatcher: full
  variants: function, method
  dispatch:
    DefaultBackend: asinh

- func: asinh_(Tensor(a!) self) -> Tensor(a!)
  use_c10_dispatcher: full
  variants: function, method
  dispatch:
    DefaultBackend: asinh_

- func: asinh.out(Tensor self, *, Tensor(a!) out) -> Tensor(a!)
  dispatch:
    CPU, CUDA: asinh_out

# arcsinh, alias for asinh
- func: arcsinh(Tensor self) -> Tensor
  use_c10_dispatcher: full
  variants: function, method

- func: arcsinh_(Tensor(a!) self) -> Tensor(a!)
  use_c10_dispatcher: full
  variants: function, method

- func: arcsinh.out(Tensor self, *, Tensor(a!) out) -> Tensor(a!)

- func: atanh(Tensor self) -> Tensor
  use_c10_dispatcher: full
  variants: function, method
  dispatch:
    DefaultBackend: atanh

- func: atanh_(Tensor(a!) self) -> Tensor(a!)
  use_c10_dispatcher: full
  variants: function, method
  dispatch:
    DefaultBackend: atanh_

- func: atanh.out(Tensor self, *, Tensor(a!) out) -> Tensor(a!)
  dispatch:
    CPU, CUDA: atanh_out

# arctanh, alias for atanh
- func: arctanh(Tensor self) -> Tensor
  use_c10_dispatcher: full
  variants: function, method

- func: arctanh_(Tensor(a!) self) -> Tensor(a!)
  use_c10_dispatcher: full
  variants: function, method

- func: arctanh.out(Tensor self, *, Tensor(a!) out) -> Tensor(a!)

- func: as_strided(Tensor(a) self, int[] size, int[] stride, int? storage_offset=None) -> Tensor(a)
  use_c10_dispatcher: full
  variants: function, method
  dispatch:
    CPU, CUDA: as_strided_tensorimpl
    QuantizedCPU, QuantizedCUDA: as_strided_qtensorimpl
  device_guard: False

- func: as_strided_(Tensor(a!) self, int[] size, int[] stride, int? storage_offset=None) -> Tensor(a!)
  variants: function, method
  device_guard: False
  dispatch:
    DefaultBackend: as_strided_

- func: asin(Tensor self) -> Tensor
  use_c10_dispatcher: full
  variants: function, method
  dispatch:
    DefaultBackend: asin

- func: asin_(Tensor(a!) self) -> Tensor(a!)
  use_c10_dispatcher: full
  variants: function, method
  dispatch:
    CPU, CUDA: asin_
    SparseCPU, SparseCUDA: asin_sparse_

- func: asin.out(Tensor self, *, Tensor(a!) out) -> Tensor(a!)
  dispatch:
    CPU, CUDA: asin_out
    SparseCPU, SparseCUDA: asin_out_sparse

# arcsin, alias of asin
- func: arcsin(Tensor self) -> Tensor
  use_c10_dispatcher: full
  variants: function, method

- func: arcsin_(Tensor(a!) self) -> Tensor(a!)
  use_c10_dispatcher: full
  variants: function, method

- func: arcsin.out(Tensor self, *, Tensor(a!) out) -> Tensor(a!)

- func: atan(Tensor self) -> Tensor
  use_c10_dispatcher: full
  variants: function, method
  dispatch:
    DefaultBackend: atan

- func: atan_(Tensor(a!) self) -> Tensor(a!)
  use_c10_dispatcher: full
  variants: function, method
  dispatch:
    DefaultBackend: atan_

- func: atan.out(Tensor self, *, Tensor(a!) out) -> Tensor(a!)
  dispatch:
    CPU, CUDA: atan_out

# arctan, alias of atan
- func: arctan(Tensor self) -> Tensor
  use_c10_dispatcher: full
  variants: function, method

- func: arctan_(Tensor(a!) self) -> Tensor(a!)
  use_c10_dispatcher: full
  variants: function, method

- func: arctan.out(Tensor self, *, Tensor(a!) out) -> Tensor(a!)

- func: atleast_1d(Tensor self) -> Tensor
  use_c10_dispatcher: full
  variants: function

- func: atleast_1d.Sequence(Tensor[] tensors) -> Tensor[]
  use_c10_dispatcher: full

- func: atleast_2d(Tensor self) -> Tensor
  use_c10_dispatcher: full
  variants: function

- func: atleast_2d.Sequence(Tensor[] tensors) -> Tensor[]
  use_c10_dispatcher: full
  variants: function

- func: atleast_3d(Tensor self) -> Tensor
  use_c10_dispatcher: full
  variants: function

- func: atleast_3d.Sequence(Tensor[] tensors) -> Tensor[]
  use_c10_dispatcher: full
  variants: function

- func: baddbmm(Tensor self, Tensor batch1, Tensor batch2, *, Scalar beta=1, Scalar alpha=1) -> Tensor
  use_c10_dispatcher: full
  variants: function, method
  dispatch:
    CPU: baddbmm_cpu
    CUDA: baddbmm_cuda

- func: baddbmm_(Tensor(a!) self, Tensor batch1, Tensor batch2, *, Scalar beta=1, Scalar alpha=1) -> Tensor(a!)
  use_c10_dispatcher: full
  variants: method
  dispatch:
    CPU: baddbmm__cpu
    CUDA: baddbmm__cuda

- func: _baddbmm_mkl_(Tensor(a!) self, Tensor batch1, Tensor batch2, *, Scalar beta=1, Scalar alpha=1) -> Tensor(a!)
  use_c10_dispatcher: full
  variants: function

- func: baddbmm.out(Tensor self, Tensor batch1, Tensor batch2, *, Scalar beta=1, Scalar alpha=1, Tensor(a!) out) -> Tensor(a!)
  variants: function
  dispatch:
    CPU: baddbmm_out_cpu
    CUDA: baddbmm_out_cuda

- func: bartlett_window(int window_length, *, ScalarType? dtype=None, Layout? layout=None, Device? device=None, bool? pin_memory=None) -> Tensor
  use_c10_dispatcher: hacky_wrapper_for_legacy_signatures

- func: bartlett_window.periodic(int window_length, bool periodic, *, ScalarType? dtype=None, Layout? layout=None, Device? device=None, bool? pin_memory=None) -> Tensor
  use_c10_dispatcher: hacky_wrapper_for_legacy_signatures

- func: batch_norm(Tensor input, Tensor? weight, Tensor? bias, Tensor? running_mean, Tensor? running_var, bool training, float momentum, float eps, bool cudnn_enabled) -> Tensor
  use_c10_dispatcher: hacky_wrapper_for_legacy_signatures

- func: quantized_batch_norm(Tensor input, Tensor? weight, Tensor? bias, Tensor mean, Tensor var, float eps, float output_scale, int output_zero_point) -> Tensor
  use_c10_dispatcher: hacky_wrapper_for_legacy_signatures
  dispatch:
    QuantizedCPU: quantized_batch_norm

- func: _batch_norm_impl_index(Tensor input, Tensor? weight, Tensor? bias, Tensor? running_mean, Tensor? running_var, bool training, float momentum, float eps, bool cudnn_enabled) -> (Tensor, Tensor, Tensor, Tensor, int)
  use_c10_dispatcher: hacky_wrapper_for_legacy_signatures

- func: _batch_norm_impl_index_backward(int impl_index, Tensor input, Tensor grad_output, Tensor? weight, Tensor? running_mean, Tensor? running_var, Tensor? save_mean, Tensor? save_var_transform, bool train, float eps, bool[3] output_mask, Tensor reservedSpace) -> (Tensor, Tensor, Tensor)
  use_c10_dispatcher: hacky_wrapper_for_legacy_signatures

# Sample bernoulli with values in `self` as probability.
- func: bernoulli(Tensor self, *, Generator? generator=None) -> Tensor
  variants: function, method
  dispatch:
    DefaultBackend: bernoulli

- func: bernoulli.out(Tensor self, *, Generator? generator=None, Tensor(a!) out) -> Tensor(a!)
  variants: function
  dispatch:
    CPU, CUDA: bernoulli_out

- func: bernoulli_.Tensor(Tensor(a!) self, Tensor p, *, Generator? generator=None) -> Tensor(a!)
  variants: method
  dispatch:
    CPU, CUDA: bernoulli_

- func: bernoulli_.float(Tensor(a!) self, float p=0.5, *, Generator? generator=None) -> Tensor(a!)
  variants: method
  dispatch:
    CPU, CUDA: bernoulli_

# This out-of-place version isn't used explicitly, but needed by jit.
# There is no default valid on `p` here because it would introduce ambiguity
# with `bernoulli(Tensor self, *, Generator? generator=None)` declaration.
- func: bernoulli.p(Tensor self, float p, *, Generator? generator=None) -> Tensor
  variants: function, method

- func: bilinear(Tensor input1, Tensor input2, Tensor weight, Tensor? bias) -> Tensor
  use_c10_dispatcher: hacky_wrapper_for_legacy_signatures

- func: binary_cross_entropy(Tensor self, Tensor target, Tensor? weight=None, int reduction=Mean) -> Tensor
  use_c10_dispatcher: hacky_wrapper_for_legacy_signatures
  python_module: nn
  variants: function
  dispatch:
    CPU: binary_cross_entropy_cpu
    CUDA: binary_cross_entropy_cuda

- func: binary_cross_entropy.out(Tensor self, Tensor target, Tensor? weight=None, int reduction=Mean, *, Tensor(a!) out) -> Tensor(a!)
  python_module: nn
  variants: function
  dispatch:
    CPU: binary_cross_entropy_out_cpu
    CUDA: binary_cross_entropy_out_cuda

- func: binary_cross_entropy_backward(Tensor grad_output, Tensor self, Tensor target, Tensor? weight=None, int reduction=Mean) -> Tensor
  use_c10_dispatcher: hacky_wrapper_for_legacy_signatures
  python_module: nn
  variants: function
  dispatch:
    CPU: binary_cross_entropy_backward_cpu
    CUDA: binary_cross_entropy_backward_cuda

- func: binary_cross_entropy_backward.grad_input(Tensor grad_output, Tensor self, Tensor target, Tensor? weight=None, int reduction=Mean, *, Tensor(a!) grad_input) -> Tensor(a!)
  python_module: nn
  variants: function
  dispatch:
    CPU: binary_cross_entropy_backward_out_cpu
    CUDA: binary_cross_entropy_backward_out_cuda

- func: binary_cross_entropy_with_logits(Tensor self, Tensor target, Tensor? weight=None, Tensor? pos_weight=None, int reduction=Mean) -> Tensor
  use_c10_dispatcher: hacky_wrapper_for_legacy_signatures
  variants: function
  dispatch:
    DefaultBackend: binary_cross_entropy_with_logits

- func: binary_cross_entropy_with_logits_backward(Tensor grad_output, Tensor self, Tensor target, Tensor? weight=None, Tensor? pos_weight=None, int reduction=Mean) -> Tensor
  use_c10_dispatcher: hacky_wrapper_for_legacy_signatures
  variants: function

- func: bincount(Tensor self, Tensor? weights=None, int minlength=0) -> Tensor
  use_c10_dispatcher: hacky_wrapper_for_legacy_signatures
  variants: function, method
  dispatch:
    CPU: _bincount_cpu
    CUDA: _bincount_cuda

- func: bitwise_not(Tensor self) -> Tensor
  use_c10_dispatcher: full
  variants: function, method

- func: bitwise_not_(Tensor(a!) self) -> Tensor(a!)
  use_c10_dispatcher: full
  variants: method

- func: bitwise_not.out(Tensor self, *, Tensor(a!) out) -> Tensor(a!)
  dispatch:
    CPU, CUDA: bitwise_not_out

- func: logical_not(Tensor self) -> Tensor
  use_c10_dispatcher: full
  variants: function, method

- func: logical_not_(Tensor(a!) self) -> Tensor(a!)
  use_c10_dispatcher: full
  variants: method

- func: logical_not.out(Tensor self, *, Tensor(a!) out) -> Tensor(a!)
  dispatch:
    CPU, CUDA: logical_not_out

- func: logical_xor(Tensor self, Tensor other) -> Tensor
  use_c10_dispatcher: full
  variants: function, method

- func: logical_xor_(Tensor(a!) self, Tensor other) -> Tensor(a!)
  use_c10_dispatcher: full
  variants: method

- func: logical_xor.out(Tensor self, Tensor other, *, Tensor(a!) out) -> Tensor(a!)
  dispatch:
    CPU, CUDA: logical_xor_out

- func: logical_and(Tensor self, Tensor other) -> Tensor
  use_c10_dispatcher: full
  variants: function, method

- func: logical_and_(Tensor(a!) self, Tensor other) -> Tensor(a!)
  use_c10_dispatcher: full
  variants: method

- func: logical_and.out(Tensor self, Tensor other, *, Tensor(a!) out) -> Tensor(a!)
  dispatch:
    CPU, CUDA: logical_and_out

- func: logical_or(Tensor self, Tensor other) -> Tensor
  use_c10_dispatcher: full
  variants: function, method

- func: logical_or_(Tensor(a!) self, Tensor other) -> Tensor(a!)
  use_c10_dispatcher: full
  variants: method

- func: logical_or.out(Tensor self, Tensor other, *, Tensor(a!) out) -> Tensor(a!)
  dispatch:
    CPU, CUDA: logical_or_out

- func: blackman_window(int window_length, *, ScalarType? dtype=None, Layout? layout=None, Device? device=None, bool? pin_memory=None) -> Tensor
  use_c10_dispatcher: hacky_wrapper_for_legacy_signatures

- func: blackman_window.periodic(int window_length, bool periodic, *, ScalarType? dtype=None, Layout? layout=None, Device? device=None, bool? pin_memory=None) -> Tensor
  use_c10_dispatcher: hacky_wrapper_for_legacy_signatures

- func: bmm(Tensor self, Tensor mat2) -> Tensor
  use_c10_dispatcher: full
  variants: function, method
  dispatch:
    CPU: bmm_cpu
    CUDA: bmm_cuda
    SparseCPU: bmm_sparse_cpu
    SparseCUDA: bmm_sparse_cuda

- func: _bmm(Tensor self, Tensor mat2, *, bool deterministic=False) -> Tensor
  use_c10_dispatcher: full
  variants: function
  dispatch:
    SparseCUDA: _bmm_sparse_cuda

- func: bmm.out(Tensor self, Tensor mat2, *, Tensor(a!) out) -> Tensor(a!)
  variants: function
  dispatch:
    CPU: bmm_out_cpu
    CUDA: bmm_out_cuda
    SparseCPU: bmm_out_sparse_cpu
    SparseCUDA: bmm_out_sparse_cuda

- func: _bmm.out(Tensor self, Tensor mat2, *, bool deterministic=False, Tensor(a!) out) -> Tensor(a!)
  variants: function
  dispatch:
    SparseCUDA: _bmm_out_sparse_cuda

- func: broadcast_tensors(Tensor[] tensors) -> Tensor[]
  use_c10_dispatcher: full
  device_guard: False

- func: cat(Tensor[] tensors, int dim=0) -> Tensor
  use_c10_dispatcher: full
  dispatch:
    DefaultBackend: cat

- func: cat.out(Tensor[] tensors, int dim=0, *, Tensor(a!) out) -> Tensor(a!)
  dispatch:
    DefaultBackend: cat_out

- func: cat.names(Tensor[] tensors, Dimname dim) -> Tensor

- func: cat.names_out(Tensor[] tensors, Dimname dim, *, Tensor(a!) out) -> Tensor(a!)

- func: block_diag(Tensor[] tensors) -> Tensor
  use_c10_dispatcher: full
  variants: function

- func: ceil(Tensor self) -> Tensor
  use_c10_dispatcher: full
  variants: function, method
  dispatch:
    DefaultBackend: ceil

- func: ceil_(Tensor(a!) self) -> Tensor(a!)
  use_c10_dispatcher: full
  variants: function, method
  dispatch:
    DefaultBackend: ceil_

- func: ceil.out(Tensor self, *, Tensor(a!) out) -> Tensor(a!)
  dispatch:
    CPU, CUDA: ceil_out

- func: chain_matmul(Tensor[] matrices) -> Tensor
  use_c10_dispatcher: full
  variants: function

- func: unsafe_chunk(Tensor self, int chunks, int dim=0) -> Tensor[]
  use_c10_dispatcher: full
  variants: function, method
  device_guard: False

- func: chunk(Tensor(a) self, int chunks, int dim=0) -> Tensor(a)[]
  use_c10_dispatcher: full
  variants: function, method
  device_guard: False

- func: tensor_split.sections(Tensor(a) self, int sections, int dim=0) -> Tensor(a)[]
  use_c10_dispatcher: full
  variants: function, method

- func: tensor_split.indices(Tensor(a) self, int[] indices, int dim=0) -> Tensor(a)[]
  use_c10_dispatcher: full
  variants: function, method

- func: clamp(Tensor self, Scalar? min=None, Scalar? max=None) -> Tensor
  use_c10_dispatcher: full
  variants: function, method
  dispatch:
    CPU, CUDA: clamp
    QuantizedCPU: clamp_quantized_cpu

- func: clamp_(Tensor(a!) self, Scalar? min=None, Scalar? max=None) -> Tensor(a!)
  use_c10_dispatcher: full
  variants: function, method
  dispatch:
    DefaultBackend: clamp_

- func: clamp.out(Tensor self, Scalar? min=None, Scalar? max=None, *, Tensor(a!) out) -> Tensor(a!)
  dispatch:
    CPU, CUDA: clamp_out

- func: clamp_max(Tensor self, Scalar max) -> Tensor
  use_c10_dispatcher: full
  variants: function, method
  dispatch:
    DefaultBackend: clamp_max

- func: clamp_max_(Tensor(a!) self, Scalar max) -> Tensor(a!)
  use_c10_dispatcher: full
  variants: function, method
  dispatch:
    DefaultBackend: clamp_max_

- func: clamp_max.out(Tensor self, Scalar max, *, Tensor(a!) out) -> Tensor(a!)
  dispatch:
    CPU, CUDA: clamp_max_out

- func: clamp_min(Tensor self, Scalar min) -> Tensor
  use_c10_dispatcher: full
  variants: function, method
  dispatch:
    DefaultBackend: clamp_min

- func: clamp_min_(Tensor(a!) self, Scalar min) -> Tensor(a!)
  use_c10_dispatcher: full
  variants: function, method
  dispatch:
    DefaultBackend: clamp_min_

- func: clamp_min.out(Tensor self, Scalar min, *, Tensor(a!) out) -> Tensor(a!)
  dispatch:
    CPU, CUDA: clamp_min_out

# clip is an alias for clamp
- func: clip(Tensor self, Scalar? min=None, Scalar? max=None) -> Tensor
  use_c10_dispatcher: full
  variants: function, method

- func: clip_(Tensor(a!) self, Scalar? min=None, Scalar? max=None) -> Tensor(a!)
  variants: function, method

- func: clip.out(Tensor self, Scalar? min=None, Scalar? max=None, *, Tensor(a!) out) -> Tensor(a!)

- func: cudnn_is_acceptable(Tensor self) -> bool
  use_c10_dispatcher: full
  device_guard: False

- func: complex(Tensor real, Tensor imag) -> Tensor
  use_c10_dispatcher: full
  variants: function
  dispatch:
    DefaultBackend: complex

- func: complex.out(Tensor real, Tensor imag, *, Tensor(a!) out) -> Tensor(a!)
  dispatch:
    CPU, CUDA: complex_out

- func: polar(Tensor abs, Tensor angle) -> Tensor
  use_c10_dispatcher: full
  variants: function
  dispatch:
    DefaultBackend: polar

- func: polar.out(Tensor abs, Tensor angle, *, Tensor(a!) out) -> Tensor(a!)
  dispatch:
    CPU, CUDA: polar_out

- func: constant_pad_nd(Tensor self, int[] pad, Scalar value=0) -> Tensor
  use_c10_dispatcher: full
  variants: function
  dispatch:
    DefaultBackend: constant_pad_nd

- func: contiguous(Tensor(a) self, *, MemoryFormat memory_format=contiguous_format) -> Tensor(a)
  use_c10_dispatcher: full
  variants: method

- func: convolution(Tensor input, Tensor weight, Tensor? bias, int[] stride, int[] padding, int[] dilation, bool transposed, int[] output_padding, int groups) -> Tensor
  use_c10_dispatcher: hacky_wrapper_for_legacy_signatures

- func: convolution_overrideable(Tensor input, Tensor weight, Tensor? bias, int[] stride, int[] padding, int[] dilation, bool transposed, int[] output_padding, int groups) -> Tensor
  use_c10_dispatcher: hacky_wrapper_for_legacy_signatures
  dispatch:
    DefaultBackend: convolution_overrideable

- func: convolution_backward_overrideable(Tensor grad_output, Tensor input, Tensor weight, int[] stride, int[] padding, int[] dilation, bool transposed, int[] output_padding, int groups, bool[3] output_mask) -> (Tensor grad_input, Tensor grad_weight, Tensor grad_bias)
  use_c10_dispatcher: full
  dispatch:
    DefaultBackend: convolution_backward_overrideable

- func: _convolution(Tensor input, Tensor weight, Tensor? bias, int[] stride, int[] padding, int[] dilation, bool transposed, int[] output_padding, int groups, bool benchmark, bool deterministic, bool cudnn_enabled, bool allow_tf32) -> Tensor
  use_c10_dispatcher: hacky_wrapper_for_legacy_signatures

- func: _convolution.deprecated(Tensor input, Tensor weight, Tensor? bias, int[] stride, int[] padding, int[] dilation, bool transposed, int[] output_padding, int groups, bool benchmark, bool deterministic, bool cudnn_enabled) -> Tensor
  use_c10_dispatcher: hacky_wrapper_for_legacy_signatures

- func: _convolution_nogroup(Tensor input, Tensor weight, Tensor? bias, int[] stride, int[] padding, int[] dilation, bool transposed, int[] output_padding) -> Tensor
  use_c10_dispatcher: hacky_wrapper_for_legacy_signatures

- func: _convolution_double_backward(Tensor? ggI, Tensor? ggW, Tensor? ggb, Tensor gO, Tensor weight, Tensor self, int[] stride, int[] padding, int[] dilation, bool transposed, int[] output_padding, int groups, bool benchmark, bool deterministic, bool cudnn_enabled, bool allow_tf32, bool[3] output_mask) -> (Tensor, Tensor, Tensor)
  use_c10_dispatcher: hacky_wrapper_for_legacy_signatures

- func: conv1d(Tensor input, Tensor weight, Tensor? bias=None, int[1] stride=1, int[1] padding=0, int[1] dilation=1, int groups=1) -> Tensor
  use_c10_dispatcher: hacky_wrapper_for_legacy_signatures

- func: conv2d(Tensor input, Tensor weight, Tensor? bias=None, int[2] stride=1, int[2] padding=0, int[2] dilation=1, int groups=1) -> Tensor
  use_c10_dispatcher: hacky_wrapper_for_legacy_signatures

- func: conv3d(Tensor input, Tensor weight, Tensor? bias=None, int[3] stride=1, int[3] padding=0, int[3] dilation=1, int groups=1) -> Tensor
  use_c10_dispatcher: hacky_wrapper_for_legacy_signatures

- func: conv_tbc(Tensor self, Tensor weight, Tensor bias, int pad=0) -> Tensor
  use_c10_dispatcher: full
  dispatch:
    DefaultBackend: conv_tbc

- func: conv_tbc_backward(Tensor self, Tensor input, Tensor weight, Tensor bias, int pad) -> (Tensor, Tensor, Tensor)
  use_c10_dispatcher: full

# NB: we inherit the goofy argument order from PyTorch torch.nn.functional
- func: conv_transpose1d(Tensor input, Tensor weight, Tensor? bias=None, int[1] stride=1, int[1] padding=0, int[1] output_padding=0, int groups=1, int[1] dilation=1) -> Tensor
  use_c10_dispatcher: hacky_wrapper_for_legacy_signatures

- func: conv_transpose2d.input(Tensor input, Tensor weight, Tensor? bias=None, int[2] stride=1, int[2] padding=0, int[2] output_padding=0, int groups=1, int[2] dilation=1) -> Tensor
  use_c10_dispatcher: hacky_wrapper_for_legacy_signatures

- func: conv_transpose3d.input(Tensor input, Tensor weight, Tensor? bias=None, int[3] stride=1, int[3] padding=0, int[3] output_padding=0, int groups=1, int[3] dilation=1) -> Tensor
  use_c10_dispatcher: hacky_wrapper_for_legacy_signatures

- func: copy_(Tensor(a!) self, Tensor src, bool non_blocking=False) -> Tensor(a!)
  use_c10_dispatcher: full
  variants: method
  device_guard: False
  dispatch:
<<<<<<< HEAD
    DefaultBackend: copy_
=======
    CPU, CUDA: copy_
>>>>>>> d083a94f

- func: _copy_from(Tensor self, Tensor dst, bool non_blocking=False) -> Tensor
  use_c10_dispatcher: full
  dispatch: {}

- func: cos(Tensor self) -> Tensor
  use_c10_dispatcher: full
  variants: function, method
  dispatch:
    DefaultBackend: cos

- func: cos_(Tensor(a!) self) -> Tensor(a!)
  use_c10_dispatcher: full
  variants: function, method
  dispatch:
    DefaultBackend: cos_

- func: cos.out(Tensor self, *, Tensor(a!) out) -> Tensor(a!)
  dispatch:
    CPU, CUDA: cos_out

- func: cosh(Tensor self) -> Tensor
  use_c10_dispatcher: full
  variants: function, method
  dispatch:
    DefaultBackend: cosh

- func: cosh_(Tensor(a!) self) -> Tensor(a!)
  use_c10_dispatcher: full
  variants: function, method
  dispatch:
    DefaultBackend: cosh_

- func: cosh.out(Tensor self, *, Tensor(a!) out) -> Tensor(a!)
  dispatch:
    CPU, CUDA: cosh_out

- func: cosine_embedding_loss(Tensor input1, Tensor input2, Tensor target, float margin=0.0, int reduction=Mean) -> Tensor
  use_c10_dispatcher: full

- func: count_nonzero.dim_IntList(Tensor self, int[] dim) -> Tensor
  use_c10_dispatcher: full
  variants: function, method
  dispatch:
    CPU, CUDA: count_nonzero

- func: count_nonzero(Tensor self, int? dim=None) -> Tensor
  use_c10_dispatcher: full
  variants: function, method
  dispatch:
    DefaultBackend: count_nonzero

- func: cudnn_affine_grid_generator(Tensor theta, int N, int C, int H, int W) -> Tensor grid
  use_c10_dispatcher: full
  dispatch:
    CUDA: cudnn_affine_grid_generator_forward

# TODO: Why do I have to call this grad?!
- func: cudnn_affine_grid_generator_backward(Tensor grad, int N, int C, int H, int W) -> Tensor grad_theta
  use_c10_dispatcher: full
  dispatch:
    CUDA: cudnn_affine_grid_generator_backward

- func: cudnn_batch_norm(Tensor input, Tensor weight, Tensor? bias, Tensor? running_mean, Tensor? running_var, bool training, float exponential_average_factor, float epsilon) -> (Tensor, Tensor, Tensor, Tensor)
  use_c10_dispatcher: hacky_wrapper_for_legacy_signatures
  dispatch:
    CUDA: cudnn_batch_norm

# NB: You can only use this if you used cudnn_batch_norm training=True
- func: cudnn_batch_norm_backward(Tensor input, Tensor grad_output, Tensor weight, Tensor? running_mean, Tensor? running_var, Tensor? save_mean, Tensor? save_var, float epsilon, Tensor reserveSpace) -> (Tensor, Tensor, Tensor)
  use_c10_dispatcher: hacky_wrapper_for_legacy_signatures
  dispatch:
    CUDA: cudnn_batch_norm_backward

- func: cudnn_convolution.deprecated(Tensor self, Tensor weight, Tensor? bias, int[] padding, int[] stride, int[] dilation, int groups, bool benchmark, bool deterministic) -> Tensor
  use_c10_dispatcher: hacky_wrapper_for_legacy_signatures
  dispatch:
    CUDA: cudnn_convolution_deprecated

- func: cudnn_convolution.deprecated2(Tensor self, Tensor weight, int[] padding, int[] stride, int[] dilation, int groups, bool benchmark, bool deterministic) -> Tensor
  use_c10_dispatcher: full
  dispatch:
    CUDA: cudnn_convolution_deprecated2

- func: cudnn_convolution(Tensor self, Tensor weight, int[] padding, int[] stride, int[] dilation, int groups, bool benchmark, bool deterministic, bool allow_tf32) -> Tensor
  use_c10_dispatcher: full
  dispatch:
    CUDA: cudnn_convolution

- func: cudnn_convolution_backward_input(int[] self_size, Tensor grad_output, Tensor weight, int[] padding, int[] stride, int[] dilation, int groups, bool benchmark, bool deterministic, bool allow_tf32) -> Tensor
  use_c10_dispatcher: full
  dispatch:
    CUDA: cudnn_convolution_backward_input

- func: cudnn_convolution_backward(Tensor self, Tensor grad_output, Tensor weight, int[] padding, int[] stride, int[] dilation, int groups, bool benchmark, bool deterministic, bool allow_tf32, bool[2] output_mask) -> (Tensor, Tensor)
  use_c10_dispatcher: full
  dispatch:
    CUDA: cudnn_convolution_backward

- func: cudnn_convolution_backward_weight(int[] weight_size, Tensor grad_output, Tensor self, int[] padding, int[] stride, int[] dilation, int groups, bool benchmark, bool deterministic, bool allow_tf32) -> Tensor
  use_c10_dispatcher: full
  dispatch:
    CUDA: cudnn_convolution_backward_weight

- func: cudnn_convolution_transpose.deprecated(Tensor self, Tensor weight, Tensor? bias, int[] padding, int[] output_padding, int[] stride, int[] dilation, int groups, bool benchmark, bool deterministic) -> Tensor
  use_c10_dispatcher: hacky_wrapper_for_legacy_signatures
  dispatch:
    CUDA: cudnn_convolution_transpose_deprecated

- func: cudnn_convolution_transpose.deprecated2(Tensor self, Tensor weight, int[] padding, int[] output_padding, int[] stride, int[] dilation, int groups, bool benchmark, bool deterministic) -> Tensor
  use_c10_dispatcher: full
  dispatch:
    CUDA: cudnn_convolution_transpose_deprecated2

- func: cudnn_convolution_transpose(Tensor self, Tensor weight, int[] padding, int[] output_padding, int[] stride, int[] dilation, int groups, bool benchmark, bool deterministic, bool allow_tf32) -> Tensor
  use_c10_dispatcher: full
  dispatch:
    CUDA: cudnn_convolution_transpose

# NB: output_padding not strictly needed here, but it's helpful for the float
# backwards
- func: cudnn_convolution_transpose_backward(Tensor self, Tensor grad_output, Tensor weight, int[] padding, int[] output_padding, int[] stride, int[] dilation, int groups, bool benchmark, bool deterministic, bool allow_tf32, bool[2] output_mask) -> (Tensor, Tensor)
  use_c10_dispatcher: full
  dispatch:
    CUDA: cudnn_convolution_transpose_backward

- func: cudnn_convolution_transpose_backward_input(Tensor grad_output, Tensor weight, int[] padding, int[] stride, int[] dilation, int groups, bool benchmark, bool deterministic, bool allow_tf32) -> Tensor
  use_c10_dispatcher: full
  dispatch:
    CUDA: cudnn_convolution_transpose_backward_input

- func: cudnn_convolution_transpose_backward_weight(int[] weight_size, Tensor grad_output, Tensor self, int[] padding, int[] stride, int[] dilation, int groups, bool benchmark, bool deterministic, bool allow_tf32) -> Tensor
  use_c10_dispatcher: full
  dispatch:
    CUDA: cudnn_convolution_transpose_backward_weight

# NB: input is special cased in a way I don't quite understand
- func: cudnn_grid_sampler(Tensor self, Tensor grid) -> Tensor output
  use_c10_dispatcher: full
  dispatch:
    CUDA: cudnn_grid_sampler_forward

- func: cudnn_grid_sampler_backward(Tensor self, Tensor grid, Tensor grad_output) -> (Tensor grad_self, Tensor grad_grid)
  use_c10_dispatcher: full
  dispatch:
    CUDA: cudnn_grid_sampler_backward

- func: cummax(Tensor self, int dim) -> (Tensor values, Tensor indices)
  use_c10_dispatcher: full
  variants: function, method
  dispatch:
    DefaultBackend: cummax

- func: cummax.out(Tensor self, int dim, *, Tensor(a!) values, Tensor(b!) indices) -> (Tensor(a!) values, Tensor(b!) indices)
  dispatch:
    DefaultBackend: cummax_out

- func: cummax.dimname(Tensor self, Dimname dim) -> (Tensor values, Tensor indices)
  variants: function, method

- func: cummax.dimname_out(Tensor self, Dimname dim, *, Tensor(a!) values, Tensor(b!) indices) -> (Tensor(a!) values, Tensor(b!) indices)

- func: _cummax_helper(Tensor self, Tensor(a!) values, Tensor(b!) indices, int dim) -> ()
  variants: function
  dispatch:
    CPU: cummax_helper_cpu
    CUDA: cummax_helper_cuda

- func: cummin(Tensor self, int dim) -> (Tensor values, Tensor indices)
  use_c10_dispatcher: full
  variants: function, method
  dispatch:
    DefaultBackend: cummin

- func: cummin.out(Tensor self, int dim, *, Tensor(a!) values, Tensor(b!) indices) -> (Tensor(a!) values, Tensor(b!) indices)
  dispatch:
    DefaultBackend: cummin_out

- func: cummin.dimname(Tensor self, Dimname dim) -> (Tensor values, Tensor indices)
  variants: function, method

- func: cummin.dimname_out(Tensor self, Dimname dim, *, Tensor(a!) values, Tensor(b!) indices) -> (Tensor(a!) values, Tensor(b!) indices)

- func: _cummin_helper(Tensor self, Tensor(a!) values, Tensor(b!) indices, int dim) -> ()
  variants: function
  dispatch:
    CPU: cummin_helper_cpu
    CUDA: cummin_helper_cuda

- func: cummaxmin_backward(Tensor grad, Tensor input, Tensor indices, int dim) -> Tensor
  use_c10_dispatcher: full
  variants: function
  device_guard: False

- func: cumprod(Tensor self, int dim, *, ScalarType? dtype=None) -> Tensor
  use_c10_dispatcher: full
  variants: function, method
  dispatch:
    DefaultBackend: cumprod

- func: cumprod.out(Tensor self, int dim, *, ScalarType? dtype=None, Tensor(a!) out) -> Tensor(a!)
  dispatch:
    DefaultBackend: cumprod_out

- func: cumprod.dimname(Tensor self, Dimname dim, *, ScalarType? dtype=None) -> Tensor
  variants: function, method

- func: cumprod.dimname_out(Tensor self, Dimname dim, *, ScalarType? dtype=None, Tensor(a!) out) -> Tensor(a!)

- func: cumprod_backward(Tensor grad, Tensor input, int dim) -> Tensor
  use_c10_dispatcher: full
  variants: function
  device_guard: False

- func: cumsum(Tensor self, int dim, *, ScalarType? dtype=None) -> Tensor
  use_c10_dispatcher: full
  variants: function, method
  dispatch:
    DefaultBackend: cumsum

- func: cumsum.out(Tensor self, int dim, *, ScalarType? dtype=None, Tensor(a!) out) -> Tensor(a!)
  dispatch:
    DefaultBackend: cumsum_out

- func: cumsum.dimname(Tensor self, Dimname dim, *, ScalarType? dtype=None) -> Tensor
  variants: function, method

- func: cumsum.dimname_out(Tensor self, Dimname dim, *, ScalarType? dtype=None, Tensor(a!) out) -> Tensor(a!)

- func: ctc_loss.IntList(Tensor log_probs, Tensor targets, int[] input_lengths, int[] target_lengths, int blank=0, int reduction=Mean, bool zero_infinity=False) -> Tensor
  use_c10_dispatcher: full

# convenience function that converts to intlists for you
- func: ctc_loss.Tensor(Tensor log_probs, Tensor targets, Tensor input_lengths, Tensor target_lengths, int blank=0, int reduction=Mean, bool zero_infinity=False) -> Tensor
  use_c10_dispatcher: full

- func: _ctc_loss(Tensor log_probs, Tensor targets, int[] input_lengths, int[] target_lengths, int blank=0, bool zero_infinity=False) -> (Tensor, Tensor)
  use_c10_dispatcher: full
  dispatch:
    CPU: ctc_loss_cpu
    CUDA: ctc_loss_gpu

- func: _ctc_loss_backward(Tensor grad, Tensor log_probs, Tensor targets, int[] input_lengths, int[] target_lengths, Tensor neg_log_likelihood, Tensor log_alpha, int blank, bool zero_infinity=False) -> Tensor
  use_c10_dispatcher: full
  dispatch:
    CPU: ctc_loss_backward_cpu
    CUDA: ctc_loss_backward_gpu

- func: diag_embed(Tensor self, int offset=0, int dim1=-2, int dim2=-1) -> Tensor
  use_c10_dispatcher: full
  variants: function, method

- func: diagflat(Tensor self, int offset=0) -> Tensor
  use_c10_dispatcher: full
  variants: function, method

- func: diagonal(Tensor(a) self, int offset=0, int dim1=0, int dim2=1) -> Tensor(a)
  use_c10_dispatcher: full
  variants: function, method
  dispatch:
    DefaultBackend: diagonal

- func: diagonal.Dimname(Tensor(a) self, *, Dimname outdim, Dimname dim1, Dimname dim2, int offset=0) -> Tensor(a)
  variants: function, method

- func: diagonal_backward(Tensor grad, int[] input_sizes, int offset, int dim1, int dim2) -> Tensor
  use_c10_dispatcher: full
  variants: function
  device_guard: False

- func: fill_diagonal_(Tensor(a!) self, Scalar fill_value, bool wrap=False) -> Tensor(a!)
  use_c10_dispatcher: full
  variants: method

- func: div.Tensor(Tensor self, Tensor other) -> Tensor
  use_c10_dispatcher: full
  variants: function, method
  dispatch:
    CPU, CUDA: div
    SparseCPU, SparseCUDA: div_sparse

- func: div_.Tensor(Tensor(a!) self, Tensor other) -> Tensor(a!)
  use_c10_dispatcher: full
  variants: method
  dispatch:
    CPU, CUDA: div_
    SparseCPU, SparseCUDA: div_sparse_

- func: div.out(Tensor self, Tensor other, *, Tensor(a!) out) -> Tensor(a!)
  dispatch:
    CPU, CUDA: div_out
    SparseCPU, SparseCUDA: div_out_sparse_zerodim

# For C++ only, until we have conversion from C++ numbers to Tensor
- func: div.Scalar(Tensor self, Scalar other) -> Tensor
  use_c10_dispatcher: full
  variants: function, method
  dispatch:
    DefaultBackend: div

- func: div_.Scalar(Tensor(a!) self, Scalar other) -> Tensor(a!)
  use_c10_dispatcher: full
  variants: method
  dispatch:
    DefaultBackend: div_

# divide, alias for div
- func: divide.Tensor(Tensor self, Tensor other) -> Tensor
  use_c10_dispatcher: full
  variants: function, method

- func: divide_.Tensor(Tensor(a!) self, Tensor other) -> Tensor(a!)
  use_c10_dispatcher: full
  variants: method

- func: divide.out(Tensor self, Tensor other, *, Tensor(a!) out) -> Tensor(a!)

- func: divide.Scalar(Tensor self, Scalar other) -> Tensor
  use_c10_dispatcher: full
  variants: function, method

- func: divide_.Scalar(Tensor(a!) self, Scalar other) -> Tensor(a!)
  use_c10_dispatcher: full
  variants: method

  # true_divide, an alias for div
- func: true_divide.Tensor(Tensor self, Tensor other) -> Tensor
  use_c10_dispatcher: full
  variants: function, method

- func: true_divide_.Tensor(Tensor(a!) self, Tensor other) -> Tensor(a!)
  use_c10_dispatcher: full
  variants: method

- func: true_divide.out(Tensor self, Tensor other, *, Tensor(a!) out) -> Tensor(a!)

- func: true_divide.Scalar(Tensor self, Scalar other) -> Tensor
  use_c10_dispatcher: full
  variants: function, method

- func: true_divide_.Scalar(Tensor(a!) self, Scalar other) -> Tensor(a!)
  use_c10_dispatcher: full
  variants: method

- func: dot(Tensor self, Tensor tensor) -> Tensor
  use_c10_dispatcher: full
  variants: function, method
  dispatch:
    CPU: dot
    CUDA: dot_cuda

- func: dot.out(Tensor self, Tensor tensor, *, Tensor(a!) out) -> Tensor(a!)
  dispatch:
    DefaultBackend: dot_out

- func: vdot(Tensor self, Tensor other) -> Tensor
  use_c10_dispatcher: full
  variants: function, method
  dispatch:
    CPU: vdot
    CUDA: vdot_cuda

- func: vdot.out(Tensor self, Tensor other, *, Tensor(a!) out) -> Tensor(a!)
  dispatch:
    DefaultBackend: vdot_out

- func: einsum(str equation, Tensor[] tensors) -> Tensor
  use_c10_dispatcher: full

- func: embedding(Tensor weight, Tensor indices, int padding_idx=-1, bool scale_grad_by_freq=False, bool sparse=False) -> Tensor
  use_c10_dispatcher: full
  dispatch:
    DefaultBackend: embedding

- func: embedding_backward(Tensor grad, Tensor indices, int num_weights, int padding_idx, bool scale_grad_by_freq, bool sparse) -> Tensor
  use_c10_dispatcher: full

- func: embedding_dense_backward(Tensor grad_output, Tensor indices, int num_weights, int padding_idx, bool scale_grad_by_freq) -> Tensor
  use_c10_dispatcher: full
  dispatch:
    CPU: embedding_dense_backward_cpu
    CUDA: embedding_dense_backward_cuda

- func: embedding_renorm_(Tensor(a!) self, Tensor indices, float max_norm, float norm_type) -> Tensor(a!)
  use_c10_dispatcher: full
  dispatch:
    CPU: embedding_renorm_cpu_
    CUDA: embedding_renorm_cuda_

- func: embedding_sparse_backward(Tensor grad, Tensor indices, int num_weights, int padding_idx, bool scale_grad_by_freq) -> Tensor
  use_c10_dispatcher: full

# NOTE [ embedding_bag Native Functions ]
# The `_embedding_bag.*` variants assume that input tensors except for `weight`,
# e.g. `indices` and `offsets` (and `offset2bag`), are contiguous.
# We really only need to enforce this for `_embedding_bag` (the forward) because
# the backward inputs are the same as forward ones.
# The above `embedding_bag` wrapper is created to achieve this, e.g.,
# applying indices = indices.contiguous().
# The backward functions apply a check that these input tensors are contiguous.


- func: _embedding_bag_forward_only(Tensor weight, Tensor indices, Tensor offsets, bool scale_grad_by_freq=False, int mode=0, bool sparse=False, Tensor? per_sample_weights=None, bool include_last_offset=False) -> (Tensor, Tensor, Tensor, Tensor)
  use_c10_dispatcher: hacky_wrapper_for_legacy_signatures
  dispatch:
    CPU: _embedding_bag_forward_only_cpu
    CUDA: _embedding_bag_forward_only_cuda

- func: rowwise_prune(Tensor weight, Tensor mask, ScalarType compressed_indices_dtype) -> (Tensor, Tensor)
  use_c10_dispatcher: full

- func: embedding_bag(Tensor weight, Tensor indices, Tensor offsets, bool scale_grad_by_freq=False, int mode=0, bool sparse=False, Tensor? per_sample_weights=None, bool include_last_offset=False) -> (Tensor, Tensor, Tensor, Tensor)
  use_c10_dispatcher: hacky_wrapper_for_legacy_signatures

- func: _embedding_bag(Tensor weight, Tensor indices, Tensor offsets, bool scale_grad_by_freq=False, int mode=0, bool sparse=False, Tensor? per_sample_weights=None, bool include_last_offset=False) -> (Tensor, Tensor, Tensor, Tensor)
  use_c10_dispatcher: hacky_wrapper_for_legacy_signatures
  dispatch:
    CPU: _embedding_bag_cpu
    CUDA: _embedding_bag_cuda

- func: _embedding_bag_backward(Tensor grad, Tensor indices, Tensor offsets, Tensor offset2bag, Tensor bag_size, Tensor maximum_indices, int num_weights, bool scale_grad_by_freq, int mode, bool sparse, Tensor? per_sample_weights) -> Tensor
  use_c10_dispatcher: hacky_wrapper_for_legacy_signatures

- func: _embedding_bag_sparse_backward(Tensor grad, Tensor indices, Tensor offsets, Tensor offset2bag, Tensor bag_size, int num_weights, bool scale_grad_by_freq, int mode, Tensor? per_sample_weights) -> Tensor
  use_c10_dispatcher: hacky_wrapper_for_legacy_signatures

- func: _embedding_bag_dense_backward(Tensor grad, Tensor indices, Tensor offsets, Tensor offset2bag, Tensor bag_size, Tensor maximum_indices, int num_weights, bool scale_grad_by_freq, int mode, Tensor? per_sample_weights) -> Tensor
  use_c10_dispatcher: hacky_wrapper_for_legacy_signatures
  dispatch:
    CPU: _embedding_bag_dense_backward_cpu
    CUDA: _embedding_bag_dense_backward_cuda

- func: _embedding_bag_per_sample_weights_backward(Tensor grad, Tensor weight, Tensor indices, Tensor offsets, Tensor offset2bag, int mode) -> Tensor
  use_c10_dispatcher: full
  dispatch:
    CPU: _embedding_bag_per_sample_weights_backward_cpu
    CUDA: _embedding_bag_per_sample_weights_backward_cuda

- func: empty_meta(int[] size, *, ScalarType? dtype=None, Layout? layout=None, Device? device=None, bool? pin_memory=None, MemoryFormat? memory_format=None) -> Tensor
  #use_c10_dispatcher: full

- func: empty.names(int[] size, *, Dimname[]? names, ScalarType? dtype=None, Layout? layout=None, Device? device=None, bool? pin_memory=None, MemoryFormat? memory_format=None) -> Tensor
  device_guard: False

- func: empty.memory_format(int[] size, *, ScalarType? dtype=None, Layout? layout=None, Device? device=None, bool? pin_memory=None, MemoryFormat? memory_format=None) -> Tensor
  #use_c10_dispatcher: full
  dispatch:
    CPU: empty_cpu
    CUDA: empty_cuda
    MkldnnCPU: empty_mkldnn
    SparseCPU, SparseCUDA: empty_sparse

- func: new_empty(Tensor self, int[] size, *, ScalarType? dtype=None, Layout? layout=None, Device? device=None, bool? pin_memory=None) -> Tensor
  #use_c10_dispatcher: full
  variants: method

- func: new_full(Tensor self, int[] size, Scalar fill_value, *, ScalarType? dtype=None, Layout? layout=None, Device? device=None, bool? pin_memory=None) -> Tensor
  use_c10_dispatcher: hacky_wrapper_for_legacy_signatures
  variants: method

- func: new_zeros(Tensor self, int[] size, *, ScalarType? dtype=None, Layout? layout=None, Device? device=None, bool? pin_memory=None) -> Tensor
  use_c10_dispatcher: hacky_wrapper_for_legacy_signatures
  variants: method

# other overrides are to provide a more helpful error message that dtype is required
- func: _empty_affine_quantized(int[] size, *, ScalarType? dtype=None, Layout? layout=None, Device? device=None, bool? pin_memory=None, float scale=1, int zero_point=0, MemoryFormat? memory_format=contiguous_format) -> Tensor
  use_c10_dispatcher: hacky_wrapper_for_legacy_signatures
  dispatch:
    CPU: empty_affine_quantized_other_backends_stub
    QuantizedCPU, QuantizedCUDA: empty_affine_quantized

# it's a factory function receiving a tensor argument, thus overriding explicitly
# other overrides are to provide a more helpful error message that dtype is required
- func: _empty_per_channel_affine_quantized(int[] size, *, Tensor scales, Tensor zero_points, int axis, ScalarType? dtype=None, Layout? layout=None, Device? device=None, bool? pin_memory=None, MemoryFormat? memory_format=contiguous_format) -> Tensor
  use_c10_dispatcher: hacky_wrapper_for_legacy_signatures
  category_override: factory
  dispatch:
    CPU: empty_per_channel_affine_quantized_other_backends_stub
    QuantizedCPU, QuantizedCUDA: empty_per_channel_affine_quantized

- func: resize_(Tensor(a!) self, int[] size, *, MemoryFormat? memory_format=None) -> Tensor(a!)
  use_c10_dispatcher: full
  variants: method
  device_guard: False
  dispatch:
    CPU: resize_
    CUDA: resize_cuda_
    QuantizedCPU: quantized_resize_cpu_

- func: empty_quantized(int[] size, Tensor qtensor) -> Tensor
  use_c10_dispatcher: full
  variants: function
  dispatch:
    QuantizedCPU, QuantizedCUDA: empty_quantized

- func: empty.out(int[] size, *, MemoryFormat? memory_format=None, Tensor(a!) out) -> Tensor(a!)
  device_guard: False

- func: empty_like(Tensor self, *, ScalarType? dtype=None, Layout? layout=None, Device? device=None, bool? pin_memory=None, MemoryFormat? memory_format=None) -> Tensor
  use_c10_dispatcher: hacky_wrapper_for_legacy_signatures
  device_guard: False

- func: empty_strided(int[] size, int[] stride, *, ScalarType? dtype=None, Layout? layout=None, Device? device=None, bool? pin_memory=None) -> Tensor
  use_c10_dispatcher: hacky_wrapper_for_legacy_signatures
  dispatch:
    CPU: empty_strided_cpu
    CUDA: empty_strided_cuda

- func: erf(Tensor self) -> Tensor
  use_c10_dispatcher: full
  variants: function, method
  dispatch:
    DefaultBackend: erf

- func: erf_(Tensor(a!) self) -> Tensor(a!)
  use_c10_dispatcher: full
  variants: function, method
  dispatch:
    DefaultBackend: erf_

- func: erf.out(Tensor self, *, Tensor(a!) out) -> Tensor(a!)
  dispatch:
    CPU, CUDA: erf_out

- func: erfc(Tensor self) -> Tensor
  use_c10_dispatcher: full
  variants: function, method
  dispatch:
    DefaultBackend: erfc

- func: erfc_(Tensor(a!) self) -> Tensor(a!)
  use_c10_dispatcher: full
  variants: function, method
  dispatch:
    DefaultBackend: erfc_

- func: erfc.out(Tensor self, *, Tensor(a!) out) -> Tensor(a!)
  dispatch:
    CPU, CUDA: erfc_out

- func: exp(Tensor self) -> Tensor
  use_c10_dispatcher: full
  variants: function, method
  dispatch:
    DefaultBackend: exp

- func: exp_(Tensor(a!) self) -> Tensor(a!)
  use_c10_dispatcher: full
  variants: function, method
  dispatch:
    DefaultBackend: exp_

- func: exp.out(Tensor self, *, Tensor(a!) out) -> Tensor(a!)
  dispatch:
    CPU, CUDA: exp_out

- func: exp2(Tensor self) -> Tensor
  use_c10_dispatcher: full
  variants: function, method
  dispatch:
    DefaultBackend: exp2

- func: exp2_(Tensor(a!) self) -> Tensor(a!)
  use_c10_dispatcher: full
  variants: function, method
  dispatch:
    DefaultBackend: exp2_

- func: exp2.out(Tensor self, *, Tensor(a!) out) -> Tensor(a!)
  dispatch:
    CPU, CUDA: exp2_out

- func: expm1(Tensor self) -> Tensor
  use_c10_dispatcher: full
  variants: function, method
  dispatch:
    DefaultBackend: expm1

- func: expm1_(Tensor(a!) self) -> Tensor(a!)
  use_c10_dispatcher: full
  variants: function, method
  dispatch:
    DefaultBackend: expm1_

- func: expm1.out(Tensor self, *, Tensor(a!) out) -> Tensor(a!)
  dispatch:
    CPU, CUDA: expm1_out

- func: expand(Tensor(a) self, int[] size, *, bool implicit=False) -> Tensor(a)
  use_c10_dispatcher: full
  variants: method  # This is method-only to match the previous tensor API. In the future we could make this a function too.
  device_guard: False
  dispatch:
    DefaultBackend: expand

- func: expand_as(Tensor(a) self, Tensor other) -> Tensor(a)
  use_c10_dispatcher: full
  variants: method  # This is method-only to match the previous tensor API. In the future we could make this a function too.
  device_guard: False

- func: eye(int n, *, ScalarType? dtype=None, Layout? layout=None, Device? device=None, bool? pin_memory=None) -> Tensor
  use_c10_dispatcher: hacky_wrapper_for_legacy_signatures

- func: eye.m(int n, int m, *, ScalarType? dtype=None, Layout? layout=None, Device? device=None, bool? pin_memory=None) -> Tensor
  use_c10_dispatcher: hacky_wrapper_for_legacy_signatures

- func: eye.out(int n, *, Tensor(a!) out) -> Tensor(a!)
  dispatch:
    CPU: eye_out_cpu
    CUDA: eye_out_cuda

- func: eye.m_out(int n, int m, *, Tensor(a!) out) -> Tensor(a!)
  dispatch:
    CPU: eye_out_cpu
    CUDA: eye_out_cuda

- func: flatten.using_ints(Tensor(a) self, int start_dim=0, int end_dim=-1) -> Tensor(a)
  use_c10_dispatcher: full
  variants: function, method

- func: flatten.named_out_dim(Tensor(a) self, int start_dim, int end_dim, Dimname out_dim) -> Tensor(a)
  variants: function, method

- func: flatten.using_names(Tensor(a) self, Dimname start_dim, Dimname end_dim, Dimname out_dim) -> Tensor(a)
  variants: function, method

- func: flatten.DimnameList(Tensor(a) self, Dimname[] dims, Dimname out_dim) -> Tensor(a)
  variants: function, method

- func: unflatten.int(Tensor(a) self, int dim, int[] sizes, Dimname[]? names=None) -> Tensor(a)
  variants: method

- func: unflatten.Dimname(Tensor(a) self, Dimname dim, int[] sizes, Dimname[] names) -> Tensor(a)
  variants: method

- func: fill_.Scalar(Tensor(a!) self, Scalar value) -> Tensor(a!)
  use_c10_dispatcher: full
  variants: function, method
  dispatch:
    DefaultBackend: fill_

- func: fill_.Tensor(Tensor(a!) self, Tensor value) -> Tensor(a!)
  use_c10_dispatcher: full
  variants: function, method
  dispatch:
    DefaultBackend: fill_

- func: floor(Tensor self) -> Tensor
  use_c10_dispatcher: full
  variants: function, method
  dispatch:
    DefaultBackend: floor

- func: floor_(Tensor(a!) self) -> Tensor(a!)
  use_c10_dispatcher: full
  variants: function, method
  dispatch:
    DefaultBackend: floor_

- func: floor.out(Tensor self, *, Tensor(a!) out) -> Tensor(a!)
  dispatch:
    CPU, CUDA: floor_out

- func: floor_divide(Tensor self, Tensor other) -> Tensor
  use_c10_dispatcher: full
  variants: function, method
  dispatch:
    CPU, CUDA: floor_divide
    SparseCPU, SparseCUDA: floor_divide_sparse

- func: floor_divide_.Tensor(Tensor(a!) self, Tensor other) -> Tensor(a!)
  use_c10_dispatcher: full
  variants: method
  dispatch:
    CPU, CUDA: floor_divide_
    SparseCPU, SparseCUDA: floor_divide_sparse_

- func: floor_divide.out(Tensor self, Tensor other, *, Tensor(a!) out) -> Tensor(a!)
  dispatch:
    CPU, CUDA: floor_divide_out
    SparseCPU, SparseCUDA: floor_divide_out_sparse_zerodim

- func: floor_divide.Scalar(Tensor self, Scalar other) -> Tensor
  use_c10_dispatcher: full
  variants: function, method

- func: floor_divide_.Scalar(Tensor(a!) self, Scalar other) -> Tensor(a!)
  use_c10_dispatcher: full
  variants: method

- func: frac(Tensor self) -> Tensor
  use_c10_dispatcher: full
  variants: function, method
  dispatch:
    DefaultBackend: frac

- func: frac_(Tensor(a!) self) -> Tensor(a!)
  use_c10_dispatcher: full
  variants: function, method
  dispatch:
    DefaultBackend: frac_

- func: frac.out(Tensor self, *, Tensor(a!) out) -> Tensor(a!)
  dispatch:
    CPU, CUDA: frac_out

- func: full.names(int[] size, Scalar fill_value, *, Dimname[]? names, ScalarType? dtype=None, Layout? layout=None, Device? device=None, bool? pin_memory=None) -> Tensor
  device_guard: False

- func: full(int[] size, Scalar fill_value, *, ScalarType? dtype=None, Layout? layout=None, Device? device=None, bool? pin_memory=None) -> Tensor
  use_c10_dispatcher: hacky_wrapper_for_legacy_signatures

- func: full.out(int[] size, Scalar fill_value, *, Tensor(a!) out) -> Tensor(a!)

- func: full_like(Tensor self, Scalar fill_value, *, ScalarType? dtype=None, Layout? layout=None, Device? device=None, bool? pin_memory=None, MemoryFormat? memory_format=None) -> Tensor
  use_c10_dispatcher: hacky_wrapper_for_legacy_signatures

- func: from_file(str filename, bool? shared=None, int? size=0, *, ScalarType? dtype=None, Layout? layout=None, Device? device=None, bool? pin_memory=None) -> Tensor
  use_c10_dispatcher: hacky_wrapper_for_legacy_signatures
  dispatch:
    CPU: from_file

- func: gcd.out(Tensor self, Tensor other, *, Tensor(a!) out) -> Tensor(a!)
  dispatch:
    CPU, CUDA: gcd_out

- func: gcd(Tensor self, Tensor other) -> Tensor
  use_c10_dispatcher: full
  variants: function, method

- func: gcd_(Tensor(a!) self, Tensor other) -> Tensor(a!)
  use_c10_dispatcher: full
  variants: function, method

- func: lcm.out(Tensor self, Tensor other, *, Tensor(a!) out) -> Tensor(a!)
  dispatch:
    CPU, CUDA: lcm_out

- func: lcm(Tensor self, Tensor other) -> Tensor
  use_c10_dispatcher: full
  variants: function, method

- func: lcm_(Tensor(a!) self, Tensor other) -> Tensor(a!)
  use_c10_dispatcher: full
  variants: function, method

# NOTE [ grid_sampler Native Functions ]
# `grid_sampler` does all the shape checking and then dispatches to one of
# `cudnn_grid_sampler`, `grid_sampler_2d`, or `grid_sampler_3d`, each of which
# has the corresponding backward defined as native functions as well. Therefore,
# in these functions and their backwards, no more shape checking is done.
#
# There is also _grid_sampler_2d_backward_cpu_fallback which is an
# implementation detail of grid_sampler_2d and is only exposed here for testing
# purposes.
#
# Additionally, arguments `padding_mode` and `interpolation_mode` are cast to
# enums defined in `native/GridSampler.h`. `cudnn_grid_sampler` doesn't take in
# `interpolation_mode` because it only supports Bilinear interpolation mode.
# Nor does it take in `align_corners` because it only supports the mode
# `align_corners = True`.
- func: grid_sampler(Tensor input, Tensor grid, int interpolation_mode, int padding_mode, bool align_corners) -> Tensor
  use_c10_dispatcher: full

- func: grid_sampler_2d(Tensor input, Tensor grid, int interpolation_mode, int padding_mode, bool align_corners) -> Tensor
  use_c10_dispatcher: full
  dispatch:
    CPU: grid_sampler_2d_cpu
    CUDA: grid_sampler_2d_cuda

- func: grid_sampler_2d_backward(Tensor grad_output, Tensor input, Tensor grid, int interpolation_mode, int padding_mode, bool align_corners) -> (Tensor, Tensor)
  use_c10_dispatcher: full
  dispatch:
    CPU: grid_sampler_2d_backward_cpu
    CUDA: grid_sampler_2d_backward_cuda

# See NOTE [ grid_sample CPU fallback ]
- func: _grid_sampler_2d_cpu_fallback(Tensor input, Tensor grid, int interpolation_mode, int padding_mode, bool align_corners) -> Tensor
  use_c10_dispatcher: full
  dispatch:
    DefaultBackend: _grid_sampler_2d_cpu_fallback

- func: _grid_sampler_2d_cpu_fallback_backward(Tensor grad_output, Tensor input, Tensor grid, int interpolation_mode, int padding_mode, bool align_corners) -> (Tensor, Tensor)
  use_c10_dispatcher: full

- func: grid_sampler_3d(Tensor input, Tensor grid, int interpolation_mode, int padding_mode, bool align_corners) -> Tensor
  use_c10_dispatcher: full
  dispatch:
    CPU: grid_sampler_3d_cpu
    CUDA: grid_sampler_3d_cuda

- func: grid_sampler_3d_backward(Tensor grad_output, Tensor input, Tensor grid, int interpolation_mode, int padding_mode, bool align_corners) -> (Tensor, Tensor)
  use_c10_dispatcher: full
  dispatch:
    CPU: grid_sampler_3d_backward_cpu
    CUDA: grid_sampler_3d_backward_cuda

- func: hann_window(int window_length, *, ScalarType? dtype=None, Layout? layout=None, Device? device=None, bool? pin_memory=None) -> Tensor
  use_c10_dispatcher: hacky_wrapper_for_legacy_signatures

- func: hann_window.periodic(int window_length, bool periodic, *, ScalarType? dtype=None, Layout? layout=None, Device? device=None, bool? pin_memory=None) -> Tensor
  use_c10_dispatcher: hacky_wrapper_for_legacy_signatures

- func: hamming_window(int window_length, *, ScalarType? dtype=None, Layout? layout=None, Device? device=None, bool? pin_memory=None) -> Tensor
  use_c10_dispatcher: hacky_wrapper_for_legacy_signatures

- func: hamming_window.periodic(int window_length, bool periodic, *, ScalarType? dtype=None, Layout? layout=None, Device? device=None, bool? pin_memory=None) -> Tensor
  use_c10_dispatcher: hacky_wrapper_for_legacy_signatures

- func: hamming_window.periodic_alpha(int window_length, bool periodic, float alpha, *, ScalarType? dtype=None, Layout? layout=None, Device? device=None, bool? pin_memory=None) -> Tensor
  use_c10_dispatcher: hacky_wrapper_for_legacy_signatures

- func: hamming_window.periodic_alpha_beta(int window_length, bool periodic, float alpha, float beta, *, ScalarType? dtype=None, Layout? layout=None, Device? device=None, bool? pin_memory=None) -> Tensor
  use_c10_dispatcher: hacky_wrapper_for_legacy_signatures

- func: kaiser_window(int window_length, *, ScalarType? dtype=None, Layout? layout=None, Device? device=None, bool? pin_memory=None) -> Tensor
  use_c10_dispatcher: hacky_wrapper_for_legacy_signatures

- func: kaiser_window.periodic(int window_length, bool periodic, *, ScalarType? dtype=None, Layout? layout=None, Device? device=None, bool? pin_memory=None) -> Tensor
  use_c10_dispatcher: hacky_wrapper_for_legacy_signatures

- func: kaiser_window.beta(int window_length, bool periodic, float beta, *, ScalarType? dtype=None, Layout? layout=None, Device? device=None, bool? pin_memory=None) -> Tensor
  use_c10_dispatcher: hacky_wrapper_for_legacy_signatures

- func: hinge_embedding_loss(Tensor self, Tensor target, float margin=1.0, int reduction=Mean) -> Tensor
  use_c10_dispatcher: full

- func: group_norm(Tensor input, int num_groups, Tensor? weight=None, Tensor? bias=None, float eps=1e-05, bool cudnn_enabled=True) -> Tensor
  use_c10_dispatcher: hacky_wrapper_for_legacy_signatures

- func: native_group_norm(Tensor input, Tensor? weight, Tensor? bias, int N, int C, int HxW, int group, float eps) -> (Tensor, Tensor, Tensor)
  use_c10_dispatcher: hacky_wrapper_for_legacy_signatures
  dispatch:
    CPU, CUDA: native_group_norm
    Math: math_group_norm

- func: native_group_norm_backward(Tensor grad_out, Tensor input, Tensor mean, Tensor rstd, Tensor? weight, int N, int C, int HxW, int group, bool[3] output_mask) -> (Tensor, Tensor, Tensor)
  use_c10_dispatcher: hacky_wrapper_for_legacy_signatures
  dispatch:
    CPU, CUDA: native_group_norm_backward

- func: ifft(Tensor self, int signal_ndim, bool normalized=False) -> Tensor
  use_c10_dispatcher: full
  variants: function, method

- func: rfft(Tensor self, int signal_ndim, bool normalized=False, bool onesided=True) -> Tensor
  use_c10_dispatcher: full
  variants: function, method

- func: irfft(Tensor self, int signal_ndim, bool normalized=False, bool onesided=True, int[] signal_sizes=[]) -> Tensor
  use_c10_dispatcher: full
  variants: function, method

- func: _fft_with_size(Tensor self, int signal_ndim, bool complex_input, bool complex_output, bool inverse, int[] checked_signal_sizes, bool normalized, bool onesided, int[] output_sizes) -> Tensor
  use_c10_dispatcher: full
  variants: function

- func: _fft_with_size.norm_modes(Tensor self, int signal_ndim, bool complex_input, bool complex_output, bool inverse, int[] checked_signal_sizes, int normalization, bool onesided, int[] output_sizes) -> Tensor
  use_c10_dispatcher: full
  variants: function
  dispatch:
    CPU: _fft_mkl
    CUDA: _fft_cufft

- func: _cufft_get_plan_cache_size(int device_index) -> int
  use_c10_dispatcher: full

- func: _cufft_get_plan_cache_max_size(int device_index) -> int
  use_c10_dispatcher: full

- func: _cufft_set_plan_cache_max_size(int device_index, int max_size) -> ()
  use_c10_dispatcher: full

- func: _cufft_clear_plan_cache(int device_index) -> ()
  use_c10_dispatcher: full

- func: index.Tensor(Tensor self, Tensor?[] indices) -> Tensor
  variants: function, method
  dispatch:
    CPU, CUDA: index
  # NB: This function is special-cased in tools/autograd/gen_variable_type.py
  # NB: The following functions are declared in aten/src/ATen/templates/TensorBody.h and defined in aten/src/ATen/TensorIndexing.cpp:
  # - Tensor Tensor::index(ArrayRef<TensorIndex> indices)
  # - Tensor Tensor::index(std::initializer_list<TensorIndex> indices)

- func: index_copy_(Tensor(a!) self, int dim, Tensor index, Tensor source) -> Tensor(a!)
  use_c10_dispatcher: full
  variants: method
  dispatch:
    DefaultBackend: index_copy_

- func: index_copy(Tensor self, int dim, Tensor index, Tensor source) -> Tensor
  use_c10_dispatcher: full
  variants: function, method

- func: index_copy_.dimname(Tensor(a!) self, Dimname dim, Tensor index, Tensor source) -> Tensor(a!)
  variants: method

- func: index_copy.dimname(Tensor self, Dimname dim, Tensor index, Tensor source) -> Tensor
  variants: function, method

- func: index_put_(Tensor(a!) self, Tensor?[] indices, Tensor values, bool accumulate=False) -> Tensor(a!)
  variants: function, method
  dispatch:
    DefaultBackend: index_put_
  # NB: The following functions are declared in aten/src/ATen/templates/TensorBody.h and defined in aten/src/ATen/TensorIndexing.cpp:
  # - Tensor & Tensor::index_put_(ArrayRef<TensorIndex> indices, Tensor const & rhs)
  # - Tensor & Tensor::index_put_(ArrayRef<TensorIndex> indices, Scalar v)
  # - Tensor & Tensor::index_put_(std::initializer_list<TensorIndex> indices, Tensor const & rhs)
  # - Tensor & Tensor::index_put_(std::initializer_list<TensorIndex> indices, Scalar v)

- func: index_put(Tensor self, Tensor?[] indices, Tensor values, bool accumulate=False) -> Tensor
  variants: function, method

- func: _index_put_impl_(Tensor(a!) self, Tensor?[] indices, Tensor values, bool accumulate=False, bool unsafe=False) -> Tensor(a!)
  variants: function
  dispatch:
    CPU, CUDA: _index_put_impl_

- func: instance_norm(Tensor input, Tensor? weight, Tensor? bias, Tensor? running_mean, Tensor? running_var, bool use_input_stats, float momentum, float eps, bool cudnn_enabled) -> Tensor
  use_c10_dispatcher: hacky_wrapper_for_legacy_signatures
  variants: function

- func: inverse(Tensor self) -> Tensor
  use_c10_dispatcher: full
  variants: function, method
  dispatch:
    DefaultBackend: inverse

- func: inverse.out(Tensor self, *, Tensor(a!) out) -> Tensor(a!)
  dispatch:
    DefaultBackend: inverse_out

- func: _inverse_helper(Tensor self) -> Tensor
  use_c10_dispatcher: full
  variants: function
  dispatch:
    CPU: _inverse_helper_cpu
    CUDA: _inverse_helper_cuda

- func: isclose(Tensor self, Tensor other, float rtol=1e-05, float atol=1e-08, bool equal_nan=False) -> Tensor
  use_c10_dispatcher: full
  variants: function, method

- func: isnan(Tensor self) -> Tensor
  use_c10_dispatcher: full
  variants: function, method
  device_guard: False
  dispatch:
    CPU, CUDA: isnan
    SparseCPU, SparseCUDA: isnan_sparse

- func: is_distributed(Tensor self) -> bool
  use_c10_dispatcher: full
  variants: function, method
  device_guard: False

- func: is_floating_point(Tensor self) -> bool
  use_c10_dispatcher: full
  variants: function, method
  device_guard: False

- func: is_complex(Tensor self) -> bool
  use_c10_dispatcher: full
  variants: function, method
  device_guard: False

- func: isreal(Tensor self) -> Tensor
  use_c10_dispatcher: full
  variants: function, method

- func: is_nonzero(Tensor self) -> bool
  use_c10_dispatcher: full
  variants: function, method
  device_guard: False

- func: is_same_size(Tensor self, Tensor other) -> bool
  use_c10_dispatcher: full
  variants: function, method
  device_guard: False

- func: is_signed(Tensor self) -> bool
  use_c10_dispatcher: full
  variants: function, method
  device_guard: False

- func: kl_div(Tensor self, Tensor target, int reduction=Mean, *, bool log_target=False) -> Tensor
  use_c10_dispatcher: full
  dispatch:
    DefaultBackend: kl_div

- func: kl_div_backward(Tensor grad_output, Tensor self, Tensor target, int reduction=Mean, *, bool log_target=False) -> Tensor
  use_c10_dispatcher: full
  dispatch:
    CPU: kl_div_backward_cpu
    CUDA: kl_div_backward_cuda

- func: kthvalue(Tensor self, int k, int dim=-1, bool keepdim=False) -> (Tensor values, Tensor indices)
  use_c10_dispatcher: full
  variants: function, method
  dispatch:
    DefaultBackend: kthvalue

- func: kthvalue.values(Tensor self, int k, int dim=-1, bool keepdim=False, *, Tensor(a!) values, Tensor(b!) indices) -> (Tensor(a!) values, Tensor(b!) indices)
  dispatch:
    CPU: kthvalue_out_cpu
    CUDA: kthvalue_out_cuda

- func: kthvalue.dimname(Tensor self, int k, Dimname dim, bool keepdim=False) -> (Tensor values, Tensor indices)
  variants: function, method

- func: kthvalue.dimname_out(Tensor self, int k, Dimname dim, bool keepdim=False, *, Tensor(a!) values, Tensor(b!) indices) -> (Tensor(a!) values, Tensor(b!) indices)

- func: layer_norm(Tensor input, int[] normalized_shape, Tensor? weight=None, Tensor? bias=None, float eps=1e-05, bool cudnn_enable=True) -> Tensor
  use_c10_dispatcher: hacky_wrapper_for_legacy_signatures

- func: native_layer_norm(Tensor input, Tensor? weight, Tensor? bias, int M, int N, float eps) -> (Tensor, Tensor, Tensor)
  use_c10_dispatcher: hacky_wrapper_for_legacy_signatures
  dispatch:
    CPU: layer_norm_cpu
    CUDA: layer_norm_cuda

- func: native_layer_norm_backward(Tensor grad_out, Tensor input, Tensor mean, Tensor rstd, Tensor? weight, int M, int N, bool[3] output_mask) -> (Tensor, Tensor, Tensor)
  use_c10_dispatcher: hacky_wrapper_for_legacy_signatures
  dispatch:
    CPU: layer_norm_backward_cpu
    CUDA: layer_norm_backward_cuda

- func: nan_to_num(Tensor self, float? nan=None, float? posinf=None, float? neginf=None) -> Tensor
  use_c10_dispatcher: full
  variants: function, method
  dispatch:
    DefaultBackend: nan_to_num

- func: nan_to_num_(Tensor(a!) self, float? nan=None, float? posinf=None, float? neginf=None) -> Tensor(a!)
  use_c10_dispatcher: full
  variants: function, method
  dispatch:
    DefaultBackend: nan_to_num_

- func: nan_to_num.out(Tensor self, float? nan=None, float? posinf=None, float? neginf=None, *, Tensor(a!) out) -> Tensor(a!)
  dispatch:
    DefaultBackend: nan_to_num_out

- func: linear(Tensor input, Tensor weight, Tensor? bias=None) -> Tensor
  use_c10_dispatcher: hacky_wrapper_for_legacy_signatures
  python_module: nn

- func: mkldnn_linear(Tensor input, Tensor weight, Tensor? bias=None) -> Tensor
  use_c10_dispatcher: hacky_wrapper_for_legacy_signatures
  python_module: nn
  dispatch:
    MkldnnCPU: mkldnn_linear

- func: fbgemm_linear_int8_weight_fp32_activation(Tensor input, Tensor weight, Tensor packed, Tensor col_offsets, Scalar weight_scale, Scalar weight_zero_point, Tensor bias) -> Tensor
  use_c10_dispatcher: full

- func: fbgemm_linear_int8_weight(Tensor input, Tensor weight, Tensor packed, Tensor col_offsets, Scalar weight_scale, Scalar weight_zero_point, Tensor bias) -> Tensor
  use_c10_dispatcher: full

- func: fbgemm_linear_quantize_weight(Tensor input) -> (Tensor, Tensor, float, int)
  use_c10_dispatcher: full

- func: fbgemm_pack_gemm_matrix_fp16(Tensor input) -> Tensor
  use_c10_dispatcher: full

- func: fbgemm_linear_fp16_weight_fp32_activation(Tensor input, Tensor packed_weight, Tensor bias) -> Tensor
  use_c10_dispatcher: full

- func: fbgemm_linear_fp16_weight(Tensor input, Tensor packed_weight, Tensor bias) -> Tensor
  use_c10_dispatcher: full

- func: fbgemm_pack_quantized_matrix(Tensor input) -> Tensor
  use_c10_dispatcher: full

- func: fbgemm_pack_quantized_matrix.KN(Tensor input, int K, int N) -> Tensor
  use_c10_dispatcher: full

- func: linspace(Scalar start, Scalar end, int? steps=None, *, ScalarType? dtype=None, Layout? layout=None, Device? device=None, bool? pin_memory=None) -> Tensor
  use_c10_dispatcher: hacky_wrapper_for_legacy_signatures

- func: linspace.out(Scalar start, Scalar end, int? steps=None, *, Tensor(a!) out) -> Tensor(a!)
  dispatch:
    CPU: linspace_cpu_out
    CUDA: linspace_cuda_out

- func: log(Tensor self) -> Tensor
  use_c10_dispatcher: full
  variants: function, method
  dispatch:
    DefaultBackend: log

- func: log_(Tensor(a!) self) -> Tensor(a!)
  use_c10_dispatcher: full
  variants: function, method
  dispatch:
    DefaultBackend: log_

- func: log.out(Tensor self, *, Tensor(a!) out) -> Tensor(a!)
  dispatch:
    CPU, CUDA: log_out

- func: log10(Tensor self) -> Tensor
  use_c10_dispatcher: full
  variants: function, method
  dispatch:
    DefaultBackend: log10

- func: log10_(Tensor(a!) self) -> Tensor(a!)
  use_c10_dispatcher: full
  variants: function, method
  dispatch:
    DefaultBackend: log10_

- func: log10.out(Tensor self, *, Tensor(a!) out) -> Tensor(a!)
  dispatch:
    CPU, CUDA: log10_out

- func: log1p(Tensor self) -> Tensor
  use_c10_dispatcher: full
  variants: function, method
  dispatch:
    DefaultBackend: log1p

- func: log1p_(Tensor(a!) self) -> Tensor(a!)
  use_c10_dispatcher: full
  variants: function, method
  dispatch:
    CPU, CUDA: log1p_
    SparseCPU, SparseCUDA: log1p_sparse_

- func: log1p.out(Tensor self, *, Tensor(a!) out) -> Tensor(a!)
  dispatch:
    CPU, CUDA: log1p_out
    SparseCPU, SparseCUDA: log1p_out_sparse

- func: log2(Tensor self) -> Tensor
  use_c10_dispatcher: full
  variants: function, method
  dispatch:
    DefaultBackend: log2

- func: log2_(Tensor(a!) self) -> Tensor(a!)
  use_c10_dispatcher: full
  variants: function, method
  dispatch:
    DefaultBackend: log2_

- func: log2.out(Tensor self, *, Tensor(a!) out) -> Tensor(a!)
  dispatch:
    CPU, CUDA: log2_out

- func: logaddexp.out(Tensor self, Tensor other, *, Tensor(a!) out) -> Tensor(a!)
  dispatch:
    CPU, CUDA: logaddexp_out

- func: logaddexp(Tensor self, Tensor other) -> Tensor
  use_c10_dispatcher: full
  variants: method, function
  dispatch:
    DefaultBackend: logaddexp

- func: logaddexp2.out(Tensor self, Tensor other, *, Tensor(a!) out) -> Tensor(a!)
  dispatch:
    CPU, CUDA: logaddexp2_out

- func: logaddexp2(Tensor self, Tensor other) -> Tensor
  use_c10_dispatcher: full
  variants: method, function
  dispatch:
    DefaultBackend: logaddexp2

- func: logdet(Tensor self) -> Tensor
  use_c10_dispatcher: full
  variants: function, method
  dispatch:
    DefaultBackend: logdet

- func: logspace(Scalar start, Scalar end, int? steps=None, float base=10.0, *, ScalarType? dtype=None, Layout? layout=None, Device? device=None, bool? pin_memory=None) -> Tensor
  use_c10_dispatcher: hacky_wrapper_for_legacy_signatures

- func: logspace.out(Scalar start, Scalar end, int? steps=None, float base=10.0, *, Tensor(a!) out) -> Tensor(a!)
  dispatch:
    CPU: logspace_cpu_out
    CUDA: logspace_cuda_out

# log_softmax allows positional dtype, unlike most operators, because kwonly is BC-breaking when loading jit models.
- func: log_softmax.int(Tensor self, int dim, ScalarType? dtype=None) -> Tensor
  use_c10_dispatcher: full
  variants: function, method

- func: log_softmax.Dimname(Tensor self, Dimname dim, *, ScalarType? dtype=None) -> Tensor
  variants: function, method

- func: _log_softmax(Tensor self, int dim, bool half_to_float) -> Tensor
  use_c10_dispatcher: full
  dispatch:
    CPU: log_softmax_cpu
    CUDA: log_softmax_cuda

- func: _log_softmax_backward_data(Tensor grad_output, Tensor output, int dim, Tensor self) -> Tensor
  use_c10_dispatcher: full
  dispatch:
    CPU: log_softmax_backward_cpu
    CUDA: log_softmax_backward_cuda

- func: _logcumsumexp(Tensor self, int dim) -> Tensor
  use_c10_dispatcher: full
  dispatch:
    CPU: _logcumsumexp_cpu
    CUDA: _logcumsumexp_cuda

- func: _logcumsumexp.out(Tensor self, int dim, *, Tensor(a!) out) -> Tensor(a!)
  dispatch:
    CPU: _logcumsumexp_out_cpu
    CUDA: _logcumsumexp_out_cuda

- func: logcumsumexp(Tensor self, int dim) -> Tensor
  use_c10_dispatcher: full
  variants: function, method
  dispatch:
    DefaultBackend: logcumsumexp

- func: logcumsumexp.out(Tensor self, int dim, *, Tensor(a!) out) -> Tensor(a!)
  dispatch:
    DefaultBackend: logcumsumexp_out

- func: logcumsumexp.dimname(Tensor self, Dimname dim) -> Tensor
  variants: function, method

- func: logcumsumexp.dimname_out(Tensor self, Dimname dim, *, Tensor(a!) out) -> Tensor(a!)

- func: logsumexp(Tensor self, int[1] dim, bool keepdim=False) -> Tensor
  use_c10_dispatcher: full
  variants: function, method
  dispatch:
    DefaultBackend: logsumexp

- func: logsumexp.out(Tensor self, int[1] dim, bool keepdim=False, *, Tensor(a!) out) -> Tensor(a!)
  dispatch:
    DefaultBackend: logsumexp_out

- func: logsumexp.names(Tensor self, Dimname[1] dim, bool keepdim=False) -> Tensor
  variants: function, method

- func: logsumexp.names_out(Tensor self, Dimname[1] dim, bool keepdim=False, *, Tensor(a!) out) -> Tensor(a!)

- func: margin_ranking_loss(Tensor input1, Tensor input2, Tensor target, float margin=0.0, int reduction=Mean) -> Tensor
  use_c10_dispatcher: full

- func: matmul(Tensor self, Tensor other) -> Tensor
  use_c10_dispatcher: full
  variants: function, method

- func: matmul.out(Tensor self, Tensor other, *, Tensor(a!) out) -> Tensor(a!)

- func: matrix_rank.tol(Tensor self, float tol, bool symmetric=False) -> Tensor
  use_c10_dispatcher: full

- func: matrix_rank(Tensor self, bool symmetric=False) -> Tensor
  use_c10_dispatcher: full

- func: matrix_power(Tensor self, int n) -> Tensor
  use_c10_dispatcher: full
  variants: function, method

- func: matrix_exp(Tensor self) -> Tensor
  use_c10_dispatcher: full
  variants: function, method
  dispatch:
    CPU, CUDA: matrix_exp

- func: matrix_exp_backward(Tensor self, Tensor grad) -> Tensor
  use_c10_dispatcher: full

- func: _aminmax(Tensor self) -> (Tensor, Tensor)
  use_c10_dispatcher: full
  variants: function
  dispatch:
    CPU, CUDA: _aminmax_all

- func: _aminmax.dim(Tensor self, int dim, bool keepdim=False) -> (Tensor, Tensor)
  use_c10_dispatcher: full
  variants: function
  dispatch:
    CPU, CUDA: _aminmax

- func: _compute_linear_combination(Tensor input, Tensor coefficients) -> Tensor
  dispatch:
    CPU, CUDA: _compute_linear_combination

- func: _compute_linear_combination.out(Tensor input, Tensor coefficients, *, Tensor(a!) out) -> Tensor(a!)
  dispatch:
    CPU, CUDA: _compute_linear_combination_out

- func: max.dim(Tensor self, int dim, bool keepdim=False) -> (Tensor values, Tensor indices)
  use_c10_dispatcher: full
  variants: function, method
  dispatch:
    DefaultBackend: max

- func: max.dim_max(Tensor self, int dim, bool keepdim=False, *, Tensor(a!) max, Tensor(b!) max_values) -> (Tensor(a!) values, Tensor(b!) indices)
  dispatch:
    CPU, CUDA: max_out

- func: max.names_dim(Tensor self, Dimname dim, bool keepdim=False) -> (Tensor values, Tensor indices)
  variants: function, method

- func: max.names_dim_max(Tensor self, Dimname dim, bool keepdim=False, *, Tensor(a!) max, Tensor(b!) max_values) -> (Tensor(a!) values, Tensor(b!) indices)

- func: value_selecting_reduction_backward(Tensor grad, int dim, Tensor indices, int[] sizes, bool keepdim) -> Tensor
  use_c10_dispatcher: full
  variants: function
  device_guard: False

- func: amax(Tensor self, int[1] dim=[], bool keepdim=False) -> Tensor
  use_c10_dispatcher: full
  variants: function, method
  dispatch:
    DefaultBackend: amax

- func: amax.out(Tensor self, int[1] dim=[], bool keepdim=False, *, Tensor(a!) out) -> Tensor(a!)
  dispatch:
    CPU, CUDA: amax_out

# Return: (Tensor output, Tensor indices)
- func: max_pool1d_with_indices(Tensor self, int[1] kernel_size, int[1] stride=[], int[1] padding=0, int[1] dilation=1, bool ceil_mode=False) -> (Tensor, Tensor)
  use_c10_dispatcher: full

- func: max_pool1d(Tensor self, int[1] kernel_size, int[1] stride=[], int[1] padding=0, int[1] dilation=1, bool ceil_mode=False) -> Tensor
  use_c10_dispatcher: full

- func: max_pool2d(Tensor self, int[2] kernel_size, int[2] stride=[], int[2] padding=0, int[2] dilation=1, bool ceil_mode=False) -> Tensor
  use_c10_dispatcher: full

- func: mkldnn_max_pool2d(Tensor self, int[2] kernel_size, int[2] stride=[], int[2] padding=0, int[2] dilation=1, bool ceil_mode=False) -> Tensor
  use_c10_dispatcher: full
  dispatch:
    MkldnnCPU: mkldnn_max_pool2d

- func: mkldnn_max_pool3d(Tensor self, int[3] kernel_size, int[3] stride=[], int[3] padding=0, int[3] dilation=1, bool ceil_mode=False) -> Tensor
  use_c10_dispatcher: full
  dispatch:
    MkldnnCPU: mkldnn_max_pool3d

- func: quantized_max_pool1d(Tensor self, int[1] kernel_size, int[1] stride=[], int[1] padding=0, int[1] dilation=1, bool ceil_mode=False) -> Tensor
  use_c10_dispatcher: full
  dispatch:
    QuantizedCPU: quantized_max_pool1d

- func: quantized_max_pool2d(Tensor self, int[2] kernel_size, int[2] stride=[], int[2] padding=0, int[2] dilation=1, bool ceil_mode=False) -> Tensor
  use_c10_dispatcher: full
  dispatch:
    QuantizedCPU: quantized_max_pool2d

- func: max_pool3d(Tensor self, int[3] kernel_size, int[3] stride=[], int[3] padding=0, int[3] dilation=1, bool ceil_mode=False) -> Tensor
  use_c10_dispatcher: full

# The CPU and GPU dispatch variants are named weirdly here because otherwise there
# are namespacing issues in C++
- func: mean(Tensor self, *, ScalarType? dtype=None) -> Tensor
  use_c10_dispatcher: full
  variants: function, method
  dispatch:
    CPU, CUDA: mean_cpu_gpu
    QuantizedCPU: mean_quantized_cpu

- func: mean.dim(Tensor self, int[1] dim, bool keepdim=False, *, ScalarType? dtype=None) -> Tensor
  use_c10_dispatcher: full
  variants: function, method
  dispatch:
    CPU, CUDA: mean_cpu_gpu
    QuantizedCPU: mean_quantized_cpu

- func: mean.out(Tensor self, int[1] dim, bool keepdim=False, *, ScalarType? dtype=None, Tensor(a!) out) -> Tensor(a!)
  dispatch:
    CPU, CUDA: mean_out_cpu_gpu
    QuantizedCPU: mean_out_quantized_cpu

- func: mean.names_dim(Tensor self, Dimname[1] dim, bool keepdim=False, *, ScalarType? dtype=None) -> Tensor
  variants: function, method

- func: mean.names_out(Tensor self, Dimname[1] dim, bool keepdim=False, *, ScalarType? dtype=None, Tensor(a!) out) -> Tensor(a!)

- func: median(Tensor self) -> Tensor
  use_c10_dispatcher: full
  variants: function, method
  dispatch:
    CPU: median_cpu
    CUDA: median_cuda

- func: median.dim(Tensor self, int dim, bool keepdim=False) -> (Tensor values, Tensor indices)
  use_c10_dispatcher: full
  variants: function, method
  dispatch:
    DefaultBackend: median

- func: median.dim_values(Tensor self, int dim, bool keepdim=False, *, Tensor(a!) values, Tensor(b!) indices) -> (Tensor(a!) values, Tensor(b!) indices)
  dispatch:
    CPU: median_out_cpu
    CUDA: median_out_cuda

- func: median.names_dim(Tensor self, Dimname dim, bool keepdim=False) -> (Tensor values, Tensor indices)
  variants: function, method

- func: median.names_dim_values(Tensor self, Dimname dim, bool keepdim=False, *, Tensor(a!) values, Tensor(b!) indices) -> (Tensor(a!) values, Tensor(b!) indices)

- func: nanmedian(Tensor self) -> Tensor
  use_c10_dispatcher: full
  variants: function, method
  dispatch:
    CPU: nanmedian_cpu
    CUDA: nanmedian_cuda

- func: nanmedian.dim(Tensor self, int dim, bool keepdim=False) -> (Tensor values, Tensor indices)
  use_c10_dispatcher: full
  variants: function, method
  dispatch:
    DefaultBackend: nanmedian

- func: nanmedian.dim_values(Tensor self, int dim, bool keepdim=False, *, Tensor(a!) values, Tensor(b!) indices) -> (Tensor(a!) values, Tensor(b!) indices)
  dispatch:
    CPU: nanmedian_out_cpu
    CUDA: nanmedian_out_cuda

- func: nanmedian.names_dim(Tensor self, Dimname dim, bool keepdim=False) -> (Tensor values, Tensor indices)
  variants: function, method

- func: nanmedian.names_dim_values(Tensor self, Dimname dim, bool keepdim=False, *, Tensor(a!) values, Tensor(b!) indices) -> (Tensor(a!) values, Tensor(b!) indices)

- func: min.dim(Tensor self, int dim, bool keepdim=False) -> (Tensor values, Tensor indices)
  use_c10_dispatcher: full
  variants: function, method
  dispatch:
    DefaultBackend: min

- func: min.dim_min(Tensor self, int dim, bool keepdim=False, *, Tensor(a!) min, Tensor(b!) min_indices) -> (Tensor(a!) values, Tensor(b!) indices)
  dispatch:
    CPU, CUDA: min_out

- func: min.names_dim(Tensor self, Dimname dim, bool keepdim=False) -> (Tensor values, Tensor indices)
  variants: function, method

- func: min.names_dim_min(Tensor self, Dimname dim, bool keepdim=False, *, Tensor(a!) min, Tensor(b!) min_indices) -> (Tensor(a!) values, Tensor(b!) indices)

- func: amin(Tensor self, int[1] dim=[], bool keepdim=False) -> Tensor
  use_c10_dispatcher: full
  variants: function, method
  dispatch:
    DefaultBackend: amin

- func: amin.out(Tensor self, int[1] dim=[], bool keepdim=False, *, Tensor(a!) out) -> Tensor(a!)
  dispatch:
    CPU, CUDA: amin_out

- func: mkldnn_convolution(Tensor self, Tensor weight, Tensor? bias, int[] padding, int[] stride, int[] dilation, int groups) -> Tensor
  use_c10_dispatcher: hacky_wrapper_for_legacy_signatures
  dispatch:
    DefaultBackend: mkldnn_convolution

- func: mkldnn_convolution_backward_input(int[] self_size, Tensor grad_output, Tensor weight, int[] padding, int[] stride, int[] dilation, int groups, bool bias_defined) -> Tensor
  use_c10_dispatcher: full

- func: mkldnn_convolution_backward_weights(int[] weight_size, Tensor grad_output, Tensor self, int[] padding, int[] stride, int[] dilation, int groups, bool bias_defined) -> (Tensor, Tensor)
  use_c10_dispatcher: full

- func: mkldnn_convolution_backward(Tensor self, Tensor grad_output, Tensor weight, int[] padding, int[] stride, int[] dilation, int groups, bool[3] output_mask) -> (Tensor, Tensor, Tensor)
  use_c10_dispatcher: full
  dispatch:
    DefaultBackend: mkldnn_convolution_backward

- func: miopen_batch_norm(Tensor input, Tensor weight, Tensor? bias, Tensor? running_mean, Tensor? running_var, bool training, float exponential_average_factor, float epsilon) -> (Tensor, Tensor, Tensor)
  use_c10_dispatcher: hacky_wrapper_for_legacy_signatures
  dispatch:
    CUDA: miopen_batch_norm

- func: miopen_batch_norm_backward(Tensor input, Tensor grad_output, Tensor weight, Tensor? running_mean, Tensor? running_var, Tensor? save_mean, Tensor? save_var, float epsilon) -> (Tensor, Tensor, Tensor)
  use_c10_dispatcher: hacky_wrapper_for_legacy_signatures
  dispatch:
    CUDA: miopen_batch_norm_backward

- func: miopen_convolution(Tensor self, Tensor weight, Tensor? bias, int[] padding, int[] stride, int[] dilation, int groups, bool benchmark, bool deterministic) -> Tensor
  use_c10_dispatcher: hacky_wrapper_for_legacy_signatures
  dispatch:
    CUDA: miopen_convolution

- func: miopen_convolution_backward_input(int[] self_size, Tensor grad_output, Tensor weight, int[] padding, int[] stride, int[] dilation, int groups, bool benchmark, bool deterministic) -> Tensor
  use_c10_dispatcher: full
  dispatch:
    CUDA: miopen_convolution_backward_input

- func: miopen_convolution_backward(Tensor self, Tensor grad_output, Tensor weight, int[] padding, int[] stride, int[] dilation, int groups, bool benchmark, bool deterministic, bool[3] output_mask) -> (Tensor, Tensor, Tensor)
  use_c10_dispatcher: full
  dispatch:
    CUDA: miopen_convolution_backward

- func: miopen_convolution_backward_bias(Tensor grad_output) -> Tensor
  use_c10_dispatcher: full
  dispatch:
    CUDA: miopen_convolution_backward_bias

- func: miopen_convolution_backward_weight(int[] weight_size, Tensor grad_output, Tensor self, int[] padding, int[] stride, int[] dilation, int groups, bool benchmark, bool deterministic) -> Tensor
  use_c10_dispatcher: full
  dispatch:
    CUDA: miopen_convolution_backward_weight

- func: miopen_convolution_transpose(Tensor self, Tensor weight, Tensor? bias, int[] padding, int[] output_padding, int[] stride, int[] dilation, int groups, bool benchmark, bool deterministic) -> Tensor
  use_c10_dispatcher: hacky_wrapper_for_legacy_signatures
  dispatch:
    CUDA: miopen_convolution_transpose

# NB: output_padding not strictly needed here, but it's helpful for the float
# backwards
- func: miopen_convolution_transpose_backward(Tensor self, Tensor grad_output, Tensor weight, int[] padding, int[] output_padding, int[] stride, int[] dilation, int groups, bool benchmark, bool deterministic, bool[3] output_mask) -> (Tensor, Tensor, Tensor)
  use_c10_dispatcher: full
  dispatch:
    CUDA: miopen_convolution_transpose_backward

- func: miopen_convolution_transpose_backward_input(Tensor grad_output, Tensor weight, int[] padding, int[] stride, int[] dilation, int groups, bool benchmark, bool deterministic) -> Tensor
  use_c10_dispatcher: full
  dispatch:
    CUDA: miopen_convolution_transpose_backward_input

- func: miopen_convolution_transpose_backward_weight(int[] weight_size, Tensor grad_output, Tensor self, int[] padding, int[] stride, int[] dilation, int groups, bool benchmark, bool deterministic) -> Tensor
  use_c10_dispatcher: full
  dispatch:
    CUDA: miopen_convolution_transpose_backward_weight

- func: miopen_depthwise_convolution(Tensor self, Tensor weight, Tensor? bias, int[] padding, int[] stride, int[] dilation, int groups, bool benchmark, bool deterministic) -> Tensor
  use_c10_dispatcher: hacky_wrapper_for_legacy_signatures
  dispatch:
    CUDA: miopen_depthwise_convolution

- func: miopen_depthwise_convolution_backward_input(int[] self_size, Tensor grad_output, Tensor weight, int[] padding, int[] stride, int[] dilation, int groups, bool benchmark, bool deterministic) -> Tensor
  use_c10_dispatcher: full
  dispatch:
    CUDA: miopen_depthwise_convolution_backward_input

- func: miopen_depthwise_convolution_backward(Tensor self, Tensor grad_output, Tensor weight, int[] padding, int[] stride, int[] dilation, int groups, bool benchmark, bool deterministic, bool[3] output_mask) -> (Tensor, Tensor, Tensor)
  use_c10_dispatcher: full
  dispatch:
    CUDA: miopen_depthwise_convolution_backward

- func: miopen_depthwise_convolution_backward_weight(int[] weight_size, Tensor grad_output, Tensor self, int[] padding, int[] stride, int[] dilation, int groups, bool benchmark, bool deterministic) -> Tensor
  use_c10_dispatcher: full
  dispatch:
    CUDA: miopen_depthwise_convolution_backward_weight

- func: miopen_rnn(Tensor input, Tensor[] weight, int weight_stride0, Tensor hx, Tensor? cx, int mode, int hidden_size, int num_layers, bool batch_first, float dropout, bool train, bool bidirectional, int[] batch_sizes, Tensor? dropout_state) -> (Tensor, Tensor, Tensor, Tensor, Tensor)
  use_c10_dispatcher: hacky_wrapper_for_legacy_signatures
  dispatch:
    CUDA: miopen_rnn

- func: miopen_rnn_backward(Tensor input, Tensor[] weight, int weight_stride0, Tensor weight_buf, Tensor hx, Tensor? cx, Tensor output, Tensor? grad_output, Tensor? grad_hy, Tensor? grad_cy, int mode, int hidden_size, int num_layers, bool batch_first, float dropout, bool train, bool bidirectional, int[] batch_sizes, Tensor? dropout_state, Tensor reserve, bool[4] output_mask) -> (Tensor, Tensor, Tensor, Tensor[])
  use_c10_dispatcher: hacky_wrapper_for_legacy_signatures
  dispatch:
    CUDA: miopen_rnn_backward

- func: mm(Tensor self, Tensor mat2) -> Tensor
  use_c10_dispatcher: full
  variants: function, method
  dispatch:
    CPU: mm_cpu
    CUDA: mm_cuda
    SparseCPU, SparseCUDA: _sparse_mm

- func: mm.out(Tensor self, Tensor mat2, *, Tensor(a!) out) -> Tensor(a!)
  dispatch:
    CPU: mm_cpu_out
    CUDA: mm_out_cuda
    SparseCPU, SparseCUDA: _sparse_mm_out

- func: _sparse_mm(Tensor sparse, Tensor dense) -> Tensor
  use_c10_dispatcher: full

- func: mode(Tensor self, int dim=-1, bool keepdim=False) -> (Tensor values, Tensor indices)
  use_c10_dispatcher: full
  variants: function, method
  dispatch:
    CPU, CUDA: mode

- func: mode.values(Tensor self, int dim=-1, bool keepdim=False, *, Tensor(a!) values, Tensor(b!) indices) -> (Tensor(a!) values, Tensor(b!) indices)
  dispatch:
    DefaultBackend: mode_out

- func: mode.dimname(Tensor self, Dimname dim, bool keepdim=False) -> (Tensor values, Tensor indices)
  variants: function, method

- func: mode.dimname_out(Tensor self, Dimname dim, bool keepdim=False, *, Tensor(a!) values, Tensor(b!) indices) -> (Tensor(a!) values, Tensor(b!) indices)

- func: mul.Tensor(Tensor self, Tensor other) -> Tensor
  use_c10_dispatcher: full
  variants: function, method
  dispatch:
    CPU, CUDA: mul
    SparseCPU, SparseCUDA: mul_sparse
    MkldnnCPU: mkldnn_mul

- func: mul_.Tensor(Tensor(a!) self, Tensor other) -> Tensor(a!)
  use_c10_dispatcher: full
  variants: method
  dispatch:
    CPU, CUDA: mul_
    SparseCPU, SparseCUDA: mul_sparse_
    MkldnnCPU: mkldnn_mul_

- func: mul.out(Tensor self, Tensor other, *, Tensor(a!) out) -> Tensor(a!)
  dispatch:
    CPU, CUDA: mul_out
    SparseCPU: mul_out_sparse_cpu
    SparseCUDA: mul_out_sparse_cuda
    MkldnnCPU: mkldnn_mul_out

  # For C++ only, until we have conversion from C++ numbers to Tensor
- func: mul.Scalar(Tensor self, Scalar other) -> Tensor
  use_c10_dispatcher: full
  variants: function, method
  dispatch:
    DefaultBackend: mul

- func: mul_.Scalar(Tensor(a!) self, Scalar other) -> Tensor(a!)
  use_c10_dispatcher: full
  variants: method
  dispatch:
    DefaultBackend: mul_

# multiply, alias for mul
- func: multiply.Tensor(Tensor self, Tensor other) -> Tensor
  use_c10_dispatcher: full
  variants: function, method

- func: multiply_.Tensor(Tensor(a!) self, Tensor other) -> Tensor(a!)
  use_c10_dispatcher: full
  variants: method

- func: multiply.out(Tensor self, Tensor other, *, Tensor(a!) out) -> Tensor(a!)

- func: multiply.Scalar(Tensor self, Scalar other) -> Tensor
  use_c10_dispatcher: full
  variants: function, method

- func: multiply_.Scalar(Tensor(a!) self, Scalar other) -> Tensor(a!)
  use_c10_dispatcher: full
  variants: method

- func: mv(Tensor self, Tensor vec) -> Tensor
  use_c10_dispatcher: full
  variants: function, method
  dispatch:
    CPU, CUDA: mv
    SparseCPU, SparseCUDA: mv_sparse

- func: mv.out(Tensor self, Tensor vec, *, Tensor(a!) out) -> Tensor(a!)
  dispatch:
    DefaultBackend: mv_out

- func: mvlgamma(Tensor self, int p) -> Tensor
  use_c10_dispatcher: full
  variants: function, method
  dispatch:
    DefaultBackend: mvlgamma

- func: mvlgamma_(Tensor(a!) self, int p) -> Tensor(a!)
  use_c10_dispatcher: full
  variants: method
  dispatch:
    DefaultBackend: mvlgamma_

- func: narrow_copy(Tensor self, int dim, int start, int length) -> Tensor
  use_c10_dispatcher: full
  variants: method
  dispatch:
    CPU, CUDA: narrow_copy_dense
    SparseCPU, SparseCUDA: narrow_copy_sparse

- func: narrow(Tensor(a) self, int dim, int start, int length) -> Tensor(a)
  use_c10_dispatcher: full
  variants: function, method
  device_guard: False

- func: narrow.Tensor(Tensor(a) self, int dim, Tensor start, int length) -> Tensor(a)
  use_c10_dispatcher: full
  variants: function, method
  device_guard: False

- func: native_batch_norm(Tensor input, Tensor? weight, Tensor? bias, Tensor? running_mean, Tensor? running_var, bool training, float momentum, float eps) -> (Tensor, Tensor, Tensor)
  use_c10_dispatcher: hacky_wrapper_for_legacy_signatures
  dispatch:
    CPU: batch_norm_cpu
    CUDA: batch_norm_cuda
    MkldnnCPU: mkldnn_batch_norm

- func: native_batch_norm.out(Tensor input, Tensor? weight, Tensor? bias, Tensor? running_mean, Tensor? running_var, bool training, float momentum, float eps, *, Tensor(a!) out, Tensor(b!) save_mean, Tensor(c!) save_invstd) -> (Tensor(a!), Tensor(b!), Tensor(c!))
  dispatch:
    CUDA: batch_norm_cuda_out

- func: batch_norm_stats(Tensor input, float eps) -> (Tensor, Tensor)
  use_c10_dispatcher: full
  dispatch:
    CUDA: batch_norm_stats_cuda

- func: batch_norm_elemt(Tensor input, Tensor? weight, Tensor? bias, Tensor mean, Tensor invstd, float eps) -> Tensor
  use_c10_dispatcher: hacky_wrapper_for_legacy_signatures
  dispatch:
    CUDA: batch_norm_elemt_cuda

- func: batch_norm_elemt.out(Tensor input, Tensor? weight, Tensor? bias, Tensor mean, Tensor invstd, float eps, *, Tensor(a!) out) -> Tensor(a!)
  dispatch:
    CUDA: batch_norm_elemt_cuda_out

# for backward compatibility
- func: batch_norm_gather_stats(Tensor input, Tensor mean, Tensor invstd, Tensor? running_mean, Tensor? running_var, float momentum, float eps, int count) -> (Tensor, Tensor)
  use_c10_dispatcher: hacky_wrapper_for_legacy_signatures
  dispatch:
    CUDA: batch_norm_gather_stats_cuda

- func: batch_norm_gather_stats_with_counts(Tensor input, Tensor mean, Tensor invstd, Tensor? running_mean, Tensor? running_var, float momentum, float eps, Tensor counts) -> (Tensor, Tensor)
  use_c10_dispatcher: hacky_wrapper_for_legacy_signatures
  dispatch:
    CUDA: batch_norm_gather_stats_with_counts_cuda

- func: native_batch_norm_backward(Tensor grad_out, Tensor input, Tensor? weight, Tensor? running_mean, Tensor? running_var, Tensor? save_mean, Tensor? save_invstd, bool train, float eps, bool[3] output_mask) -> (Tensor, Tensor, Tensor)
  use_c10_dispatcher: hacky_wrapper_for_legacy_signatures
  dispatch:
    CPU: batch_norm_backward_cpu
    CUDA: batch_norm_backward_cuda

- func: batch_norm_backward_reduce(Tensor grad_out, Tensor input, Tensor mean, Tensor invstd, Tensor? weight, bool input_g, bool weight_g, bool bias_g) -> (Tensor, Tensor, Tensor, Tensor)
  use_c10_dispatcher: hacky_wrapper_for_legacy_signatures
  dispatch:
    CUDA: batch_norm_backward_reduce_cuda

- func: batch_norm_backward_elemt(Tensor grad_out, Tensor input, Tensor mean, Tensor invstd, Tensor? weight, Tensor mean_dy, Tensor mean_dy_xmu) -> Tensor
  use_c10_dispatcher: hacky_wrapper_for_legacy_signatures
  dispatch:
    CUDA: batch_norm_backward_elemt_cuda

- func: batch_norm_update_stats(Tensor input, Tensor? running_mean, Tensor? running_var, float momentum) -> (Tensor, Tensor)
  use_c10_dispatcher: hacky_wrapper_for_legacy_signatures
  dispatch:
    CPU: batch_norm_update_stats_cpu
    CUDA: batch_norm_update_stats_cuda

- func: is_vulkan_available() -> bool
  use_c10_dispatcher: full

- func: _nnpack_available() -> bool
  use_c10_dispatcher: full

- func: _nnpack_spatial_convolution(Tensor input, Tensor weight, Tensor? bias, int[2] padding, int[2] stride=1) -> Tensor
  use_c10_dispatcher: hacky_wrapper_for_legacy_signatures
  variants: function
  dispatch:
    DefaultBackend: _nnpack_spatial_convolution

- func: _nnpack_spatial_convolution_backward(Tensor input, Tensor grad_output, Tensor weight, int[2] padding, bool[3] output_mask) -> (Tensor, Tensor, Tensor)
  use_c10_dispatcher: full
  variants: function

- func: _nnpack_spatial_convolution_backward_input(Tensor input, Tensor grad_output, Tensor weight, int[2] padding) -> Tensor
  use_c10_dispatcher: full
  variants: function

- func: _nnpack_spatial_convolution_backward_weight(Tensor input, int[] weightsize, Tensor grad_output, int[2] padding) -> Tensor
  use_c10_dispatcher: full
  variants: function

- func: ones.names(int[] size, *, Dimname[]? names, ScalarType? dtype=None, Layout? layout=None, Device? device=None, bool? pin_memory=None) -> Tensor
  device_guard: False

- func: ones(int[] size, *, ScalarType? dtype=None, Layout? layout=None, Device? device=None, bool? pin_memory=None) -> Tensor
  use_c10_dispatcher: hacky_wrapper_for_legacy_signatures

- func: ones.out(int[] size, *, Tensor(a!) out) -> Tensor(a!)

- func: ones_like(Tensor self, *, ScalarType? dtype=None, Layout? layout=None, Device? device=None, bool? pin_memory=None, MemoryFormat? memory_format=None) -> Tensor
  use_c10_dispatcher: hacky_wrapper_for_legacy_signatures

- func: pairwise_distance(Tensor x1, Tensor x2, float p=2, float eps=1e-06, bool keepdim=False) -> Tensor
  use_c10_dispatcher: full

- func: cdist(Tensor x1, Tensor x2, float p=2, int? compute_mode=None) -> Tensor
  use_c10_dispatcher: full

- func: _euclidean_dist(Tensor x1, Tensor x2) -> Tensor
  use_c10_dispatcher: full
  dispatch:
    DefaultBackend: _euclidean_dist

- func: _cdist_forward(Tensor x1, Tensor x2, float p, int? compute_mode) -> Tensor
  use_c10_dispatcher: full
  dispatch:
    CPU, CUDA: _cdist_forward

- func: _cdist_backward(Tensor grad, Tensor x1, Tensor x2, float p, Tensor cdist) -> Tensor
  use_c10_dispatcher: full
  dispatch:
    CPU, CUDA: _cdist_backward

- func: pdist(Tensor self, float p=2) -> Tensor
  use_c10_dispatcher: full

- func: _pdist_forward(Tensor self, float p=2) -> Tensor
  use_c10_dispatcher: full
  dispatch:
    CPU, CUDA: _pdist_forward

- func: _pdist_backward(Tensor grad, Tensor self, float p, Tensor pdist) -> Tensor
  use_c10_dispatcher: full
  dispatch:
    CPU, CUDA: _pdist_backward

- func: cosine_similarity(Tensor x1, Tensor x2, int dim=1, float eps=1e-08) -> Tensor
  use_c10_dispatcher: full
  variants: function

- func: permute(Tensor(a) self, int[] dims) -> Tensor(a)
  use_c10_dispatcher: full
  variants: method  # This is method-only to match the previous tensor API. In the future we could make this a function too.
  dispatch:
    DefaultBackend: permute

- func: movedim.intlist(Tensor(a) self, int[] source, int[] destination) -> Tensor(a)
  use_c10_dispatcher: full
  variants: function, method

- func: movedim.int(Tensor(a) self, int source, int destination) -> Tensor(a)
  use_c10_dispatcher: full
  variants: function, method

# Only exposed from C++ -- in Python,
# we expose it as an attribute `T`, not a function.
#
# I'd like to name this "T" in C++ too, but
# calling a native function "T" causes undefined
# behavior on Windows, for reasons I don't understand
# (maybe related to capital letter collation somehow...)
- func: numpy_T(Tensor(a) self) -> Tensor(a)
  use_c10_dispatcher: full
  variants: method

- func: pixel_shuffle(Tensor self, int upscale_factor) -> Tensor
  use_c10_dispatcher: full

- func: channel_shuffle(Tensor self, int groups) -> Tensor
  use_c10_dispatcher: full
  dispatch:
    CPU: channel_shuffle
    QuantizedCPU: channel_shuffle_quantized_cpu

- func: is_pinned(Tensor self) -> bool
  use_c10_dispatcher: full
  variants: method

- func: pin_memory(Tensor(a) self) -> Tensor(a)
  use_c10_dispatcher: full
  variants: method

- func: pinverse(Tensor self, float rcond=1e-15) -> Tensor
  use_c10_dispatcher: full
  variants: function, method

- func: poisson_nll_loss(Tensor input, Tensor target, bool log_input, bool full, float eps, int reduction) -> Tensor
  use_c10_dispatcher: full
  variants: function

- func: rad2deg(Tensor self) -> Tensor
  use_c10_dispatcher: full
  variants: function, method
  dispatch:
    DefaultBackend: rad2deg

- func: rad2deg_(Tensor(a!) self) -> Tensor(a!)
  use_c10_dispatcher: full
  variants: function, method
  dispatch:
    DefaultBackend: rad2deg_

- func: rad2deg.out(Tensor self, *, Tensor(a!) out) -> Tensor(a!)
  dispatch:
    DefaultBackend: rad2deg_out

- func: deg2rad(Tensor self) -> Tensor
  use_c10_dispatcher: full
  variants: function, method
  dispatch:
    DefaultBackend: deg2rad

- func: deg2rad_(Tensor(a!) self) -> Tensor(a!)
  use_c10_dispatcher: full
  variants: function, method
  dispatch:
    DefaultBackend: deg2rad_

- func: deg2rad.out(Tensor self, *, Tensor(a!) out) -> Tensor(a!)
  dispatch:
    DefaultBackend: deg2rad_out

- func: scalar_tensor(Scalar s, *, ScalarType? dtype=None, Layout? layout=None, Device? device=None, bool? pin_memory=None) -> Tensor
  use_c10_dispatcher: hacky_wrapper_for_legacy_signatures

- func: rand.names(int[] size, *, Dimname[]? names, ScalarType? dtype=None, Layout? layout=None, Device? device=None, bool? pin_memory=None) -> Tensor
  device_guard: False

- func: rand.generator_with_names(int[] size, *, Generator? generator, Dimname[]? names, ScalarType? dtype=None, Layout? layout=None, Device? device=None, bool? pin_memory=None) -> Tensor
  device_guard: False

- func: rand(int[] size, *, ScalarType? dtype=None, Layout? layout=None, Device? device=None, bool? pin_memory=None) -> Tensor
  use_c10_dispatcher: hacky_wrapper_for_legacy_signatures

- func: rand.generator(int[] size, *, Generator? generator, ScalarType? dtype=None, Layout? layout=None, Device? device=None, bool? pin_memory=None) -> Tensor

- func: rand.out(int[] size, *, Tensor(a!) out) -> Tensor(a!)

- func: rand.generator_out(int[] size, *, Generator? generator, Tensor(a!) out) -> Tensor(a!)

- func: rand_like(Tensor self, *, ScalarType? dtype=None, Layout? layout=None, Device? device=None, bool? pin_memory=None, MemoryFormat? memory_format=None) -> Tensor
  use_c10_dispatcher: hacky_wrapper_for_legacy_signatures

- func: randint(int high, int[] size, *, ScalarType? dtype=None, Layout? layout=None, Device? device=None, bool? pin_memory=None) -> Tensor
  use_c10_dispatcher: hacky_wrapper_for_legacy_signatures

- func: randint.generator(int high, int[] size, *, Generator? generator, ScalarType? dtype=None, Layout? layout=None, Device? device=None, bool? pin_memory=None) -> Tensor

- func: randint.low(int low, int high, int[] size, *, ScalarType? dtype=None, Layout? layout=None, Device? device=None, bool? pin_memory=None) -> Tensor
  use_c10_dispatcher: hacky_wrapper_for_legacy_signatures

- func: randint.low_generator(int low, int high, int[] size, *, Generator? generator, ScalarType? dtype=None, Layout? layout=None, Device? device=None, bool? pin_memory=None) -> Tensor

- func: randint.out(int high, int[] size, *, Tensor(a!) out) -> Tensor(a!)

- func: randint.generator_out(int high, int[] size, *, Generator? generator, Tensor(a!) out) -> Tensor(a!)

- func: randint.low_out(int low, int high, int[] size, *, Tensor(a!) out) -> Tensor(a!)

- func: randint.low_generator_out(int low, int high, int[] size, *, Generator? generator, Tensor(a!) out) -> Tensor(a!)

- func: randint_like(Tensor self, int high, *, ScalarType? dtype=None, Layout? layout=None, Device? device=None, bool? pin_memory=None, MemoryFormat? memory_format=None) -> Tensor
  use_c10_dispatcher: hacky_wrapper_for_legacy_signatures

- func: randint_like.low_dtype(Tensor self, int low, int high, *, ScalarType? dtype=None, Layout? layout=None, Device? device=None, bool? pin_memory=None, MemoryFormat? memory_format=None) -> Tensor
  use_c10_dispatcher: hacky_wrapper_for_legacy_signatures

- func: randn(int[] size, *, ScalarType? dtype=None, Layout? layout=None, Device? device=None, bool? pin_memory=None) -> Tensor
  use_c10_dispatcher: hacky_wrapper_for_legacy_signatures

- func: randn.generator(int[] size, *, Generator? generator, ScalarType? dtype=None, Layout? layout=None, Device? device=None, bool? pin_memory=None) -> Tensor

- func: randn.names(int[] size, *, Dimname[]? names, ScalarType? dtype=None, Layout? layout=None, Device? device=None, bool? pin_memory=None) -> Tensor
  device_guard: False

- func: randn.generator_with_names(int[] size, *, Generator? generator, Dimname[]? names, ScalarType? dtype=None, Layout? layout=None, Device? device=None, bool? pin_memory=None) -> Tensor
  device_guard: False

- func: randn.out(int[] size, *, Tensor(a!) out) -> Tensor(a!)

- func: randn.generator_out(int[] size, *, Generator? generator, Tensor(a!) out) -> Tensor(a!)

- func: randn_like(Tensor self, *, ScalarType? dtype=None, Layout? layout=None, Device? device=None, bool? pin_memory=None, MemoryFormat? memory_format=None) -> Tensor
  use_c10_dispatcher: hacky_wrapper_for_legacy_signatures

- func: randperm(int n, *, ScalarType? dtype=None, Layout? layout=None, Device? device=None, bool? pin_memory=None) -> Tensor
  use_c10_dispatcher: hacky_wrapper_for_legacy_signatures

- func: randperm.generator(int n, *, Generator? generator, ScalarType? dtype=None, Layout? layout=None, Device? device=None, bool? pin_memory=None) -> Tensor

- func: randperm.out(int n, *, Tensor(a!) out) -> Tensor(a!)

- func: randperm.generator_out(int n, *, Generator? generator, Tensor(a!) out) -> Tensor(a!)
  dispatch:
    CPU: randperm_out_cpu
    CUDA: randperm_out_cuda

- func: range.step(Scalar start, Scalar end, Scalar step=1, *, ScalarType? dtype=None, Layout? layout=None, Device? device=None, bool? pin_memory=None) -> Tensor
  use_c10_dispatcher: hacky_wrapper_for_legacy_signatures

- func: range(Scalar start, Scalar end, *, ScalarType? dtype=None, Layout? layout=None, Device? device=None, bool? pin_memory=None) -> Tensor
  use_c10_dispatcher: hacky_wrapper_for_legacy_signatures

- func: range.out(Scalar start, Scalar end, Scalar step=1, *, Tensor(a!) out) -> Tensor(a!)
  dispatch:
    CPU: range_cpu_out
    CUDA: range_cuda_out

- func: ravel(Tensor(a) self) -> Tensor(a)
  use_c10_dispatcher: full
  variants: function, method

- func: reciprocal(Tensor self) -> Tensor
  use_c10_dispatcher: full
  variants: function, method
  dispatch:
    DefaultBackend: reciprocal

- func: reciprocal_(Tensor(a!) self) -> Tensor(a!)
  use_c10_dispatcher: full
  variants: function, method
  dispatch:
    DefaultBackend: reciprocal_

- func: reciprocal.out(Tensor self, *, Tensor(a!) out) -> Tensor(a!)
  dispatch:
    CPU, CUDA: reciprocal_out

- func: neg(Tensor self) -> Tensor
  use_c10_dispatcher: full
  variants: function, method
  dispatch:
    DefaultBackend: neg

- func: neg_(Tensor(a!) self) -> Tensor(a!)
  use_c10_dispatcher: full
  variants: function, method
  dispatch:
    CPU, CUDA: neg_
    SparseCPU, SparseCUDA: neg_sparse_

- func: neg.out(Tensor self, *, Tensor(a!) out) -> Tensor(a!)
  dispatch:
    CPU, CUDA: neg_out
    SparseCPU, SparseCUDA: neg_out_sparse

# Alias for neg
- func: negative(Tensor self) -> Tensor
  use_c10_dispatcher: full
  variants: function, method

- func: negative_(Tensor(a!) self) -> Tensor(a!)
  use_c10_dispatcher: full
  variants: function, method

- func: negative.out(Tensor self, *, Tensor(a!) out) -> Tensor(a!)

- func: repeat(Tensor self, int[] repeats) -> Tensor
  use_c10_dispatcher: full
  variants: method  # This is method-only to match the previous tensor API. In the future we could make this a function too.
  dispatch:
    DefaultBackend: repeat

- func: repeat_interleave.Tensor(Tensor repeats) -> Tensor
  use_c10_dispatcher: full
  variants: function
  dispatch:
    CPU: repeat_interleave_cpu
    CUDA: repeat_interleave_cuda

- func: repeat_interleave.self_Tensor(Tensor self, Tensor repeats, int? dim=None) -> Tensor
  use_c10_dispatcher: full
  variants: function, method

- func: repeat_interleave.self_int(Tensor self, int repeats, int? dim=None) -> Tensor
  use_c10_dispatcher: full
  variants: function, method

- func: reshape(Tensor(a) self, int[] shape) -> Tensor(a)
  use_c10_dispatcher: full
  variants: function, method
  device_guard: False

- func: _mkldnn_reshape(Tensor self, int[] shape) -> Tensor
  use_c10_dispatcher: full
  device_guard: False
  dispatch:
    MkldnnCPU: mkldnn_reshape

- func: reshape_as(Tensor(a) self, Tensor other) -> Tensor(a)
  use_c10_dispatcher: full
  variants: method
  device_guard: False

- func: round(Tensor self) -> Tensor
  use_c10_dispatcher: full
  variants: function, method
  dispatch:
    DefaultBackend: round

- func: round_(Tensor(a!) self) -> Tensor(a!)
  use_c10_dispatcher: full
  variants: function, method
  dispatch:
    DefaultBackend: round_

- func: round.out(Tensor self, *, Tensor(a!) out) -> Tensor(a!)
  dispatch:
    CPU: round_out
    CUDA: round_out

- func: rrelu(Tensor self, Scalar lower=0.125, Scalar upper=0.3333333333333333, bool training=False, Generator? generator=None) -> Tensor

- func: rrelu_(Tensor(a!) self, Scalar lower=0.125, Scalar upper=0.3333333333333333, bool training=False, Generator? generator=None) -> Tensor(a!)

- func: relu(Tensor self) -> Tensor
  use_c10_dispatcher: full
  variants: function, method
  dispatch:
    CPU, CUDA: relu
    MkldnnCPU: mkldnn_relu
    QuantizedCPU: relu_quantized_cpu

- func: relu_(Tensor(a!) self) -> Tensor(a!)
  use_c10_dispatcher: full
  variants: function, method
  dispatch:
    CPU, CUDA: relu_
    MkldnnCPU: mkldnn_relu_
    QuantizedCPU: relu_quantized_cpu_

- func: prelu(Tensor self, Tensor weight) -> Tensor
  use_c10_dispatcher: full
  variants: function, method
  dispatch:
    CPU: prelu_cpu
    CUDA: prelu_cuda

- func: prelu_backward(Tensor grad_output, Tensor self, Tensor weight) -> (Tensor, Tensor)
  use_c10_dispatcher: full
  variants: function, method
  dispatch:
    CPU: prelu_backward_cpu
    CUDA: prelu_backward_cuda

- func: gelu(Tensor self) -> Tensor
  use_c10_dispatcher: full
  python_module: nn
  dispatch:
    CPU: gelu_cpu
    CUDA: gelu_cuda

- func: gelu_backward(Tensor grad, Tensor self) -> Tensor
  use_c10_dispatcher: full
  python_module: nn
  dispatch:
    CPU: gelu_backward_cpu
    CUDA: gelu_backward_cuda

- func: infinitely_differentiable_gelu_backward(Tensor grad, Tensor self) -> Tensor
  use_c10_dispatcher: full
  variants: function
  python_module: nn
  device_guard: False

- func: hardshrink(Tensor self, Scalar lambd=0.5) -> Tensor
  use_c10_dispatcher: full
  variants: function, method
  dispatch:
    CPU, CUDA: hardshrink

- func: hardshrink_backward(Tensor grad_out, Tensor self, Scalar lambd) -> Tensor
  use_c10_dispatcher: full
  variants: function, method
  dispatch:
    CPU, CUDA: hardshrink_backward

- func: rsqrt(Tensor self) -> Tensor
  use_c10_dispatcher: full
  variants: function, method
  dispatch:
    DefaultBackend: rsqrt

- func: rsqrt_(Tensor(a!) self) -> Tensor(a!)
  use_c10_dispatcher: full
  variants: function, method
  dispatch:
    DefaultBackend: rsqrt_

- func: rsqrt.out(Tensor self, *, Tensor(a!) out) -> Tensor(a!)
  dispatch:
    CPU, CUDA: rsqrt_out

- func: select.Dimname(Tensor(a) self, Dimname dim, int index) -> Tensor(a)
  variants: function, method
  device_guard: False

- func: select.int(Tensor(a) self, int dim, int index) -> Tensor(a)
  use_c10_dispatcher: full
  variants: function, method
  device_guard: False
  dispatch:
    DefaultBackend: select

- func: select_backward(Tensor grad, int[] input_sizes, int dim, int index) -> Tensor
  use_c10_dispatcher: full
  variants: function
  device_guard: False

- func: selu(Tensor self) -> Tensor
  use_c10_dispatcher: full

- func: selu_(Tensor(a!) self) -> Tensor(a!)
  use_c10_dispatcher: full

- func: celu(Tensor self, Scalar alpha=1.0) -> Tensor
  use_c10_dispatcher: full
  dispatch:
    DefaultBackend: celu

- func: celu_(Tensor(a!) self, Scalar alpha=1.0) -> Tensor(a!)
  use_c10_dispatcher: full
  dispatch:
    DefaultBackend: celu_

- func: silu(Tensor self) -> Tensor
  use_c10_dispatcher: full
  python_module: nn
  dispatch:
    DefaultBackend: silu

- func: silu_(Tensor(a!) self) -> Tensor(a!)
  use_c10_dispatcher: full
  python_module: nn
  dispatch:
    DefaultBackend: silu_

- func: silu.out(Tensor self, *, Tensor(a!) out) -> Tensor(a!)
  python_module: nn
  dispatch:
    CPU, CUDA: silu_out

- func: silu_backward(Tensor grad_output, Tensor self) -> Tensor
  use_c10_dispatcher: full
  python_module: nn

- func: sigmoid(Tensor self) -> Tensor
  use_c10_dispatcher: full
  variants: function, method
  dispatch:
    CPU, CUDA: sigmoid
    QuantizedCPU: sigmoid_quantized_cpu
    MkldnnCPU: mkldnn_sigmoid

- func: sigmoid_(Tensor(a!) self) -> Tensor(a!)
  use_c10_dispatcher: full
  variants: function, method
  dispatch:
    CPU, CUDA: sigmoid_
    MkldnnCPU: mkldnn_sigmoid_

- func: sigmoid.out(Tensor self, *, Tensor(a!) out) -> Tensor(a!)
  dispatch:
    CPU, CUDA: sigmoid_out

- func: logit(Tensor self, float? eps=None) -> Tensor
  use_c10_dispatcher: full
  variants: function, method
  dispatch:
    CPU, CUDA: logit

- func: logit_(Tensor(a!) self, float? eps=None) -> Tensor(a!)
  use_c10_dispatcher: full
  variants: function, method
  dispatch:
    CPU, CUDA: logit_

- func: logit.out(Tensor self, float? eps=None, *, Tensor(a!) out) -> Tensor(a!)
  dispatch:
    CPU, CUDA: logit_out

- func: sin(Tensor self) -> Tensor
  use_c10_dispatcher: full
  variants: function, method
  dispatch:
    DefaultBackend: sin

- func: sin_(Tensor(a!) self) -> Tensor(a!)
  use_c10_dispatcher: full
  variants: function, method
  dispatch:
    DefaultBackend: sin_

- func: sin.out(Tensor self, *, Tensor(a!) out) -> Tensor(a!)
  dispatch:
    CPU, CUDA: sin_out

- func: sinh(Tensor self) -> Tensor
  use_c10_dispatcher: full
  variants: function, method
  dispatch:
    DefaultBackend: sinh

- func: sinh_(Tensor(a!) self) -> Tensor(a!)
  use_c10_dispatcher: full
  variants: function, method
  dispatch:
    DefaultBackend: sinh_

- func: sinh.out(Tensor self, *, Tensor(a!) out) -> Tensor(a!)
  dispatch:
    CPU, CUDA: sinh_out

# Returns a copy of this `Variable` that is detached from its autograd graph.
# This method is OK to call if the `Variable` is a view.
#
# NOTE: Previously, if we change the tensor metadata (e.g. sizes / strides /
# storage / storage_offset) of a tensor created from `detach()`, those metadata
# in the original tensor will also be updated. However, the new behavior is that
# those metadata changes to the detached tensor will not update the original tensor
# anymore, and in the `detach()` function we need to set `allow_tensor_metadata_change_`
# to false to make such changes explicitly illegal, in order to prevent users from
# changing metadata of the detached tensor and expecting the original tensor to also
# be updated.
- func: detach(Tensor(a) self) -> Tensor(a)
  use_c10_dispatcher: full
  variants: function, method
  dispatch:
    DefaultBackend: detach

# Like `detach()`, but modifies this `Variable` in-place. This method may
# only be called on non-view `Variable`s. You can use `is_view()` to check
# this. If this `Variable` is a view, throws an `std::runtime_error()`.
- func: detach_(Tensor(a!) self) -> Tensor(a!)
  use_c10_dispatcher: full
  variants: function, method
  dispatch:
    DefaultBackend: detach_

- func: size.int(Tensor self, int dim) -> int
  use_c10_dispatcher: full
  variants: function, method
  device_guard: False

- func: size.Dimname(Tensor self, Dimname dim) -> int
  variants: function, method
  device_guard: False

- func: slice.Tensor(Tensor(a) self, int dim=0, int start=0, int end=9223372036854775807, int step=1) -> Tensor(a)
  use_c10_dispatcher: full
  variants: function, method
  device_guard: False
  dispatch:
    DefaultBackend: slice

- func: slice_backward(Tensor grad, int[] input_sizes, int dim, int start, int end, int step) -> Tensor
  use_c10_dispatcher: full
  variants: function
  device_guard: False

- func: slogdet(Tensor self) -> (Tensor sign, Tensor logabsdet)
  use_c10_dispatcher: full
  variants: function, method
  dispatch:
    DefaultBackend: slogdet

- func: smm(Tensor self, Tensor mat2) -> Tensor
  use_c10_dispatcher: full
  variants: function, method

# softmax allows positional dtype, unlike most operators, because kwonly is BC-breaking when loading jit models.
- func: softmax.int(Tensor self, int dim, ScalarType? dtype=None) -> Tensor
  use_c10_dispatcher: full
  variants: function, method

- func: softmax.Dimname(Tensor self, Dimname dim, *, ScalarType? dtype=None) -> Tensor
  variants: function, method

- func: _softmax(Tensor self, int dim, bool half_to_float) -> Tensor
  use_c10_dispatcher: full
  dispatch:
    CPU: softmax_cpu
    CUDA: softmax_cuda
    MkldnnCPU: mkldnn_softmax

- func: _softmax_backward_data(Tensor grad_output, Tensor output, int dim, Tensor self) -> Tensor
  use_c10_dispatcher: full
  dispatch:
    CPU: softmax_backward_cpu
    CUDA: softmax_backward_cuda

- func: unsafe_split.Tensor(Tensor self, int split_size, int dim=0) -> Tensor[]
  use_c10_dispatcher: full
  variants: function, method
  device_guard: False
  dispatch:
    DefaultBackend: unsafe_split

- func: split.Tensor(Tensor(a) self, int split_size, int dim=0) -> Tensor(a)[]
  use_c10_dispatcher: full
  variants: function, method
  device_guard: False
  dispatch:
    DefaultBackend: split

- func: unsafe_split_with_sizes(Tensor self, int[] split_sizes, int dim=0) -> Tensor[]
  use_c10_dispatcher: full
  variants: function, method
  device_guard: False
  dispatch:
    DefaultBackend: unsafe_split_with_sizes

- func: split_with_sizes(Tensor(a) self, int[] split_sizes, int dim=0) -> Tensor(a)[]
  use_c10_dispatcher: full
  variants: function, method
  device_guard: False
  dispatch:
    DefaultBackend: split_with_sizes

- func: squeeze(Tensor(a) self) -> Tensor(a)
  use_c10_dispatcher: full
  variants: function, method
  device_guard: False
  dispatch:
    DefaultBackend: squeeze

- func: squeeze.dim(Tensor(a) self, int dim) -> Tensor(a)
  use_c10_dispatcher: full
  variants: function, method
  device_guard: False
  dispatch:
    DefaultBackend: squeeze

- func: squeeze.dimname(Tensor(a) self, Dimname dim) -> Tensor(a)
  variants: function, method
  device_guard: False

- func: squeeze_(Tensor(a!) self) -> Tensor(a!)
  use_c10_dispatcher: full
  variants: method
  device_guard: False
  dispatch:
    DefaultBackend: squeeze_

- func: squeeze_.dim(Tensor(a!) self, int dim) -> Tensor(a!)
  use_c10_dispatcher: full
  variants: method
  device_guard: False
  dispatch:
    DefaultBackend: squeeze_

- func: squeeze_.dimname(Tensor(a!) self, Dimname dim) -> Tensor(a!)
  variants: method
  device_guard: False

- func: sspaddmm(Tensor self, Tensor mat1, Tensor mat2, *, Scalar beta=1, Scalar alpha=1) -> Tensor
  use_c10_dispatcher: full
  variants: function, method

- func: sspaddmm.out(Tensor self, Tensor mat1, Tensor mat2, *, Scalar beta=1, Scalar alpha=1, Tensor(a!) out) -> Tensor(a!)
  dispatch:
    CPU: _sspaddmm_out_only_sparse
    CUDA: _sspaddmm_out_only_sparse_cuda
    SparseCPU: _sspaddmm_out_cpu
    SparseCUDA: _sspaddmm_out_cuda

- func: stack(Tensor[] tensors, int dim=0) -> Tensor
  use_c10_dispatcher: full
  dispatch:
    DefaultBackend: stack

- func: stack.out(Tensor[] tensors, int dim=0, *, Tensor(a!) out) -> Tensor(a!)
  dispatch:
    DefaultBackend: stack_out

- func: hstack(Tensor[] tensors) -> Tensor
  use_c10_dispatcher: full

- func: hstack.out(Tensor[] tensors, *, Tensor(a!) out) -> Tensor(a!)

- func: vstack(Tensor[] tensors) -> Tensor
  use_c10_dispatcher: full

- func: vstack.out(Tensor[] tensors, *, Tensor(a!) out) -> Tensor(a!)

- func: dstack(Tensor[] tensors) -> Tensor
  use_c10_dispatcher: full

- func: dstack.out(Tensor[] tensors, *, Tensor(a!) out) -> Tensor(a!)

# The signature is designed to be consistent with librosa except that it is
# missing the `pad_mode` and `center` arguments, which are taken care of at
# `torch.functional.py`. They shall be moved here once we have mapping between
# Python strings and C++ Enum in codegen.
- func: stft(Tensor self, int n_fft, int? hop_length=None, int? win_length=None, Tensor? window=None, bool normalized=False, bool? onesided=None, bool? return_complex=None) -> Tensor
  use_c10_dispatcher: hacky_wrapper_for_legacy_signatures
  variants: function, method

- func: istft(Tensor self, int n_fft, int? hop_length=None, int? win_length=None, Tensor? window=None, bool center=True, bool normalized=False, bool? onesided=None, int? length=None, bool return_complex=False) -> Tensor
  use_c10_dispatcher: hacky_wrapper_for_legacy_signatures
  variants: function, method

- func: stride.int(Tensor self, int dim) -> int
  use_c10_dispatcher: full
  variants: function, method
  device_guard: False

- func: stride.Dimname(Tensor self, Dimname dim) -> int
  variants: function, method
  device_guard: False

- func: sum(Tensor self, *, ScalarType? dtype=None) -> Tensor
  use_c10_dispatcher: full
  variants: function, method
  dispatch:
    CPU, CUDA: sum

- func: sum.dim_IntList(Tensor self, int[1] dim, bool keepdim=False, *, ScalarType? dtype=None) -> Tensor
  use_c10_dispatcher: full
  variants: function, method
  dispatch:
    CPU, CUDA: sum

- func: sum.dim_DimnameList(Tensor self, Dimname[1] dim, bool keepdim=False, *, ScalarType? dtype=None) -> Tensor
  variants: function, method

- func: sum.IntList_out(Tensor self, int[1] dim, bool keepdim=False, *, ScalarType? dtype=None, Tensor(a!) out) -> Tensor(a!)
  dispatch:
    CPU, CUDA: sum_out

- func: sum.DimnameList_out(Tensor self, Dimname[1] dim, bool keepdim=False, *, ScalarType? dtype=None, Tensor(a!) out) -> Tensor(a!)

- func: nansum(Tensor self, *, ScalarType? dtype=None) -> Tensor
  use_c10_dispatcher: full
  variants: function, method
  dispatch:
    CPU, CUDA: nansum

- func: nansum.dim_IntList(Tensor self, int[1] dim, bool keepdim=False, *, ScalarType? dtype=None) -> Tensor
  use_c10_dispatcher: full
  variants: function, method
  dispatch:
    CPU, CUDA: nansum

- func: nansum.IntList_out(Tensor self, int[1] dim, bool keepdim=False, *, ScalarType? dtype=None, Tensor(a!) out) -> Tensor(a!)
  dispatch:
    CPU, CUDA: nansum_out

- func: sum_to_size(Tensor self, int[] size) -> Tensor
  use_c10_dispatcher: full
  variants: method
  device_guard: False

- func: sqrt(Tensor self) -> Tensor
  use_c10_dispatcher: full
  variants: function, method
  dispatch:
    DefaultBackend: sqrt

- func: sqrt_(Tensor(a!) self) -> Tensor(a!)
  use_c10_dispatcher: full
  variants: function, method
  dispatch:
    DefaultBackend: sqrt_

- func: sqrt.out(Tensor self, *, Tensor(a!) out) -> Tensor(a!)
  dispatch:
    CPU, CUDA: sqrt_out

- func: square(Tensor self) -> Tensor
  use_c10_dispatcher: full
  variants: function, method

- func: square_(Tensor(a!) self) -> Tensor(a!)
  use_c10_dispatcher: full
  variants: function, method

- func: std(Tensor self, bool unbiased=True) -> Tensor
  use_c10_dispatcher: full
  variants: function, method
  dispatch:
    CPU, CUDA: std

- func: std.dim(Tensor self, int[1] dim, bool unbiased=True, bool keepdim=False) -> Tensor
  use_c10_dispatcher: full
  variants: function, method
  dispatch:
    CPU, CUDA: std

- func: std_mean(Tensor self, bool unbiased=True) -> (Tensor, Tensor)
  use_c10_dispatcher: full
  variants: function
  dispatch:
    CPU, CUDA: std_mean

- func: std_mean.dim(Tensor self, int[1] dim, bool unbiased=True, bool keepdim=False) -> (Tensor, Tensor)
  use_c10_dispatcher: full
  variants: function
  dispatch:
    CPU, CUDA: std_mean

- func: std_mean.names_dim(Tensor self, Dimname[1] dim, bool unbiased=True, bool keepdim=False) -> (Tensor, Tensor)
  variants: function

- func: std.out(Tensor self, int[1] dim, bool unbiased=True, bool keepdim=False, *, Tensor(a!) out) -> Tensor(a!)
  dispatch:
    CPU, CUDA: std_out

- func: std.names_dim(Tensor self, Dimname[1] dim, bool unbiased=True, bool keepdim=False) -> Tensor
  variants: function, method

- func: std.names_out(Tensor self, Dimname[1] dim, bool unbiased=True, bool keepdim=False, *, Tensor(a!) out) -> Tensor(a!)

- func: prod(Tensor self, *, ScalarType? dtype=None) -> Tensor
  use_c10_dispatcher: full
  variants: function, method
  dispatch:
    CPU, CUDA: prod

- func: prod.dim_int(Tensor self, int dim, bool keepdim=False, *, ScalarType? dtype=None) -> Tensor
  use_c10_dispatcher: full
  variants: function, method
  dispatch:
    CPU, CUDA: prod

- func: prod.int_out(Tensor self, int dim, bool keepdim=False, *, ScalarType? dtype=None, Tensor(a!) out) -> Tensor(a!)
  dispatch:
    CPU, CUDA: prod_out

- func: prod.dim_Dimname(Tensor self, Dimname dim, bool keepdim=False, *, ScalarType? dtype=None) -> Tensor
  variants: function, method

- func: prod.Dimname_out(Tensor self, Dimname dim, bool keepdim=False, *, ScalarType? dtype=None, Tensor(a!) out) -> Tensor(a!)

- func: t(Tensor(a) self) -> Tensor(a)
  use_c10_dispatcher: full
  device_guard: False
  variants: function, method
  dispatch:
    DefaultBackend: t

- func: t_(Tensor(a!) self) -> Tensor(a!)
  use_c10_dispatcher: full
  device_guard: False
  variants: method
  dispatch:
    DefaultBackend: t_

- func: tan(Tensor self) -> Tensor
  use_c10_dispatcher: full
  variants: function, method
  dispatch:
    DefaultBackend: tan

- func: tan_(Tensor(a!) self) -> Tensor(a!)
  use_c10_dispatcher: full
  variants: function, method
  dispatch:
    DefaultBackend: tan_

- func: tan.out(Tensor self, *, Tensor(a!) out) -> Tensor(a!)
  dispatch:
    CPU, CUDA: tan_out

- func: tanh(Tensor self) -> Tensor
  use_c10_dispatcher: full
  variants: function, method
  dispatch:
    CPU, CUDA: tanh
    QuantizedCPU: tanh_quantized_cpu

- func: tanh_(Tensor(a!) self) -> Tensor(a!)
  use_c10_dispatcher: full
  variants: function, method
  dispatch:
    DefaultBackend: tanh_

- func: tanh.out(Tensor self, *, Tensor(a!) out) -> Tensor(a!)
  dispatch:
    CPU, CUDA: tanh_out

- func: tensordot(Tensor self, Tensor other, int[] dims_self, int[] dims_other) -> Tensor
  use_c10_dispatcher: full
  variants: function

# TODO: namespace threshold in 'nn'
- func: threshold(Tensor self, Scalar threshold, Scalar value) -> Tensor
  use_c10_dispatcher: full
  variants: function
  dispatch:
    CPU: threshold
    CUDA: threshold_cuda
    QuantizedCPU: threshold_quantized_cpu

- func: threshold_(Tensor(a!) self, Scalar threshold, Scalar value) -> Tensor(a!)
  use_c10_dispatcher: full
  variants: function
  dispatch:
    CPU: threshold_
    CUDA: threshold__cuda

- func: threshold.out(Tensor self, Scalar threshold, Scalar value, *, Tensor(a!) out) -> Tensor(a!)
  dispatch:
    CPU: threshold_out
    CUDA: threshold_out_cuda

- func: threshold_backward(Tensor grad_output, Tensor self, Scalar threshold) -> Tensor
  use_c10_dispatcher: full
  variants: function
  dispatch:
    CPU: threshold_backward
    CUDA: threshold_backward_cuda

- func: transpose.int(Tensor(a) self, int dim0, int dim1) -> Tensor(a)
  use_c10_dispatcher: full
  variants: function, method
  device_guard: False
  dispatch:
    DefaultBackend: transpose

- func: transpose.Dimname(Tensor(a) self, Dimname dim0, Dimname dim1) -> Tensor(a)
  variants: function, method
  device_guard: False

- func: _mkldnn_transpose(Tensor self, int dim0, int dim1) -> Tensor
  use_c10_dispatcher: full
  device_guard: False
  dispatch:
    MkldnnCPU: mkldnn_transpose

- func: transpose_(Tensor(a!) self, int dim0, int dim1) -> Tensor(a!)
  use_c10_dispatcher: full
  variants: method
  device_guard: False
  dispatch:
    DefaultBackend: transpose_

- func: _mkldnn_transpose_(Tensor(a!) self, int dim0, int dim1) -> Tensor(a!)
  use_c10_dispatcher: full
  device_guard: False
  dispatch:
    MkldnnCPU: mkldnn_transpose_

- func: one_hot(Tensor self, int num_classes=-1) -> Tensor
  use_c10_dispatcher: full
  python_module: nn
  variants: function

- func: flip(Tensor self, int[] dims) -> Tensor
  use_c10_dispatcher: full
  variants: function, method
  dispatch:
    CPU: flip_cpu
    CUDA: flip_cuda

- func: fliplr(Tensor self) -> Tensor
  use_c10_dispatcher: full
  variants: function, method

- func: flipud(Tensor self) -> Tensor
  use_c10_dispatcher: full
  variants: function, method

- func: roll(Tensor self, int[1] shifts, int[1] dims=[]) -> Tensor
  use_c10_dispatcher: full
  variants: function, method
  dispatch:
    CPU: roll_cpu
    CUDA: roll_cuda

# default int[] value [0,1] should not add space after comma, since codegen parser uses ', ' to split args

- func: rot90(Tensor self, int k=1, int[] dims=[0,1]) -> Tensor
  use_c10_dispatcher: full
  variants: function, method
  dispatch:
    DefaultBackend: rot90

- func: trapz.x(Tensor y, Tensor x, *, int dim=-1) -> Tensor
  use_c10_dispatcher: full

- func: trapz.dx(Tensor y, *, float dx=1, int dim=-1) -> Tensor
  use_c10_dispatcher: full

- func: _trilinear(Tensor i1, Tensor i2, Tensor i3, int[] expand1, int[] expand2, int[] expand3, int[] sumdim, int unroll_dim=1) -> Tensor
  use_c10_dispatcher: full
  dispatch:
    DefaultBackend: _trilinear

- func: triplet_margin_loss(Tensor anchor, Tensor positive, Tensor negative, float margin=1.0, float p=2, float eps=1e-06, bool swap=False, int reduction=Mean) -> Tensor
  use_c10_dispatcher: full

- func: trunc(Tensor self) -> Tensor
  use_c10_dispatcher: full
  variants: function, method
  dispatch:
    DefaultBackend: trunc

- func: trunc_(Tensor(a!) self) -> Tensor(a!)
  use_c10_dispatcher: full
  variants: function, method
  dispatch:
    DefaultBackend: trunc_

- func: trunc.out(Tensor self, *, Tensor(a!) out) -> Tensor(a!)
  dispatch:
    CPU, CUDA: trunc_out

# Alias for trunc
- func: fix(Tensor self) -> Tensor
  use_c10_dispatcher: full
  variants: function, method

- func: fix_(Tensor(a!) self) -> Tensor(a!)
  use_c10_dispatcher: full
  variants: function, method

- func: fix.out(Tensor self, *, Tensor(a!) out) -> Tensor(a!)

- func: type_as(Tensor self, Tensor other) -> Tensor
  use_c10_dispatcher: full
  variants: method

- func: _has_compatible_shallow_copy_type(Tensor self, Tensor from) -> bool
  use_c10_dispatcher: full
  variants: function

- func: _unique(Tensor self, bool sorted=True, bool return_inverse=False) -> (Tensor, Tensor)
  use_c10_dispatcher: full
  variants: function
  dispatch:
    CPU: _unique_cpu
    CUDA: _unique_cuda

- func: unique_dim(Tensor self, int dim, bool sorted=True, bool return_inverse=False, bool return_counts=False) -> (Tensor, Tensor, Tensor)
  use_c10_dispatcher: full
  variants: function
  dispatch:
    CPU: unique_dim_cpu
    CUDA: unique_dim_cuda

- func: unique_consecutive(Tensor self, bool return_inverse=False, bool return_counts=False, int? dim=None) -> (Tensor, Tensor, Tensor)
  use_c10_dispatcher: full
  variants: function
  dispatch:
    CPU: unique_consecutive_cpu
    CUDA: unique_consecutive_cuda

- func: unique_dim_consecutive(Tensor self, int dim, bool return_inverse=False, bool return_counts=False) -> (Tensor, Tensor, Tensor)
  use_c10_dispatcher: full
  variants: function
  dispatch:
    CPU: unique_dim_consecutive_cpu
    CUDA: unique_dim_consecutive_cuda

# _unique and _unique_dim are fragile and modifying them easily cause internal break
# the below operator is a temporary hack for adding return_counts support
# Please don't rely on these two operators, they will be removed soon

- func: _unique2(Tensor self, bool sorted=True, bool return_inverse=False, bool return_counts=False) -> (Tensor, Tensor, Tensor)
  use_c10_dispatcher: full
  variants: function
  dispatch:
    CPU: _unique2_cpu
    CUDA: _unique2_cuda

- func: _unsafe_view(Tensor self, int[] size) -> Tensor
  use_c10_dispatcher: full
  dispatch:
    DefaultBackend: _unsafe_view

- func: unsqueeze(Tensor(a) self, int dim) -> Tensor(a)
  use_c10_dispatcher: full
  variants: function, method
  device_guard: False
  dispatch:
    DefaultBackend: unsqueeze

- func: unsqueeze_(Tensor(a!) self, int dim) -> Tensor(a!)
  use_c10_dispatcher: full
  variants: method
  device_guard: False
  dispatch:
    DefaultBackend: unsqueeze_

- func: vander(Tensor x, int? N=None, bool increasing=False) -> Tensor
  use_c10_dispatcher: full

- func: var(Tensor self, bool unbiased=True) -> Tensor
  use_c10_dispatcher: full
  variants: function, method
  dispatch:
    CPU, CUDA: var

- func: var.dim(Tensor self, int[1] dim, bool unbiased=True, bool keepdim=False) -> Tensor
  use_c10_dispatcher: full
  variants: function, method
  dispatch:
    CPU, CUDA: var

- func: var.out(Tensor self, int[1] dim, bool unbiased=True, bool keepdim=False, *, Tensor(a!) out) -> Tensor(a!)
  dispatch:
    CPU, CUDA: var_out

- func: var.names_dim(Tensor self, Dimname[1] dim, bool unbiased=True, bool keepdim=False) -> Tensor
  variants: function, method

- func: var.names_out(Tensor self, Dimname[1] dim, bool unbiased=True, bool keepdim=False, *, Tensor(a!) out) -> Tensor(a!)

- func: var_mean(Tensor self, bool unbiased=True) -> (Tensor, Tensor)
  use_c10_dispatcher: full
  variants: function
  dispatch:
    CPU, CUDA: var_mean

- func: var_mean.dim(Tensor self, int[1] dim, bool unbiased=True, bool keepdim=False) -> (Tensor, Tensor)
  use_c10_dispatcher: full
  variants: function
  dispatch:
    CPU, CUDA: var_mean

- func: var_mean.names_dim(Tensor self, Dimname[1] dim, bool unbiased=True, bool keepdim=False) -> (Tensor, Tensor)
  variants: function

- func: view_as(Tensor(a) self, Tensor other) -> Tensor(a)
  use_c10_dispatcher: full
  variants: method
  device_guard: False

# we define both of these because 'where' does the broadcast and '_s_where' doesn't;
# this allows us to implicitly calculate the broadcast derivative, while only dealing with the
# _s_where derivative.
- func: where.self(Tensor condition, Tensor self, Tensor other) -> Tensor
  use_c10_dispatcher: full
  variants: function, method

- func: where.ScalarSelf(Tensor condition, Scalar self, Tensor other) -> Tensor
  use_c10_dispatcher: full
  variants: function

- func: where.ScalarOther(Tensor condition, Tensor self, Scalar other) -> Tensor
  use_c10_dispatcher: full
  variants: function

- func: where.Scalar(Tensor condition, Scalar self, Scalar other) -> Tensor
  use_c10_dispatcher: full
  variants: function

- func: where(Tensor condition) -> Tensor[]
  use_c10_dispatcher: full
  variants: function

- func: _s_where(Tensor condition, Tensor self, Tensor other) -> Tensor
  use_c10_dispatcher: full
  variants: function
  dispatch:
    CPU, CUDA: _s_where

- func: norm_except_dim(Tensor v, int pow=2, int dim=0) -> Tensor
  use_c10_dispatcher: full
  variants: function

# VariableType::_weight_norm does not want to be given a gap in the autograd graph,
# so we don't define "dispatch" variants for it.
- func: _weight_norm(Tensor v, Tensor g, int dim=0) -> Tensor
  use_c10_dispatcher: full
  variants: function

- func: _weight_norm_cuda_interface(Tensor v, Tensor g, int dim=0) -> (Tensor, Tensor)
  use_c10_dispatcher: full
  variants: function
  dispatch:
    CUDA: weight_norm_cuda

- func: _weight_norm_cuda_interface_backward(Tensor grad_w, Tensor saved_v, Tensor saved_g, Tensor saved_norms, int dim) -> (Tensor, Tensor)
  use_c10_dispatcher: full
  variants: function
  dispatch:
    CUDA: weight_norm_cuda_backward

- func: _weight_norm_differentiable_backward(Tensor grad_w, Tensor saved_v, Tensor saved_g, Tensor saved_norms, int dim) -> (Tensor, Tensor)
  use_c10_dispatcher: full
  variants: function

- func: zeros.names(int[] size, *, Dimname[]? names, ScalarType? dtype=None, Layout? layout=None, Device? device=None, bool? pin_memory=None) -> Tensor
  device_guard: False

- func: zeros(int[] size, *, ScalarType? dtype=None, Layout? layout=None, Device? device=None, bool? pin_memory=None) -> Tensor
  use_c10_dispatcher: hacky_wrapper_for_legacy_signatures

- func: zeros.out(int[] size, *, Tensor(a!) out) -> Tensor(a!)

- func: zeros_like(Tensor self, *, ScalarType? dtype=None, Layout? layout=None, Device? device=None, bool? pin_memory=None, MemoryFormat? memory_format=None) -> Tensor
  use_c10_dispatcher: hacky_wrapper_for_legacy_signatures

- func: _standard_gamma_grad(Tensor self, Tensor output) -> Tensor
  use_c10_dispatcher: full
  variants: function
  dispatch:
    CPU: _standard_gamma_grad_cpu
    CUDA: _standard_gamma_grad_cuda

- func: _standard_gamma(Tensor self, Generator? generator=None) -> Tensor
  variants: function
  dispatch:
    CPU: _s_gamma_cpu
    CUDA: _s_gamma_cuda

- func: _dirichlet_grad(Tensor x, Tensor alpha, Tensor total) -> Tensor
  use_c10_dispatcher: full
  dispatch:
    CPU: _dirichlet_grad_cpu
    CUDA: _dirichlet_grad_cuda

- func: _sample_dirichlet(Tensor self, Generator? generator=None) -> Tensor
  variants: function
  dispatch:
    CPU: _s_dirichlet_cpu
    CUDA: _s_dirichlet_cuda

- func: poisson(Tensor self, Generator? generator=None) -> Tensor
  dispatch:
    CPU: _s_poisson_cpu
    CUDA: _s_poisson_cuda

- func: binomial(Tensor count, Tensor prob, Generator? generator=None) -> Tensor
  dispatch:
    CPU: _s_binomial_cpu
    CUDA: _s_binomial_cuda

# When more variants get ported to native, this dispatch will get more
# complicated

- func: native_norm(Tensor self, Scalar p=2) -> Tensor
  use_c10_dispatcher: full
  dispatch:
    SparseCPU, SparseCUDA: norm_sparse

- func: native_norm.ScalarOpt_dim_dtype(Tensor self, Scalar? p, int[1] dim, bool keepdim, ScalarType? dtype) -> Tensor
  use_c10_dispatcher: full
  dispatch:
    SparseCPU, SparseCUDA: norm_sparse

# TODO: reduce signatures down to one when optional args is available
- func: _sparse_sum(Tensor self) -> Tensor
  use_c10_dispatcher: full

- func: _sparse_sum.dtype(Tensor self, *, ScalarType dtype) -> Tensor
  use_c10_dispatcher: full

- func: _sparse_sum.dim(Tensor self, int[1] dim) -> Tensor
  use_c10_dispatcher: full
  dispatch:
    DefaultBackend: _sparse_sum

- func: _sparse_sum.dim_dtype(Tensor self, int[1] dim, *, ScalarType dtype) -> Tensor
  use_c10_dispatcher: full

- func: _sparse_sum_backward(Tensor grad, Tensor self, int[] dim) -> Tensor
  use_c10_dispatcher: full
  dispatch:
    SparseCPU: _sparse_sum_backward_cpu
    SparseCUDA: _sparse_sum_backward_cuda

- func: _sparse_softmax.int(Tensor self, int dim, ScalarType? dtype=None) -> Tensor
  use_c10_dispatcher: full
  variants: function

- func: _sparse_softmax.Dimname(Tensor self, Dimname dim, *, ScalarType? dtype=None) -> Tensor
  variants: function

- func: _sparse_softmax(Tensor self, int dim, bool half_to_float) -> Tensor
  use_c10_dispatcher: full
  dispatch:
    SparseCPU: softmax_sparse_cpu
    SparseCUDA: softmax_sparse_cuda

- func: _sparse_softmax_backward_data(Tensor grad_output, Tensor output, int dim, Tensor self) -> Tensor
  use_c10_dispatcher: full
  dispatch:
    SparseCPU: softmax_backward_sparse_cpu
    SparseCUDA: softmax_backward_sparse_cuda

- func: _sparse_log_softmax.int(Tensor self, int dim, ScalarType? dtype=None) -> Tensor
  use_c10_dispatcher: full
  variants: function

- func: _sparse_log_softmax.Dimname(Tensor self, Dimname dim, *, ScalarType? dtype=None) -> Tensor
  variants: function

- func: _sparse_log_softmax(Tensor self, int dim, bool half_to_float) -> Tensor
  use_c10_dispatcher: full
  dispatch:
    SparseCPU: log_softmax_sparse_cpu
    SparseCUDA: log_softmax_sparse_cuda

- func: _sparse_log_softmax_backward_data(Tensor grad_output, Tensor output, int dim, Tensor self) -> Tensor
  use_c10_dispatcher: full
  dispatch:
    SparseCPU: log_softmax_backward_sparse_cpu
    SparseCUDA: log_softmax_backward_sparse_cuda

- func: norm.ScalarOpt_dtype(Tensor self, Scalar? p, *, ScalarType dtype) -> Tensor
  use_c10_dispatcher: full
  variants: function, method
  dispatch:
    DefaultBackend: norm

- func: norm.Scalar(Tensor self, Scalar p=2) -> Tensor
  use_c10_dispatcher: full
  variants: function, method
  dispatch:
    DefaultBackend: norm

- func: norm.ScalarOpt_dim_dtype(Tensor self, Scalar? p, int[1] dim, bool keepdim, *, ScalarType dtype) -> Tensor
  use_c10_dispatcher: full
  variants: function, method
  dispatch:
    DefaultBackend: norm

- func: norm.ScalarOpt_dim(Tensor self, Scalar? p, int[1] dim, bool keepdim=False) -> Tensor
  use_c10_dispatcher: full
  variants: function, method
  dispatch:
    DefaultBackend: norm

- func: norm.dtype_out(Tensor self, Scalar? p, int[1] dim, bool keepdim, *, ScalarType dtype, Tensor(a!) out) -> Tensor(a!)
  dispatch:
    CPU, CUDA: norm_out

- func: norm.out(Tensor self, Scalar? p, int[1] dim, bool keepdim=False, *, Tensor(a!) out) -> Tensor(a!)
  dispatch:
    CPU, CUDA: norm_out

- func: norm.names_ScalarOpt_dim_dtype(Tensor self, Scalar? p, Dimname[1] dim, bool keepdim, *, ScalarType dtype) -> Tensor
  variants: function, method

- func: norm.names_ScalarOpt_dim(Tensor self, Scalar? p, Dimname[1] dim, bool keepdim=False) -> Tensor
  variants: function, method

- func: norm.names_dtype_out(Tensor self, Scalar? p, Dimname[1] dim, bool keepdim, *, ScalarType dtype, Tensor(a!) out) -> Tensor(a!)

- func: norm.names_out(Tensor self, Scalar? p, Dimname[1] dim, bool keepdim=False, *, Tensor(a!) out) -> Tensor(a!)

- func: frobenius_norm(Tensor self) -> Tensor
  use_c10_dispatcher: full
  variants: function

- func: frobenius_norm.dim(Tensor self, int[1] dim, bool keepdim=False) -> Tensor
  use_c10_dispatcher: full
  variants: function

- func: frobenius_norm.out(Tensor self, int[1] dim, bool keepdim=False, *, Tensor(a!) out) -> Tensor(a!)
  variants: function

- func: nuclear_norm(Tensor self, bool keepdim=False) -> Tensor
  use_c10_dispatcher: full
  variants: function

- func: nuclear_norm.out(Tensor self, bool keepdim=False, *, Tensor(a!) out) -> Tensor(a!)
  variants: function

- func: nuclear_norm.dim(Tensor self, int[2] dim, bool keepdim=False) -> Tensor
  use_c10_dispatcher: full
  variants: function

- func: nuclear_norm.dim_out(Tensor self, int[2] dim, bool keepdim=False, *, Tensor(a!) out) -> Tensor(a!)
  variants: function

- func: clone(Tensor self, *, MemoryFormat? memory_format=None) -> Tensor
  use_c10_dispatcher: full
  variants: function, method
  dispatch:
    CPU, CUDA: clone
    SparseCPU, SparseCUDA: clone_sparse
    MkldnnCPU: mkldnn_clone
    QuantizedCPU, QuantizedCUDA: quantized_clone

- func: resize_as_(Tensor(a!) self, Tensor the_template, *, MemoryFormat? memory_format=None) -> Tensor(a!)
  use_c10_dispatcher: full
  variants: function, method
  dispatch:
    DefaultBackend: resize_as_

- func: zero_(Tensor(a!) self) -> Tensor(a!)
  use_c10_dispatcher: full
  variants: method, function
  dispatch:
    CPU, CUDA: zero_
    SparseCPU, SparseCUDA: zero_sparse_
    MkldnnCPU: mkldnn_zero_

- func: sub.out(Tensor self, Tensor other, *, Scalar alpha=1, Tensor(a!) out) -> Tensor(a!)
  dispatch:
    CPU, CUDA: sub_out
    SparseCPU, SparseCUDA: sub_out_sparse

- func: sub.Tensor(Tensor self, Tensor other, *, Scalar alpha=1) -> Tensor
  use_c10_dispatcher: full
  variants: function, method
  dispatch:
    CPU, CUDA: sub
    SparseCPU, SparseCUDA: sub_sparse

- func: sub_.Tensor(Tensor(a!) self, Tensor other, *, Scalar alpha=1) -> Tensor(a!)
  use_c10_dispatcher: full
  variants: method
  dispatch:
    CPU, CUDA: sub_
    SparseCPU, SparseCUDA: sub_sparse_

# For C++ only, until we have conversion from C++ numbers to Tensor
- func: sub.Scalar(Tensor self, Scalar other, Scalar alpha=1) -> Tensor
  use_c10_dispatcher: full
  variants: function, method
  dispatch:
    DefaultBackend: sub

- func: sub_.Scalar(Tensor(a!) self, Scalar other, Scalar alpha=1) -> Tensor(a!)
  use_c10_dispatcher: full
  variants: method
  dispatch:
    DefaultBackend: sub_

# subtract, alias for sub
- func: subtract.out(Tensor self, Tensor other, *, Scalar alpha=1, Tensor(a!) out) -> Tensor(a!)

- func: subtract.Tensor(Tensor self, Tensor other, *, Scalar alpha=1) -> Tensor
  use_c10_dispatcher: full
  variants: function, method

- func: subtract_.Tensor(Tensor(a!) self, Tensor other, *, Scalar alpha=1) -> Tensor(a!)
  use_c10_dispatcher: full
  variants: method

# For C++ only, until we have conversion from C++ numbers to Tensor
- func: subtract.Scalar(Tensor self, Scalar other, Scalar alpha=1) -> Tensor
  use_c10_dispatcher: full
  variants: function, method

- func: subtract_.Scalar(Tensor(a!) self, Scalar other, Scalar alpha=1) -> Tensor(a!)
  use_c10_dispatcher: full
  variants: method

- func: rsub.Tensor(Tensor self, Tensor other, *, Scalar alpha=1) -> Tensor
  use_c10_dispatcher: full
  variants: function
  dispatch:
    CPU, CUDA: rsub

- func: heaviside.out(Tensor self, Tensor values, *, Tensor(a!) out) -> Tensor(a!)
  dispatch:
    CPU, CUDA: heaviside_out

- func: heaviside(Tensor self, Tensor values) -> Tensor
  use_c10_dispatcher: full
  variants: function, method

- func: heaviside_(Tensor(a!) self, Tensor values) -> Tensor(a!)
  variants: method

# For C++ only, until we have conversion from C++ numbers to Tensor
- func: rsub.Scalar(Tensor self, Scalar other, Scalar alpha=1) -> Tensor
  use_c10_dispatcher: full
  variants: function
  dispatch:
    DefaultBackend: rsub

# Functionally the same as addmm, but we give it a different derivative formula
# that doesn't propagate gradients to non-present entries on sparse.
- func: _sparse_addmm(Tensor self, Tensor sparse, Tensor dense, *, Scalar beta=1, Scalar alpha=1) -> Tensor
  use_c10_dispatcher: full
  dispatch:
    DefaultBackend: _sparse_addmm

- func: addmm.out(Tensor self, Tensor mat1, Tensor mat2, *, Scalar beta=1, Scalar alpha=1, Tensor(a!) out) -> Tensor(a!)
  dispatch:
    CPU: addmm_cpu_out
    CUDA: addmm_out_cuda
    SparseCPU: addmm_out_sparse_dense_cpu
    SparseCUDA: addmm_out_sparse_dense_cuda

- func: addmm(Tensor self, Tensor mat1, Tensor mat2, *, Scalar beta=1, Scalar alpha=1) -> Tensor
  use_c10_dispatcher: full
  variants: function, method
  dispatch:
    CPU: addmm_cpu
    CUDA: addmm_cuda
    SparseCPU: addmm_sparse_dense_cpu
    SparseCUDA: addmm_sparse_dense_cuda

- func: addmm_(Tensor(a!) self, Tensor mat1, Tensor mat2, *, Scalar beta=1, Scalar alpha=1) -> Tensor(a!)
  use_c10_dispatcher: full
  variants: method
  dispatch:
    CPU: addmm_cpu_
    CUDA: addmm__cuda
    # Warning!  For whatever reason, the inplace sparse addmm is NON
    # broadcasting
    SparseCPU: s_addmm_sparse_dense_cpu_
    SparseCUDA: s_addmm_sparse_dense_cuda_

# NOTE [ Sparse: autograd and API ]
#
#
# Sparse Tensor Constructors
# ~~~~~~~~~~~~~~~~~~~~~~~~~~
#
# The API entry points to sparse tensor construction should be
# `sparse_coo tensor` and `_sparse_coo_tensor_unsafe`. Depending on whether the
# indices and values tensors are given, they eventually dispatch to either
# `sparse_coo_tensor_with_dims` or `sparse_coo_tensor_with_dims_and_tensors`.
#
# The autograd support for ctor is implement on `sparse_coo_tensor_with_dims_and_tensors`.
#
# The API methods `sparse_coo tensor` and `_sparse_coo_tensor_unsafe`
# **must not** have specific type dispatches because otherwise codegen will
# consider them as abstract methods (see Note [Abstract ATen methods]), dispatch
# using **Tensor** type, and thus lose autograd tracking on the actual method
# they dispatch to, e.g., `sparse_coo_tensor_with_dims_and_tensors`.
#
#
# Sparse Methods API Design
# ~~~~~~~~~~~~~~~~~~~~~~~~~
#
# Goals: 1. Flexible API for users to write custom sparse ops
#        2. ctor and member accessor with autograd support
#
# To achieve 1, we need to provide a set of *dangerous* APIs (dangerous in the
# sense that misusing them will break sparse tensor invariant and may out in
# unexpected behavior, e.g., crash). These methods are all prefixed with
# underscore "_" to indicate that they should be used with care. We provide:
#
#   + `_indices()`: returns the *raw* indices within the sparse tensor (not just
#                   sharing storage). Any inplace operation will change the
#                   actual indices, including t_, set_, as_strided_, resize_,
#                   etc.
#   + `_values()`: returns the *raw* values within the sparse tensor. Similar
#                  semantics as `_indices()`
#   + `_nnz()`: returns the number of non-zero entries. This will always be
#               determined by the shapes of indices and values.
#   + `_coalesced_(bool)`: inplace sets whether the tensor is coalesced, and
#                          returns itself.
#
# These methods are very useful in writing new operations, e.g., a custom
# autograd Function.
#
# We also provide other public *safe* APIs:
#   + `indices()`: returns a **view** of the indices tensor if the sparse tensor
#                  is **coalesced**.
#   + `values()`: returns a **view** of the values tensor if the containing
#                 sparse tensor is **coalesced**.
#   + `sparse_dim()`: number of sparse dimensions
#   + `dense_dim()`: number of dense dimensions
#   + `is_coalesced()`: whether the sparse tensor is coalesced
#
# `_indices()` and `_values()` should returns the raw indices and values dense
# tensors within a sparse tensor. They can be quite unsafe with inplace
# operations like `t_()`, and exposes uncoalesced indices and values. The public
# recommended API is `indices()` and `values()`, both of which first check that
# the tensor is coalesced and return views on those tensors.
#
#
# Autograd Support
# ~~~~~~~~~~~~~~~~
#
# Autograd is supported on `values()` and sparse tensor ctor with indices and
# values tensors. E.g., `torch.sparse_coo_tensor(i, v).values().sum()` is
# differentiable w.r.t. `v`.
#
# NB: The `values()` and `_values()` operators are special in that they are
# layout-aware, i.e., the output depends not just on the data it represents, but
# also on the input layout details (in this case, the `indices` tensor). See
# NOTE [ as_strided Backward and layout-aware/agnostic autograd ] in Functions.cpp
# for discussion on layout-aware vs layout-agnostic autograd. Since PyTorch ops
# operate in the layout-agnostic mode, similar to `as_strided`, backward of
# these two operators need to consider them in a layout-agnostic way:
#   + `values()`:
#     Input is coalesced.
#     We just pretend having `input.indices()` as an additional argument
#     `input_indices`, then forward is similar to
#     `input.to(kStrided).index_select(input_indices)` regardless of the layout.
#     Note that `values()` normally is layout-aware even if we constrain
#     ourselves on sparse inputs since it may include all zeros values entries
#     as "present" entries.
#   + `_values()`:
#     Input may be uncoalesced.
#     It is not straightforward to construct a layout-agnostic version because
#     duplicate indices entries may exist and additional parameterization is
#     needed to distribute the value into different values entries. Furthermore,
#     this op is intended to provide ways to write custom sparse ops, rather
#     than being used in autograd graph, so it is marked as *non-differentiable*
#     in derivatives.yaml.
#
# Before reading the following, see NOTE [ Autograd Variable Views ] in
# variable.h for details on views that are tracked by autograd, and views that
# are not.
#
# Moreover, these methods return tensors that share storage with inputs, so we
# mark these methods as view ops to support autograd history tracking.
# The sparse tensor ctor output should technically be view of both input indices
# and values tensors, but currently we only support setting as view of a single
# Variable, so it is only view of the values tensor.
# TODO: clone indices in sparse tensor ctor.
#
# For other methods that return outputs that share storage with inputs, i.e.,
# `indices()` and `_indices()`. We mark their outputs as non-differentiable, so
# the view relation is not tracked by autograd, but the version counter is still
# shared. In other words, their outputs are non-differentiable views of the
# sparse tensor.

# FIXME: would be nicer if TensorOptions was optional based; not adding default arguments for options given
# the default would never make sense.
- func: sparse_coo_tensor.size(int[] size, *, ScalarType? dtype=None, Layout? layout=None, Device? device=None, bool? pin_memory=False) -> Tensor
  use_c10_dispatcher: hacky_wrapper_for_legacy_signatures

- func: sparse_coo_tensor.indices(Tensor indices, Tensor values, *, ScalarType? dtype=None, Layout? layout=None, Device? device=None, bool? pin_memory=None) -> Tensor
  use_c10_dispatcher: hacky_wrapper_for_legacy_signatures

- func: sparse_coo_tensor.indices_size(Tensor indices, Tensor values, int[] size, *, ScalarType? dtype=None, Layout? layout=None, Device? device=None, bool? pin_memory=None) -> Tensor
  use_c10_dispatcher: hacky_wrapper_for_legacy_signatures

- func: _sparse_coo_tensor_unsafe(Tensor indices, Tensor values, int[] size, *, ScalarType? dtype=None, Layout? layout=None, Device? device=None, bool? pin_memory=None) -> Tensor
  use_c10_dispatcher: hacky_wrapper_for_legacy_signatures

- func: _validate_sparse_coo_tensor_args(Tensor indices, Tensor values, int[] size) -> ()
  use_c10_dispatcher: full

- func: _sparse_coo_tensor_with_dims(int sparse_dim, int dense_dim, int[] size, *, ScalarType? dtype=None, Layout? layout=None, Device? device=None, bool? pin_memory=False) -> Tensor
  use_c10_dispatcher: hacky_wrapper_for_legacy_signatures
  dispatch:
    SparseCPU, SparseCUDA: new_with_dims_sparse

- func: _sparse_coo_tensor_with_dims_and_tensors(int sparse_dim, int dense_dim, int[] size, Tensor indices, Tensor values, *, ScalarType? dtype=None, Layout? layout=None, Device? device=None, bool? pin_memory=False) -> Tensor
  use_c10_dispatcher: hacky_wrapper_for_legacy_signatures
  dispatch:
    SparseCPU, SparseCUDA: new_with_dims_and_tensor_sparse

- func: sparse_resize_(Tensor(a!) self, int[] size, int sparse_dim, int dense_dim) -> Tensor(a!)
  use_c10_dispatcher: full
  variants: method
  dispatch:
    SparseCPU, SparseCUDA: sparse_resize_

- func: sparse_resize_and_clear_(Tensor(a!) self, int[] size, int sparse_dim, int dense_dim) -> Tensor(a!)
  use_c10_dispatcher: full
  variants: method
  dispatch:
    SparseCPU, SparseCUDA: sparse_resize_and_clear_

- func: sparse_mask(Tensor self, Tensor mask) -> Tensor
  use_c10_dispatcher: full
  variants: method
  dispatch:
    SparseCPU: sparse_mask_cpu
    SparseCUDA: sparse_mask_cuda

- func: to_dense(Tensor self) -> Tensor
  use_c10_dispatcher: full
  variants: method
  dispatch:
    SparseCPU, SparseCUDA: sparse_to_dense
    MkldnnCPU: mkldnn_to_dense

- func: to_dense_backward(Tensor grad, Tensor input) -> Tensor
  use_c10_dispatcher: full

- func: sparse_dim(Tensor self) -> int
  use_c10_dispatcher: full
  variants: method
  dispatch:
    SparseCPU, SparseCUDA: sparse_dim_sparse
  device_guard: False

# legacy method
- func: _dimI(Tensor self) -> int
  use_c10_dispatcher: full
  variants: method
  dispatch:
    SparseCPU, SparseCUDA: sparse_dim_sparse
  device_guard: False

- func: dense_dim(Tensor self) -> int
  use_c10_dispatcher: full
  variants: method
  dispatch:
    SparseCPU, SparseCUDA: dense_dim_sparse
  device_guard: False

# legacy method
- func: _dimV(Tensor self) -> int
  use_c10_dispatcher: full
  variants: method
  dispatch:
    SparseCPU, SparseCUDA: dense_dim_sparse
  device_guard: False

- func: _nnz(Tensor self) -> int
  use_c10_dispatcher: full
  variants: method
  dispatch:
    SparseCPU, SparseCUDA: _nnz_sparse
  device_guard: False

- func: coalesce(Tensor self) -> Tensor
  use_c10_dispatcher: full
  variants: method
  dispatch:
    SparseCPU: coalesce_sparse_cpu
    SparseCUDA: coalesce_sparse_cuda

- func: is_coalesced(Tensor self) -> bool
  use_c10_dispatcher: full
  variants: method
  dispatch:
    SparseCPU, SparseCUDA: is_coalesced_sparse
  device_guard: False

- func: _indices(Tensor(a) self) -> Tensor(a)
  use_c10_dispatcher: full
  variants: method
  dispatch:
    SparseCPU, SparseCUDA: _indices_sparse
  device_guard: False

- func: _values(Tensor(a) self) -> Tensor(a)
  use_c10_dispatcher: full
  variants: method
  dispatch:
    SparseCPU, SparseCUDA: _values_sparse
  device_guard: False

# This method doesn't do any check but only directly sets the flag. So it can be
# a bit unsafe. Similar to _indices and _values, this is useful for implementing
# custom sparse operations in Python/C++ extension.
- func: _coalesced_(Tensor(a!) self, bool coalesced) -> Tensor(a!)
  use_c10_dispatcher: full
  variants: method
  dispatch:
    SparseCPU, SparseCUDA: _coalesced_sparse_
  device_guard: False

- func: indices(Tensor(a) self) -> Tensor(a)
  use_c10_dispatcher: full
  variants: method
  dispatch:
    SparseCPU, SparseCUDA: indices_sparse
  device_guard: False

- func: values(Tensor(a) self) -> Tensor(a)
  use_c10_dispatcher: full
  variants: method
  dispatch:
    SparseCPU, SparseCUDA: values_sparse
  device_guard: False

- func: hspmm.out(Tensor mat1, Tensor mat2, *, Tensor(a!) out) -> Tensor(a!)
  dispatch:
    SparseCPU: hspmm_out_sparse_cpu
    SparseCUDA: hspmm_out_sparse_cuda

- func: hspmm(Tensor mat1, Tensor mat2) -> Tensor
  use_c10_dispatcher: full
  dispatch:
    SparseCPU: hspmm_sparse_cpu
    SparseCUDA: hspmm_sparse_cuda

- func: copy_sparse_to_sparse_(Tensor(a!) self, Tensor src, bool non_blocking=False) -> Tensor(a!)
  use_c10_dispatcher: full
  variants: function
  dispatch:
    SparseCPU, SparseCUDA: copy_sparse_

- func: unbind.int(Tensor(a) self, int dim=0) -> Tensor(a)[]
  use_c10_dispatcher: full
  variants: function, method
  dispatch:
    DefaultBackend: unbind

- func: unbind.Dimname(Tensor(a) self, Dimname dim) -> Tensor(a)[]
  variants: function, method

- func: to_sparse.sparse_dim(Tensor self, int sparse_dim) -> Tensor
  use_c10_dispatcher: full
  variants: method
  dispatch:
    CPU, CUDA: dense_to_sparse

- func: to_sparse(Tensor self) -> Tensor
  use_c10_dispatcher: full
  variants: method
  dispatch:
    CPU, CUDA: dense_to_sparse

- func: to_mkldnn(Tensor self) -> Tensor
  use_c10_dispatcher: full
  variants: method
  dispatch:
    CPU: dense_to_mkldnn

- func: mkldnn_reorder_conv2d_weight(Tensor self, int[2] padding=0, int[2] stride=1, int[2] dilation=1, int groups=1) -> Tensor
  use_c10_dispatcher: full
  variants: function
  python_module: nn
  dispatch:
    MkldnnCPU: mkldnn_reorder_conv2d_weight

- func: mkldnn_reorder_conv3d_weight(Tensor self, int[3] padding=0, int[3] stride=1, int[3] dilation=1, int groups=1) -> Tensor
  use_c10_dispatcher: full
  variants: function
  python_module: nn
  dispatch:
    MkldnnCPU: mkldnn_reorder_conv3d_weight

- func: to_mkldnn_backward(Tensor grad, Tensor input) -> Tensor
  use_c10_dispatcher: full

- func: quantize_per_tensor(Tensor self, float scale, int zero_point, ScalarType dtype) -> Tensor
  use_c10_dispatcher: full
  variants: function
  dispatch:
    CPU, CUDA: quantize_per_tensor

- func: quantize_per_tensor.tensors(Tensor[] tensors, Tensor scales, Tensor zero_points, ScalarType dtype) -> Tensor[]
  use_c10_dispatcher: full
  variants: function
  dispatch:
    CPU: quantize_per_tensor_list_cpu

- func: quantize_per_channel(Tensor self, Tensor scales, Tensor zero_points, int axis, ScalarType dtype) -> Tensor
  use_c10_dispatcher: full
  variants: function
  dispatch:
    CPU: quantize_per_channel_cpu

- func: dequantize.self(Tensor self) -> Tensor
  use_c10_dispatcher: full
  variants: function, method
  dispatch:
    QuantizedCPU, QuantizedCUDA: dequantize_quant

- func: dequantize.tensors(Tensor[] tensors) -> Tensor[]
  use_c10_dispatcher: full
  variants: function
  dispatch:
    QuantizedCPU: dequantize_tensors_quantized_cpu

- func: q_scale(Tensor self) -> float
  use_c10_dispatcher: full
  variants: function, method
  dispatch:
    QuantizedCPU, QuantizedCUDA: q_scale_quant

- func: q_zero_point(Tensor self) -> int
  use_c10_dispatcher: full
  variants: function, method
  dispatch:
    QuantizedCPU, QuantizedCUDA: q_zero_point_quant

- func: q_per_channel_scales(Tensor self) -> Tensor
  use_c10_dispatcher: full
  variants: function, method
  dispatch:
    QuantizedCPU, QuantizedCUDA: q_per_channel_scales

- func: q_per_channel_zero_points(Tensor self) -> Tensor
  use_c10_dispatcher: full
  variants: function, method
  dispatch:
    QuantizedCPU, QuantizedCUDA: q_per_channel_zero_points

- func: q_per_channel_axis(Tensor self) -> int
  use_c10_dispatcher: full
  variants: function, method
  dispatch:
    QuantizedCPU, QuantizedCUDA: q_per_channel_axis

- func: int_repr(Tensor self) -> Tensor
  use_c10_dispatcher: full
  variants: function, method
  dispatch:
    QuantizedCPU: int_repr_quantized_cpu
    QuantizedCUDA: int_repr_quantized_cuda

- func: _make_per_tensor_quantized_tensor(Tensor self, float scale, int zero_point) -> Tensor
  use_c10_dispatcher: full
  dispatch:
    CPU: make_per_tensor_quantized_tensor_cpu
    CUDA: make_per_tensor_quantized_tensor_cuda

- func: _make_per_channel_quantized_tensor(Tensor self, Tensor scale, Tensor zero_point, int axis) -> Tensor
  use_c10_dispatcher: full
  dispatch:
    CPU: make_per_channel_quantized_tensor_cpu

- func: qscheme(Tensor self) -> QScheme
  use_c10_dispatcher: full
  variants: method
  dispatch:
    QuantizedCPU, QuantizedCUDA: qscheme_quant

- func: fake_quantize_per_tensor_affine(Tensor self, float scale, int zero_point, int quant_min, int quant_max) -> Tensor
  use_c10_dispatcher: full
  variants: function
  dispatch:
    CPU, CUDA: fake_quantize_per_tensor_affine

- func: fake_quantize_per_tensor_affine_backward(Tensor grad, Tensor self, float scale, int zero_point, int quant_min, int quant_max) -> Tensor
  use_c10_dispatcher: full
  variants: function

- func: _fake_quantize_learnable_per_tensor_affine(Tensor self, Tensor scale, Tensor zero_point, int quant_min, int quant_max) -> Tensor
  use_c10_dispatcher: full
  variants: function
  dispatch:
    CPU, CUDA: _fake_quantize_learnable_per_tensor_affine

- func: _fake_quantize_learnable_per_tensor_affine_backward(Tensor grad, Tensor self, Tensor scale, Tensor zero_point, int quant_min, int quant_max) -> (Tensor, Tensor, Tensor)
  use_c10_dispatcher: full
  variants: function

- func: fake_quantize_per_channel_affine(Tensor self, Tensor scale, Tensor zero_point, int axis, int quant_min, int quant_max) -> Tensor
  use_c10_dispatcher: full
  variants: function
  dispatch:
    CPU, CUDA: fake_quantize_per_channel_affine

- func: fake_quantize_per_channel_affine_backward(Tensor grad, Tensor self, Tensor scale, Tensor zero_point, int axis, int quant_min, int quant_max) -> Tensor
  use_c10_dispatcher: full
  variants: function

- func: _fake_quantize_learnable_per_channel_affine(Tensor self, Tensor scale, Tensor zero_point, int axis, int quant_min, int quant_max) -> Tensor
  use_c10_dispatcher: full
  variants: function
  dispatch:
    CPU, CUDA: _fake_quantize_learnable_per_channel_affine

- func: _fake_quantize_learnable_per_channel_affine_backward(Tensor grad, Tensor self, Tensor scale, Tensor zero_point, int axis, int quant_min, int quant_max) -> (Tensor, Tensor, Tensor)
  use_c10_dispatcher: full
  variants: function

- func: _choose_qparams_per_tensor(Tensor self, bool reduce_range=False) -> (float, int)
  use_c10_dispatcher: full
  variants: function

- func: _saturate_weight_to_fp16(Tensor weight) -> Tensor
  use_c10_dispatcher: full
  variants: function

- func: choose_qparams_optimized(Tensor input, int numel, int n_bins, float ratio, int bit_width) -> (Tensor, Tensor)
  use_c10_dispatcher: full
  variants: function

# to(Device) must not exist because all constructors of Device also works for
# TensorOptions. Otherwise, an ambiguity error is thrown.
# See NOTE [ TensorOptions Constructors ].
- func: to.dtype_layout(Tensor self, *, ScalarType? dtype=None, Layout? layout=None, Device? device=None, bool? pin_memory=None, bool non_blocking=False, bool copy=False, MemoryFormat? memory_format=None) -> Tensor
  use_c10_dispatcher: hacky_wrapper_for_legacy_signatures
  variants: method
  device_guard: False

- func: to.device(Tensor self, Device device, ScalarType dtype, bool non_blocking=False, bool copy=False, MemoryFormat? memory_format=None) -> Tensor
  use_c10_dispatcher: full
  variants: method
  device_guard: False

- func: to.dtype(Tensor self, ScalarType dtype, bool non_blocking=False, bool copy=False, MemoryFormat? memory_format=None) -> Tensor
  use_c10_dispatcher: full
  variants: method
  device_guard: False

- func: to.other(Tensor self, Tensor other, bool non_blocking=False, bool copy=False, MemoryFormat? memory_format=None) -> Tensor
  use_c10_dispatcher: full
  variants: method
  device_guard: False

- func: meshgrid(Tensor[] tensors) -> Tensor[]
  use_c10_dispatcher: full

- func: cartesian_prod(Tensor[] tensors) -> Tensor
  use_c10_dispatcher: full
  variants: function

- func: combinations(Tensor self, int r=2, bool with_replacement=False) -> Tensor
  use_c10_dispatcher: full
  variants: function

- func: item(Tensor self) -> Scalar
  use_c10_dispatcher: full
  variants: method

- func: result_type.Tensor(Tensor tensor, Tensor other) -> ScalarType
  use_c10_dispatcher: full
  variants: function

- func: result_type.Scalar(Tensor tensor, Scalar other) -> ScalarType
  use_c10_dispatcher: full
  variants: function

- func: result_type.Scalar_Tensor(Scalar scalar, Tensor tensor) -> ScalarType
  use_c10_dispatcher: full
  variants: function

- func: result_type.Scalar_Scalar(Scalar scalar1, Scalar scalar2) -> ScalarType
  use_c10_dispatcher: full

- func: can_cast(ScalarType from, ScalarType to) -> bool
  use_c10_dispatcher: full
  variants: function

- func: promote_types(ScalarType type1, ScalarType type2) -> ScalarType
  use_c10_dispatcher: full
  variants: function

# NB: Does NOT check precondition that numel == 1
- func: _local_scalar_dense(Tensor self) -> Scalar
  use_c10_dispatcher: full
  dispatch:
    CPU: _local_scalar_dense_cpu
    CUDA: _local_scalar_dense_cuda
  variants: function

# Fused RNN kernels
- func: _thnn_fused_lstm_cell(Tensor input_gates, Tensor hidden_gates, Tensor cx, Tensor? input_bias=None, Tensor? hidden_bias=None) -> (Tensor, Tensor, Tensor)
  use_c10_dispatcher: hacky_wrapper_for_legacy_signatures
  dispatch:
    CUDA: _thnn_fused_lstm_cell_cuda

- func: _thnn_fused_lstm_cell_backward(Tensor? grad_hy, Tensor? grad_cy, Tensor cx, Tensor cy, Tensor workspace, bool has_bias) -> (Tensor, Tensor, Tensor, Tensor, Tensor)
  use_c10_dispatcher: hacky_wrapper_for_legacy_signatures
  dispatch:
    CUDA: _thnn_fused_lstm_cell_backward_cuda

- func: _thnn_differentiable_lstm_cell_backward(Tensor? grad_hy, Tensor? grad_cy, Tensor input_gates, Tensor hidden_gates, Tensor? input_bias, Tensor? hidden_bias, Tensor cx, Tensor cy) -> (Tensor, Tensor, Tensor, Tensor, Tensor)
  use_c10_dispatcher: hacky_wrapper_for_legacy_signatures

- func: _thnn_fused_gru_cell(Tensor input_gates, Tensor hidden_gates, Tensor hx, Tensor? input_bias=None, Tensor? hidden_bias=None) -> (Tensor, Tensor)
  use_c10_dispatcher: hacky_wrapper_for_legacy_signatures
  dispatch:
    CUDA: _thnn_fused_gru_cell_cuda

- func: _thnn_fused_gru_cell_backward(Tensor grad_hy, Tensor workspace, bool has_bias) -> (Tensor, Tensor, Tensor, Tensor, Tensor)
  use_c10_dispatcher: full
  dispatch:
    CUDA: _thnn_fused_gru_cell_backward_cuda

- func: _thnn_differentiable_gru_cell_backward(Tensor grad_hy, Tensor input_gates, Tensor hidden_gates, Tensor hx, Tensor? input_bias, Tensor? hidden_bias) -> (Tensor, Tensor, Tensor, Tensor, Tensor)
  use_c10_dispatcher: hacky_wrapper_for_legacy_signatures

# RNN cells and layers
- func: lstm.input(Tensor input, Tensor[] hx, Tensor[] params, bool has_biases, int num_layers, float dropout, bool train, bool bidirectional, bool batch_first) -> (Tensor, Tensor, Tensor)
  use_c10_dispatcher: full

- func: lstm.data(Tensor data, Tensor batch_sizes, Tensor[] hx, Tensor[] params, bool has_biases, int num_layers, float dropout, bool train, bool bidirectional) -> (Tensor, Tensor, Tensor)
  use_c10_dispatcher: full

- func: gru.input(Tensor input, Tensor hx, Tensor[] params, bool has_biases, int num_layers, float dropout, bool train, bool bidirectional, bool batch_first) -> (Tensor, Tensor)
  use_c10_dispatcher: full

- func: gru.data(Tensor data, Tensor batch_sizes, Tensor hx, Tensor[] params, bool has_biases, int num_layers, float dropout, bool train, bool bidirectional) -> (Tensor, Tensor)
  use_c10_dispatcher: full

- func: rnn_tanh.input(Tensor input, Tensor hx, Tensor[] params, bool has_biases, int num_layers, float dropout, bool train, bool bidirectional, bool batch_first) -> (Tensor, Tensor)
  use_c10_dispatcher: full

- func: rnn_tanh.data(Tensor data, Tensor batch_sizes, Tensor hx, Tensor[] params, bool has_biases, int num_layers, float dropout, bool train, bool bidirectional) -> (Tensor, Tensor)
  use_c10_dispatcher: full

- func: rnn_relu.input(Tensor input, Tensor hx, Tensor[] params, bool has_biases, int num_layers, float dropout, bool train, bool bidirectional, bool batch_first) -> (Tensor, Tensor)
  use_c10_dispatcher: full

- func: rnn_relu.data(Tensor data, Tensor batch_sizes, Tensor hx, Tensor[] params, bool has_biases, int num_layers, float dropout, bool train, bool bidirectional) -> (Tensor, Tensor)
  use_c10_dispatcher: full

- func: lstm_cell(Tensor input, Tensor[] hx, Tensor w_ih, Tensor w_hh, Tensor? b_ih=None, Tensor? b_hh=None) -> (Tensor, Tensor)
  use_c10_dispatcher: hacky_wrapper_for_legacy_signatures

- func: gru_cell(Tensor input, Tensor hx, Tensor w_ih, Tensor w_hh, Tensor? b_ih=None, Tensor? b_hh=None) -> Tensor
  use_c10_dispatcher: hacky_wrapper_for_legacy_signatures

- func: rnn_tanh_cell(Tensor input, Tensor hx, Tensor w_ih, Tensor w_hh, Tensor? b_ih=None, Tensor? b_hh=None) -> Tensor
  use_c10_dispatcher: hacky_wrapper_for_legacy_signatures

- func: rnn_relu_cell(Tensor input, Tensor hx, Tensor w_ih, Tensor w_hh, Tensor? b_ih=None, Tensor? b_hh=None) -> Tensor
  use_c10_dispatcher: hacky_wrapper_for_legacy_signatures

# Quantized RNN layer registration has been moved to C10 dispatch in `RNN.cpp`

# Quantized RNN layers
# - func: quantized_lstm(Tensor input, Tensor[] hx, Tensor[] params, bool has_biases, int num_layers, float dropout, bool train, bool bidirectional, bool batch_first, *, ScalarType? dtype=None, bool use_dynamic=False) -> (Tensor, Tensor, Tensor)
#  use_c10_dispatcher: full

# - func: quantized_lstm.data(Tensor data, Tensor batch_sizes, Tensor[] hx, Tensor[] params, bool has_biases, int num_layers, float dropout, bool train, bool bidirectional, *, ScalarType? dtype=None, bool use_dynamic=False) -> (Tensor, Tensor, Tensor)
#  use_c10_dispatcher: full

# Quantized GRU layers

# - func: quantized_gru.input(Tensor input, Tensor hx, Tensor[] params, bool has_biases, int num_layers, float dropout, bool train, bool bidirectional, bool batch_first) -> (Tensor, Tensor)
#   use_c10_dispatcher: full

# - func: quantized_gru.data(Tensor data, Tensor batch_sizes, Tensor hx, Tensor[] params, bool has_biases, int num_layers, float dropout, bool train, bool bidirectional) -> (Tensor, Tensor)
#   use_c10_dispatcher: full

# Quantized RNN cells
- func: quantized_lstm_cell(Tensor input, Tensor[] hx, Tensor w_ih, Tensor w_hh, Tensor b_ih, Tensor b_hh, Tensor packed_ih, Tensor packed_hh, Tensor col_offsets_ih, Tensor col_offsets_hh, Scalar scale_ih, Scalar scale_hh, Scalar zero_point_ih, Scalar zero_point_hh) -> (Tensor, Tensor)
  use_c10_dispatcher: full

- func: quantized_gru_cell(Tensor input, Tensor hx, Tensor w_ih, Tensor w_hh, Tensor b_ih, Tensor b_hh, Tensor packed_ih, Tensor packed_hh, Tensor col_offsets_ih, Tensor col_offsets_hh, Scalar scale_ih, Scalar scale_hh, Scalar zero_point_ih, Scalar zero_point_hh) -> Tensor
  use_c10_dispatcher: full

- func: quantized_rnn_relu_cell(Tensor input, Tensor hx, Tensor w_ih, Tensor w_hh, Tensor b_ih, Tensor b_hh, Tensor packed_ih, Tensor packed_hh, Tensor col_offsets_ih, Tensor col_offsets_hh, Scalar scale_ih, Scalar scale_hh, Scalar zero_point_ih, Scalar zero_point_hh) -> Tensor
  use_c10_dispatcher: full

- func: quantized_rnn_tanh_cell(Tensor input, Tensor hx, Tensor w_ih, Tensor w_hh, Tensor b_ih, Tensor b_hh, Tensor packed_ih, Tensor packed_hh, Tensor col_offsets_ih, Tensor col_offsets_hh, Scalar scale_ih, Scalar scale_hh, Scalar zero_point_ih, Scalar zero_point_hh) -> Tensor
  use_c10_dispatcher: full

# PackedSequence utilities
- func: _pack_padded_sequence(Tensor input, Tensor lengths, bool batch_first) -> (Tensor, Tensor)
  use_c10_dispatcher: full
  dispatch:
    DefaultBackend: _pack_padded_sequence

- func: _pack_padded_sequence_backward(Tensor grad, int[] input_size, Tensor batch_sizes, bool batch_first) -> Tensor
  use_c10_dispatcher: full

- func: _pad_packed_sequence(Tensor data, Tensor batch_sizes, bool batch_first, Scalar padding_value, int total_length) -> (Tensor, Tensor)
  use_c10_dispatcher: full

# wrappers for legacy TH methods

- func: set_.source_Storage(Tensor(a!) self, Storage source) -> Tensor(a!)
  variants: method
  device_guard: False
  dispatch:
    CPU, CUDA: set_

- func: set_.source_Storage_storage_offset(Tensor(a!) self, Storage source, int storage_offset, int[] size, int[] stride=[]) -> Tensor(a!)
  variants: method
  device_guard: False
  dispatch:
    CPU: set_storage_cpu_
    CUDA: set_storage_cuda_
    QuantizedCPU, QuantizedCUDA: set_storage_quantized_

- func: set_.source_Tensor(Tensor(a!) self, Tensor source) -> Tensor(a!)
  use_c10_dispatcher: full
  variants: method
  device_guard: False
  dispatch:
    CPU, CUDA: set_tensor_

- func: set_(Tensor(a!) self) -> Tensor(a!)
  use_c10_dispatcher: full
  variants: method
  dispatch:
    CPU: set_cpu_
    CUDA: set_cuda_

- func: set_quantizer_(Tensor(a!) self, ConstQuantizerPtr quantizer) -> Tensor(a!)
  variants: method
  dispatch:
    QuantizedCPU, QuantizedCUDA: set_quantizer_

- func: is_set_to(Tensor self, Tensor tensor) -> bool
  use_c10_dispatcher: full
  variants: method
  device_guard: False
  dispatch:
    CPU, CUDA: is_set_to

- func: masked_fill_.Scalar(Tensor(a!) self, Tensor mask, Scalar value) -> Tensor(a!)
  use_c10_dispatcher: full
  variants: method
  dispatch:
    CPU: masked_fill__cpu
    CUDA: masked_fill__cuda

- func: masked_fill.Scalar(Tensor self, Tensor mask, Scalar value) -> Tensor
  use_c10_dispatcher: full
  variants: function, method

- func: masked_fill_.Tensor(Tensor(a!) self, Tensor mask, Tensor value) -> Tensor(a!)
  use_c10_dispatcher: full
  variants: method
  dispatch:
    CPU: masked_fill__cpu
    CUDA: masked_fill__cuda

- func: masked_fill.Tensor(Tensor self, Tensor mask, Tensor value) -> Tensor
  use_c10_dispatcher: full
  variants: function, method

- func: masked_scatter_(Tensor(a!) self, Tensor mask, Tensor source) -> Tensor(a!)
  use_c10_dispatcher: full
  variants: method
  dispatch:
    CPU: masked_scatter__cpu
    CUDA: masked_scatter__cuda

- func: masked_scatter(Tensor self, Tensor mask, Tensor source) -> Tensor
  use_c10_dispatcher: full
  variants: function, method

- func: view(Tensor(a) self, int[] size) -> Tensor(a)
  use_c10_dispatcher: full
  variants: method
  device_guard: False
  dispatch:
    CPU, CUDA, QuantizedCPU, QuantizedCUDA: view
    MkldnnCPU: mkldnn_view

- func: put_(Tensor(a!) self, Tensor index, Tensor source, bool accumulate=False) -> Tensor(a!)
  use_c10_dispatcher: full
  variants: method
  dispatch:
    CPU: legacy::cpu::_th_put_
    CUDA: legacy::cuda::_th_put_

- func: index_add_(Tensor(a!) self, int dim, Tensor index, Tensor source) -> Tensor(a!)
  use_c10_dispatcher: full
  variants: method
  dispatch:
    CPU: index_add_cpu_
    CUDA: index_add_cuda_

- func: index_add(Tensor self, int dim, Tensor index, Tensor source) -> Tensor
  use_c10_dispatcher: full
  variants: function, method

- func: index_add.dimname(Tensor self, Dimname dim, Tensor index, Tensor source) -> Tensor
  variants: function, method

- func: index_fill_.int_Scalar(Tensor(a!) self, int dim, Tensor index, Scalar value) -> Tensor(a!)
  use_c10_dispatcher: full
  variants: method
  dispatch:
    CPU: legacy::cpu::_th_index_fill_
    CUDA: legacy::cuda::_th_index_fill_

- func: index_fill.int_Scalar(Tensor self, int dim, Tensor index, Scalar value) -> Tensor
  use_c10_dispatcher: full
  variants: function, method

- func: index_fill_.int_Tensor(Tensor(a!) self, int dim, Tensor index, Tensor value) -> Tensor(a!)
  use_c10_dispatcher: full
  variants: method
  dispatch:
    CPU, CUDA: index_fill_

- func: index_fill.int_Tensor(Tensor self, int dim, Tensor index, Tensor value) -> Tensor
  use_c10_dispatcher: full
  variants: function, method

- func: index_fill_.Dimname_Scalar(Tensor(a!) self, Dimname dim, Tensor index, Scalar value) -> Tensor(a!)
  variants: method

- func: index_fill_.Dimname_Tensor(Tensor(a!) self, Dimname dim, Tensor index, Tensor value) -> Tensor(a!)
  variants: method

- func: index_fill.Dimname_Scalar(Tensor self, Dimname dim, Tensor index, Scalar value) -> Tensor
  variants: function, method

- func: index_fill.Dimname_Tensor(Tensor self, Dimname dim, Tensor index, Tensor value) -> Tensor
  variants: function, method

- func: scatter_.src(Tensor(a!) self, int dim, Tensor index, Tensor src) -> Tensor(a!)
  use_c10_dispatcher: full
  variants: method
  dispatch:
    CPU, CUDA: scatter_

- func: scatter.src(Tensor self, int dim, Tensor index, Tensor src) -> Tensor
  use_c10_dispatcher: full
  variants: function, method

- func: scatter_.value(Tensor(a!) self, int dim, Tensor index, Scalar value) -> Tensor(a!)
  use_c10_dispatcher: full
  variants: method
  dispatch:
    CPU, CUDA: scatter_fill_

- func: scatter.value(Tensor self, int dim, Tensor index, Scalar value) -> Tensor
  use_c10_dispatcher: full
  variants: function, method

- func: scatter.dimname_src(Tensor self, Dimname dim, Tensor index, Tensor src) -> Tensor
  variants: function, method

- func: scatter.dimname_value(Tensor self, Dimname dim, Tensor index, Scalar value) -> Tensor
  variants: function, method

- func: scatter_.reduce(Tensor(a!) self, int dim, Tensor index, Tensor src, *, str reduce) -> Tensor(a!)
  use_c10_dispatcher: full
  variants: method
  dispatch:
    CPU, CUDA: scatter_reduce_

- func: scatter_.value_reduce(Tensor(a!) self, int dim, Tensor index, Scalar value, *, str reduce) -> Tensor(a!)
  use_c10_dispatcher: full
  variants: method
  dispatch:
    CPU, CUDA: scatter_scalar_reduce_

- func: scatter_add_(Tensor(a!) self, int dim, Tensor index, Tensor src) -> Tensor(a!)
  use_c10_dispatcher: full
  variants: method
  dispatch:
    CPU, CUDA: scatter_add_

- func: scatter_add(Tensor self, int dim, Tensor index, Tensor src) -> Tensor
  use_c10_dispatcher: full
  variants: function, method

- func: scatter_add.dimname(Tensor self, Dimname dim, Tensor index, Tensor src) -> Tensor
  variants: function, method

- func: eq_.Scalar(Tensor(a!) self, Scalar other) -> Tensor(a!)
  use_c10_dispatcher: full
  variants: method
  dispatch:
    DefaultBackend: eq_

- func: eq_.Tensor(Tensor(a!) self, Tensor other) -> Tensor(a!)
  use_c10_dispatcher: full
  variants: method
  dispatch:
    DefaultBackend: eq_

- func: bitwise_and.Tensor_out(Tensor self, Tensor other, *, Tensor(a!) out) -> Tensor(a!)
  variants: function
  dispatch:
    CPU, CUDA: bitwise_and_out

- func: bitwise_and.Scalar_out(Tensor self, Scalar other, *, Tensor(a!) out) -> Tensor(a!)
  variants: function
  dispatch:
    CPU, CUDA: bitwise_and_out

- func: bitwise_and.Scalar(Tensor self, Scalar other) -> Tensor
  use_c10_dispatcher: full
  variants: method, function

- func: bitwise_and.Tensor(Tensor self, Tensor other) -> Tensor
  use_c10_dispatcher: full
  variants: method, function

- func: bitwise_and_.Scalar(Tensor(a!) self, Scalar other) -> Tensor(a!)
  use_c10_dispatcher: full
  variants: method

- func: bitwise_and_.Tensor(Tensor(a!) self, Tensor other) -> Tensor(a!)
  use_c10_dispatcher: full
  variants: method

- func: __and__.Scalar(Tensor self, Scalar other) -> Tensor
  use_c10_dispatcher: full
  variants: method, function

- func: __and__.Tensor(Tensor self, Tensor other) -> Tensor
  use_c10_dispatcher: full
  variants: method, function

- func: __iand__.Scalar(Tensor(a!) self, Scalar other) -> Tensor(a!)
  use_c10_dispatcher: full
  variants: method

- func: __iand__.Tensor(Tensor(a!) self, Tensor other) -> Tensor(a!)
  use_c10_dispatcher: full
  variants: method

- func: bitwise_or.Tensor_out(Tensor self, Tensor other, *, Tensor(a!) out) -> Tensor(a!)
  variants: function
  dispatch:
    CPU, CUDA: bitwise_or_out

- func: bitwise_or.Scalar_out(Tensor self, Scalar other, *, Tensor(a!) out) -> Tensor(a!)
  variants: function
  dispatch:
    CPU, CUDA: bitwise_or_out

- func: bitwise_or.Scalar(Tensor self, Scalar other) -> Tensor
  use_c10_dispatcher: full
  variants: method, function

- func: bitwise_or.Tensor(Tensor self, Tensor other) -> Tensor
  use_c10_dispatcher: full
  variants: method, function

- func: bitwise_or_.Scalar(Tensor(a!) self, Scalar other) -> Tensor(a!)
  use_c10_dispatcher: full
  variants: method

- func: bitwise_or_.Tensor(Tensor(a!) self, Tensor other) -> Tensor(a!)
  use_c10_dispatcher: full
  variants: method

- func: __or__.Scalar(Tensor self, Scalar other) -> Tensor
  use_c10_dispatcher: full
  variants: method, function

- func: __or__.Tensor(Tensor self, Tensor other) -> Tensor
  use_c10_dispatcher: full
  variants: method, function

- func: __ior__.Scalar(Tensor(a!) self, Scalar other) -> Tensor(a!)
  use_c10_dispatcher: full
  variants: method

- func: __ior__.Tensor(Tensor(a!) self, Tensor other) -> Tensor(a!)
  use_c10_dispatcher: full
  variants: method

- func: bitwise_xor.Tensor_out(Tensor self, Tensor other, *, Tensor(a!) out) -> Tensor(a!)
  variants: function
  dispatch:
    CPU, CUDA: bitwise_xor_out

- func: bitwise_xor.Scalar_out(Tensor self, Scalar other, *, Tensor(a!) out) -> Tensor(a!)
  variants: function
  dispatch:
    CPU, CUDA: bitwise_xor_out

- func: bitwise_xor.Scalar(Tensor self, Scalar other) -> Tensor
  use_c10_dispatcher: full
  variants: method, function

- func: bitwise_xor.Tensor(Tensor self, Tensor other) -> Tensor
  use_c10_dispatcher: full
  variants: method, function

- func: bitwise_xor_.Scalar(Tensor(a!) self, Scalar other) -> Tensor(a!)
  use_c10_dispatcher: full
  variants: method

- func: bitwise_xor_.Tensor(Tensor(a!) self, Tensor other) -> Tensor(a!)
  use_c10_dispatcher: full
  variants: method

- func: __xor__.Scalar(Tensor self, Scalar other) -> Tensor
  use_c10_dispatcher: full
  variants: method, function

- func: __xor__.Tensor(Tensor self, Tensor other) -> Tensor
  use_c10_dispatcher: full
  variants: method, function

- func: __ixor__.Scalar(Tensor(a!) self, Scalar other) -> Tensor(a!)
  use_c10_dispatcher: full
  variants: method

- func: __ixor__.Tensor(Tensor(a!) self, Tensor other) -> Tensor(a!)
  use_c10_dispatcher: full
  variants: method

- func: __lshift__.Scalar(Tensor self, Scalar other) -> Tensor
  use_c10_dispatcher: full
  variants: method, function
  dispatch:
    CPU, CUDA: __lshift__

- func: __lshift__.Tensor(Tensor self, Tensor other) -> Tensor
  use_c10_dispatcher: full
  variants: method, function
  dispatch:
    CPU, CUDA: __lshift__

- func: __ilshift__.Scalar(Tensor(a!) self, Scalar other) -> Tensor(a!)
  use_c10_dispatcher: full
  variants: method
  dispatch:
    CPU, CUDA: __ilshift__

- func: __ilshift__.Tensor(Tensor(a!) self, Tensor other) -> Tensor(a!)
  use_c10_dispatcher: full
  variants: method
  dispatch:
    CPU, CUDA: __ilshift__

- func: __rshift__.Scalar(Tensor self, Scalar other) -> Tensor
  use_c10_dispatcher: full
  variants: method, function
  dispatch:
    CPU, CUDA: __rshift__

- func: __rshift__.Tensor(Tensor self, Tensor other) -> Tensor
  use_c10_dispatcher: full
  variants: method, function
  dispatch:
    CPU, CUDA: __rshift__

- func: __irshift__.Scalar(Tensor(a!) self, Scalar other) -> Tensor(a!)
  use_c10_dispatcher: full
  variants: method
  dispatch:
    CPU, CUDA: __irshift__

- func: __irshift__.Tensor(Tensor(a!) self, Tensor other) -> Tensor(a!)
  use_c10_dispatcher: full
  variants: method
  dispatch:
    CPU, CUDA: __irshift__

- func: lgamma_(Tensor(a!) self) -> Tensor(a!)
  use_c10_dispatcher: full
  variants: method
  dispatch:
    CPU: _lgamma__cpu
    CUDA: _lgamma__cuda

- func: atan2_(Tensor(a!) self, Tensor other) -> Tensor(a!)
  use_c10_dispatcher: full
  variants: method
  dispatch:
    CPU, CUDA: atan2_

- func: tril_(Tensor(a!) self, int diagonal=0) -> Tensor(a!)
  use_c10_dispatcher: full
  variants: method
  dispatch:
    CPU: tril_cpu_
    CUDA: tril_cuda_

- func: triu_(Tensor(a!) self, int diagonal=0) -> Tensor(a!)
  use_c10_dispatcher: full
  variants: method
  dispatch:
    CPU: triu_cpu_
    CUDA: triu_cuda_

- func: digamma_(Tensor(a!) self) -> Tensor(a!)
  use_c10_dispatcher: full
  variants: method
  dispatch:
    CPU, CUDA: digamma_

- func: polygamma_(Tensor(a!) self, int n) -> Tensor(a!)
  use_c10_dispatcher: full
  variants: method

- func: renorm_(Tensor(a!) self, Scalar p, int dim, Scalar maxnorm) -> Tensor(a!)
  use_c10_dispatcher: full
  variants: method
  dispatch:
    CPU: legacy::cpu::_th_renorm_
    CUDA: legacy::cuda::_th_renorm_

- func: pow_.Scalar(Tensor(a!) self, Scalar exponent) -> Tensor(a!)
  use_c10_dispatcher: full
  variants: method
  dispatch:
    CPU, CUDA: pow_

- func: pow_.Tensor(Tensor(a!) self, Tensor exponent) -> Tensor(a!)
  use_c10_dispatcher: full
  variants: method
  dispatch:
    CPU, CUDA: pow_

- func: lerp_.Scalar(Tensor(a!) self, Tensor end, Scalar weight) -> Tensor(a!)
  use_c10_dispatcher: full
  variants: method
  dispatch:
    CPU: lerp_cpu_scalar_
    CUDA: lerp_cuda_scalar_

- func: lerp_.Tensor(Tensor(a!) self, Tensor end, Tensor weight) -> Tensor(a!)
  use_c10_dispatcher: full
  variants: method
  dispatch:
    CPU: lerp_cpu_tensor_
    CUDA: lerp_cuda_tensor_

- func: fmod_.Scalar(Tensor(a!) self, Scalar other) -> Tensor(a!)
  use_c10_dispatcher: full
  variants: method
  dispatch:
    CPU: fmod_
    CUDA: fmod_cuda_

- func: fmod_.Tensor(Tensor(a!) self, Tensor other) -> Tensor(a!)
  use_c10_dispatcher: full
  variants: method
  dispatch:
    CPU: fmod_
    CUDA: fmod_cuda_

- func: remainder_.Scalar(Tensor(a!) self, Scalar other) -> Tensor(a!)
  use_c10_dispatcher: full
  variants: method
  dispatch:
    CPU, CUDA: remainder_

- func: remainder_.Tensor(Tensor(a!) self, Tensor other) -> Tensor(a!)
  use_c10_dispatcher: full
  variants: method
  dispatch:
    CPU, CUDA: remainder_

- func: addbmm_(Tensor(a!) self, Tensor batch1, Tensor batch2, *, Scalar beta=1, Scalar alpha=1) -> Tensor(a!)
  use_c10_dispatcher: full
  variants: method
  dispatch:
    CPU: addbmm_cpu_
    CUDA: addbmm__cuda

- func: addbmm.out(Tensor self, Tensor batch1, Tensor batch2, *, Scalar beta=1, Scalar alpha=1, Tensor(a!) out) -> Tensor(a!)
  dispatch:
    CPU: addbmm_cpu_out
    CUDA: addbmm_out_cuda

- func: addbmm(Tensor self, Tensor batch1, Tensor batch2, *, Scalar beta=1, Scalar alpha=1) -> Tensor
  use_c10_dispatcher: full
  variants: method, function
  dispatch:
    CPU: addbmm_cpu
    CUDA: addbmm_cuda

- func: addcdiv_(Tensor(a!) self, Tensor tensor1, Tensor tensor2, *, Scalar value=1) -> Tensor(a!)
  use_c10_dispatcher: full
  variants: method
  dispatch:
    DefaultBackend: addcdiv_

- func: random_.from(Tensor(a!) self, int from, int? to, *, Generator? generator=None) -> Tensor(a!)
  variants: method
  dispatch:
    CPU, CUDA: random_

- func: random_.to(Tensor(a!) self, int to, *, Generator? generator=None) -> Tensor(a!)
  variants: method
  dispatch:
    CPU, CUDA: random_

- func: random_(Tensor(a!) self, *, Generator? generator=None) -> Tensor(a!)
  variants: method
  dispatch:
    CPU, CUDA: random_

- func: uniform_(Tensor(a!) self, float from=0, float to=1, *, Generator? generator=None) -> Tensor(a!)
  variants: method
  dispatch:
    CPU, CUDA: uniform_

- func: cauchy_(Tensor(a!) self, float median=0, float sigma=1, *, Generator? generator=None) -> Tensor(a!)
  variants: method
  dispatch:
    CPU, CUDA: cauchy_

- func: log_normal_(Tensor(a!) self, float mean=1, float std=2, *, Generator? generator=None) -> Tensor(a!)
  variants: method
  dispatch:
    CPU, CUDA: log_normal_

- func: exponential_(Tensor(a!) self, float lambd=1, *, Generator? generator=None) -> Tensor(a!)
  variants: method
  dispatch:
    CPU, CUDA: exponential_

- func: geometric_(Tensor(a!) self, float p, *, Generator? generator=None) -> Tensor(a!)
  variants: method
  dispatch:
    CPU, CUDA: geometric_

# wrappers for TH functions

- func: diag.out(Tensor self, int diagonal=0, *, Tensor(a!) out) -> Tensor(a!)
  dispatch:
    CPU: diag_cpu_out
    CUDA: diag_cuda_out

- func: diag(Tensor self, int diagonal=0) -> Tensor
  use_c10_dispatcher: full
  variants: method, function
  dispatch:
    DefaultBackend: diag

- func: diag_backward(Tensor grad, int[] input_sizes, int diagonal) -> Tensor
  use_c10_dispatcher: full
  variants: function
  device_guard: False

- func: cross.out(Tensor self, Tensor other, int? dim=None, *, Tensor(a!) out) -> Tensor(a!)
  dispatch:
    CPU, CUDA: cross_out

- func: cross(Tensor self, Tensor other, int? dim=None) -> Tensor
  use_c10_dispatcher: full
  variants: method, function
  dispatch:
    CPU, CUDA: cross

- func: triu.out(Tensor self, int diagonal=0, *, Tensor(a!) out) -> Tensor(a!)
  dispatch:
    CPU: triu_cpu_out
    CUDA: triu_cuda_out

- func: triu(Tensor self, int diagonal=0) -> Tensor
  use_c10_dispatcher: full
  variants: method, function
  dispatch:
    DefaultBackend: triu

- func: tril.out(Tensor self, int diagonal=0, *, Tensor(a!) out) -> Tensor(a!)
  dispatch:
    CPU: tril_cpu_out
    CUDA: tril_cuda_out

- func: tril(Tensor self, int diagonal=0) -> Tensor
  use_c10_dispatcher: full
  variants: method, function
  dispatch:
    DefaultBackend: tril

- func: tril_indices(int row, int col, int offset=0, *, ScalarType? dtype=long, Layout? layout=None, Device? device=None, bool? pin_memory=None) -> Tensor
  use_c10_dispatcher: hacky_wrapper_for_legacy_signatures
  dispatch:
    CPU: tril_indices_cpu
    CUDA: tril_indices_cuda

- func: triu_indices(int row, int col, int offset=0, *, ScalarType? dtype=long, Layout? layout=None, Device? device=None, bool? pin_memory=None) -> Tensor
  use_c10_dispatcher: hacky_wrapper_for_legacy_signatures
  dispatch:
    CPU: triu_indices_cpu
    CUDA: triu_indices_cuda

- func: trace(Tensor self) -> Tensor
  use_c10_dispatcher: full
  variants: method, function
  dispatch:
    CPU: legacy::cpu::_th_trace
    CUDA: trace_cuda

- func: trace_backward(Tensor grad, int[] sizes) -> Tensor
  use_c10_dispatcher: full
  variants: function
  device_guard: False

- func: ne.Scalar_out(Tensor self, Scalar other, *, Tensor(a!) out) -> Tensor(a!)
  dispatch:
    CPU, CUDA: ne_out
    QuantizedCPU: ne_out_quantized_cpu

- func: ne.Scalar(Tensor self, Scalar other) -> Tensor
  use_c10_dispatcher: full
  variants: method, function
  dispatch:
    CPU, CUDA: ne
    QuantizedCPU: ne_quantized_cpu

- func: ne.Tensor_out(Tensor self, Tensor other, *, Tensor(a!) out) -> Tensor(a!)
  dispatch:
    CPU, CUDA: ne_out
    QuantizedCPU: ne_out_quantized_cpu

- func: ne.Tensor(Tensor self, Tensor other) -> Tensor
  use_c10_dispatcher: full
  variants: method, function
  dispatch:
    CPU, CUDA: ne
    QuantizedCPU: ne_quantized_cpu

- func: ne_.Scalar(Tensor(a!) self, Scalar other) -> Tensor(a!)
  use_c10_dispatcher: full
  variants: method
  dispatch:
    DefaultBackend: ne_

- func: ne_.Tensor(Tensor(a!) self, Tensor other) -> Tensor(a!)
  use_c10_dispatcher: full
  variants: method
  dispatch:
    DefaultBackend: ne_

# not_equal, alias for torch.ne
- func: not_equal.Scalar_out(Tensor self, Scalar other, *, Tensor(a!) out) -> Tensor(a!)

- func: not_equal.Scalar(Tensor self, Scalar other) -> Tensor
  use_c10_dispatcher: full
  variants: method, function

- func: not_equal.Tensor_out(Tensor self, Tensor other, *, Tensor(a!) out) -> Tensor(a!)

- func: not_equal.Tensor(Tensor self, Tensor other) -> Tensor
  use_c10_dispatcher: full
  variants: method, function

- func: not_equal_.Scalar(Tensor(a!) self, Scalar other) -> Tensor(a!)
  use_c10_dispatcher: full
  variants: method

- func: not_equal_.Tensor(Tensor(a!) self, Tensor other) -> Tensor(a!)
  use_c10_dispatcher: full
  variants: method

- func: eq.Scalar_out(Tensor self, Scalar other, *, Tensor(a!) out) -> Tensor(a!)
  dispatch:
    CPU, CUDA: eq_out
    QuantizedCPU: eq_out_quantized_cpu

- func: eq.Scalar(Tensor self, Scalar other) -> Tensor
  use_c10_dispatcher: full
  variants: method, function
  dispatch:
    CPU, CUDA: eq
    QuantizedCPU: eq_quantized_cpu

- func: eq.Tensor_out(Tensor self, Tensor other, *, Tensor(a!) out) -> Tensor(a!)
  dispatch:
    CPU, CUDA: eq_out
    QuantizedCPU: eq_out_quantized_cpu

- func: eq.Tensor(Tensor self, Tensor other) -> Tensor
  use_c10_dispatcher: full
  variants: method, function
  dispatch:
    CPU, CUDA: eq
    QuantizedCPU: eq_quantized_cpu

- func: ge.Scalar_out(Tensor self, Scalar other, *, Tensor(a!) out) -> Tensor(a!)
  dispatch:
    CPU, CUDA: ge_out
    QuantizedCPU: ge_out_quantized_cpu

- func: ge.Scalar(Tensor self, Scalar other) -> Tensor
  use_c10_dispatcher: full
  variants: method, function
  dispatch:
    CPU, CUDA: ge
    QuantizedCPU: ge_quantized_cpu

- func: ge.Tensor_out(Tensor self, Tensor other, *, Tensor(a!) out) -> Tensor(a!)
  dispatch:
    CPU, CUDA: ge_out
    QuantizedCPU: ge_out_quantized_cpu

- func: ge.Tensor(Tensor self, Tensor other) -> Tensor
  use_c10_dispatcher: full
  variants: method, function
  dispatch:
    CPU, CUDA: ge
    QuantizedCPU: ge_quantized_cpu

- func: ge_.Scalar(Tensor(a!) self, Scalar other) -> Tensor(a!)
  use_c10_dispatcher: full
  variants: method
  dispatch:
    DefaultBackend: ge_

- func: ge_.Tensor(Tensor(a!) self, Tensor other) -> Tensor(a!)
  use_c10_dispatcher: full
  variants: method
  dispatch:
    DefaultBackend: ge_

# greater_equal, alias for torch.ge
- func: greater_equal.Scalar_out(Tensor self, Scalar other, *, Tensor(a!) out) -> Tensor(a!)

- func: greater_equal.Scalar(Tensor self, Scalar other) -> Tensor
  use_c10_dispatcher: full
  variants: method, function

- func: greater_equal.Tensor_out(Tensor self, Tensor other, *, Tensor(a!) out) -> Tensor(a!)

- func: greater_equal.Tensor(Tensor self, Tensor other) -> Tensor
  use_c10_dispatcher: full
  variants: method, function

- func: greater_equal_.Scalar(Tensor(a!) self, Scalar other) -> Tensor(a!)
  use_c10_dispatcher: full
  variants: method

- func: greater_equal_.Tensor(Tensor(a!) self, Tensor other) -> Tensor(a!)
  use_c10_dispatcher: full
  variants: method

- func: le.Scalar_out(Tensor self, Scalar other, *, Tensor(a!) out) -> Tensor(a!)
  dispatch:
    CPU, CUDA: le_out
    QuantizedCPU: le_out_quantized_cpu

- func: le.Scalar(Tensor self, Scalar other) -> Tensor
  use_c10_dispatcher: full
  variants: method, function
  dispatch:
    CPU, CUDA: le
    QuantizedCPU: le_quantized_cpu

- func: le.Tensor_out(Tensor self, Tensor other, *, Tensor(a!) out) -> Tensor(a!)
  dispatch:
    CPU, CUDA: le_out
    QuantizedCPU: le_out_quantized_cpu

- func: le.Tensor(Tensor self, Tensor other) -> Tensor
  use_c10_dispatcher: full
  variants: method, function
  dispatch:
    CPU, CUDA: le
    QuantizedCPU: le_quantized_cpu

- func: le_.Scalar(Tensor(a!) self, Scalar other) -> Tensor(a!)
  use_c10_dispatcher: full
  variants: method
  dispatch:
    DefaultBackend: le_

- func: le_.Tensor(Tensor(a!) self, Tensor other) -> Tensor(a!)
  use_c10_dispatcher: full
  variants: method
  dispatch:
    DefaultBackend: le_

# less_equal, alias for torch.le
- func: less_equal.Scalar_out(Tensor self, Scalar other, *, Tensor(a!) out) -> Tensor(a!)

- func: less_equal.Scalar(Tensor self, Scalar other) -> Tensor
  use_c10_dispatcher: full
  variants: method, function

- func: less_equal.Tensor_out(Tensor self, Tensor other, *, Tensor(a!) out) -> Tensor(a!)

- func: less_equal.Tensor(Tensor self, Tensor other) -> Tensor
  use_c10_dispatcher: full
  variants: method, function

- func: less_equal_.Scalar(Tensor(a!) self, Scalar other) -> Tensor(a!)
  use_c10_dispatcher: full
  variants: method

- func: less_equal_.Tensor(Tensor(a!) self, Tensor other) -> Tensor(a!)
  use_c10_dispatcher: full
  variants: method

- func: gt.Scalar_out(Tensor self, Scalar other, *, Tensor(a!) out) -> Tensor(a!)
  dispatch:
    CPU, CUDA: gt_out
    QuantizedCPU: gt_out_quantized_cpu

- func: gt.Scalar(Tensor self, Scalar other) -> Tensor
  use_c10_dispatcher: full
  variants: method, function
  dispatch:
    CPU, CUDA: gt
    QuantizedCPU: gt_quantized_cpu

- func: gt.Tensor_out(Tensor self, Tensor other, *, Tensor(a!) out) -> Tensor(a!)
  dispatch:
    CPU, CUDA: gt_out
    QuantizedCPU: gt_out_quantized_cpu

- func: gt.Tensor(Tensor self, Tensor other) -> Tensor
  use_c10_dispatcher: full
  variants: method, function
  dispatch:
    CPU, CUDA: gt
    QuantizedCPU: gt_quantized_cpu

- func: gt_.Scalar(Tensor(a!) self, Scalar other) -> Tensor(a!)
  use_c10_dispatcher: full
  variants: method
  dispatch:
    DefaultBackend: gt_

- func: gt_.Tensor(Tensor(a!) self, Tensor other) -> Tensor(a!)
  use_c10_dispatcher: full
  variants: method
  dispatch:
    DefaultBackend: gt_

#  greater, alias for torch.gt
- func: greater.Scalar_out(Tensor self, Scalar other, *, Tensor(a!) out) -> Tensor(a!)

- func: greater.Scalar(Tensor self, Scalar other) -> Tensor
  use_c10_dispatcher: full
  variants: method, function

- func: greater.Tensor_out(Tensor self, Tensor other, *, Tensor(a!) out) -> Tensor(a!)

- func: greater.Tensor(Tensor self, Tensor other) -> Tensor
  use_c10_dispatcher: full
  variants: method, function

- func: greater_.Scalar(Tensor(a!) self, Scalar other) -> Tensor(a!)
  use_c10_dispatcher: full
  variants: method

- func: greater_.Tensor(Tensor(a!) self, Tensor other) -> Tensor(a!)
  use_c10_dispatcher: full
  variants: method

- func: lt.Scalar_out(Tensor self, Scalar other, *, Tensor(a!) out) -> Tensor(a!)
  dispatch:
    CPU, CUDA: lt_out
    QuantizedCPU: lt_out_quantized_cpu

- func: lt.Scalar(Tensor self, Scalar other) -> Tensor
  use_c10_dispatcher: full
  variants: method, function
  dispatch:
    CPU, CUDA: lt
    QuantizedCPU: lt_quantized_cpu

- func: lt.Tensor_out(Tensor self, Tensor other, *, Tensor(a!) out) -> Tensor(a!)
  dispatch:
    CPU, CUDA: lt_out
    QuantizedCPU: lt_out_quantized_cpu

- func: lt.Tensor(Tensor self, Tensor other) -> Tensor
  use_c10_dispatcher: full
  variants: method, function
  dispatch:
    CPU, CUDA: lt
    QuantizedCPU: lt_quantized_cpu

- func: lt_.Scalar(Tensor(a!) self, Scalar other) -> Tensor(a!)
  use_c10_dispatcher: full
  variants: method
  dispatch:
    DefaultBackend: lt_

- func: lt_.Tensor(Tensor(a!) self, Tensor other) -> Tensor(a!)
  use_c10_dispatcher: full
  variants: method
  dispatch:
    DefaultBackend: lt_

#  less, alias for torch.lt
- func: less.Scalar_out(Tensor self, Scalar other, *, Tensor(a!) out) -> Tensor(a!)

- func: less.Scalar(Tensor self, Scalar other) -> Tensor
  use_c10_dispatcher: full
  variants: method, function

- func: less.Tensor_out(Tensor self, Tensor other, *, Tensor(a!) out) -> Tensor(a!)

- func: less.Tensor(Tensor self, Tensor other) -> Tensor
  use_c10_dispatcher: full
  variants: method, function

- func: less_.Scalar(Tensor(a!) self, Scalar other) -> Tensor(a!)
  use_c10_dispatcher: full
  variants: method

- func: less_.Tensor(Tensor(a!) self, Tensor other) -> Tensor(a!)
  use_c10_dispatcher: full
  variants: method

- func: take.out(Tensor self, Tensor index, *, Tensor(a!) out) -> Tensor(a!)
  dispatch:
    CPU: take_out_cpu
    CUDA: take_out_cuda

- func: take(Tensor self, Tensor index) -> Tensor
  use_c10_dispatcher: full
  variants: method, function
  dispatch:
    CPU: take_cpu
    CUDA: take_cuda

- func: take_backward(Tensor grad, Tensor input, Tensor index) -> Tensor
  use_c10_dispatcher: full
  variants: function
  device_guard: False

- func: index_select.out(Tensor self, int dim, Tensor index, *, Tensor(a!) out) -> Tensor(a!)
  dispatch:
    CPU: index_select_out_cpu_
    CUDA: index_select_out_cuda

- func: index_select(Tensor self, int dim, Tensor index) -> Tensor
  use_c10_dispatcher: full
  variants: method, function
  dispatch:
    CPU: index_select_cpu_
    CUDA: index_select_cuda
    SparseCPU: index_select_sparse
    SparseCUDA: index_select_sparse

- func: index_select.dimname_out(Tensor self, Dimname dim, Tensor index, *, Tensor(a!) out) -> Tensor(a!)

- func: index_select.dimname(Tensor self, Dimname dim, Tensor index) -> Tensor
  variants: method, function

- func: index_select_backward(Tensor grad, int[] self_sizes, int dim, Tensor index) -> Tensor
  use_c10_dispatcher: full
  variants: function
  device_guard: False

- func: masked_select.out(Tensor self, Tensor mask, *, Tensor(a!) out) -> Tensor(a!)
  dispatch:
    CPU: masked_select_out_cpu
    CUDA: masked_select_out_cuda

- func: masked_select(Tensor self, Tensor mask) -> Tensor
  use_c10_dispatcher: full
  variants: method, function
  dispatch:
    CPU: masked_select_cpu
    CUDA: masked_select_cuda

- func: masked_select_backward(Tensor grad, Tensor input, Tensor mask) -> Tensor
  use_c10_dispatcher: full
  variants: function
  device_guard: False

- func: nonzero.out(Tensor self, *, Tensor(a!) out) -> Tensor(a!)
  dispatch:
    CPU: legacy::cpu::_th_nonzero_out
    CUDA: nonzero_out_cuda

- func: nonzero(Tensor self) -> Tensor
  use_c10_dispatcher: full
  variants: method, function
  dispatch:
    CPU: legacy::cpu::_th_nonzero
    CUDA: nonzero_cuda

- func: nonzero_numpy(Tensor self) -> Tensor[]
  use_c10_dispatcher: full
  variants: method, function

- func: gather.out(Tensor self, int dim, Tensor index, *, bool sparse_grad=False, Tensor(a!) out) -> Tensor(a!)
  dispatch:
    CPU: gather_out_cpu_cuda
    CUDA: gather_out_cpu_cuda

- func: gather(Tensor self, int dim, Tensor index, *, bool sparse_grad=False) -> Tensor
  use_c10_dispatcher: full
  variants: method, function
  dispatch:
    CPU, CUDA: gather

- func: gather_backward(Tensor grad, Tensor self, int dim, Tensor index, bool sparse_grad) -> Tensor
  use_c10_dispatcher: full
  variants: function
  device_guard: False

- func: gather.dimname_out(Tensor self, Dimname dim, Tensor index, *, bool sparse_grad=False, Tensor(a!) out) -> Tensor(a!)

- func: gather.dimname(Tensor self, Dimname dim, Tensor index, *, bool sparse_grad=False) -> Tensor
  variants: method, function

- func: _gather_sparse_backward(Tensor self, int dim, Tensor index, Tensor grad) -> Tensor
  use_c10_dispatcher: full

- func: addcmul.out(Tensor self, Tensor tensor1, Tensor tensor2, *, Scalar value=1, Tensor(a!) out) -> Tensor(a!)
  dispatch:
    CPU, CUDA: addcmul_out

- func: addcmul(Tensor self, Tensor tensor1, Tensor tensor2, *, Scalar value=1) -> Tensor
  use_c10_dispatcher: full
  variants: method, function
  dispatch:
    DefaultBackend: addcmul

- func: addcmul_(Tensor(a!) self, Tensor tensor1, Tensor tensor2, *, Scalar value=1) -> Tensor(a!)
  use_c10_dispatcher: full
  variants: method
  dispatch:
    DefaultBackend: addcmul_

- func: addcdiv.out(Tensor self, Tensor tensor1, Tensor tensor2, *, Scalar value=1, Tensor(a!) out) -> Tensor(a!)
  dispatch:
    CPU, CUDA: addcdiv_out

- func: addcdiv(Tensor self, Tensor tensor1, Tensor tensor2, *, Scalar value=1) -> Tensor
  use_c10_dispatcher: full
  variants: method, function
  dispatch:
    DefaultBackend: addcdiv

- func: lstsq.X(Tensor self, Tensor A, *, Tensor(a!) X, Tensor(b!) qr) -> (Tensor(a!) solution, Tensor(b!) QR)
  dispatch:
    CPU: legacy::cpu::_th_gels_out
    CUDA: legacy::cuda::_th_gels_out

- func: lstsq(Tensor self, Tensor A) -> (Tensor solution, Tensor QR)
  use_c10_dispatcher: full
  variants: method, function
  dispatch:
    CPU: legacy::cpu::_th_gels
    CUDA: legacy::cuda::_th_gels

- func: triangular_solve.X(Tensor self, Tensor A, bool upper=True, bool transpose=False, bool unitriangular=False, *, Tensor(a!) X, Tensor(b!) M) -> (Tensor(a!) solution, Tensor(b!) cloned_coefficient)
  dispatch:
    DefaultBackend: triangular_solve_out

- func: triangular_solve(Tensor self, Tensor A, bool upper=True, bool transpose=False, bool unitriangular=False) -> (Tensor solution, Tensor cloned_coefficient)
  use_c10_dispatcher: full
  variants: method, function
  dispatch:
    DefaultBackend: triangular_solve

- func: _triangular_solve_helper(Tensor self, Tensor A, bool upper, bool transpose, bool unitriangular) -> (Tensor, Tensor)
  use_c10_dispatcher: full
  variants: function
  dispatch:
    CPU: _triangular_solve_helper_cpu
    CUDA: _triangular_solve_helper_cuda

- func: symeig.e(Tensor self, bool eigenvectors=False, bool upper=True, *, Tensor(a!) e, Tensor(b!) V) -> (Tensor(a!) eigenvalues, Tensor(b!) eigenvectors)
  dispatch:
    DefaultBackend: symeig_out

- func: symeig(Tensor self, bool eigenvectors=False, bool upper=True) -> (Tensor eigenvalues, Tensor eigenvectors)
  use_c10_dispatcher: full
  variants: method, function
  dispatch:
    DefaultBackend: symeig

- func: _symeig_helper(Tensor self, bool eigenvectors, bool upper) -> (Tensor, Tensor)
  use_c10_dispatcher: full
  variants: function
  dispatch:
    CPU: _symeig_helper_cpu
    CUDA: _symeig_helper_cuda

- func: eig.e(Tensor self, bool eigenvectors=False, *, Tensor(a!) e, Tensor(b!) v) -> (Tensor(a!) eigenvalues, Tensor(b!) eigenvectors)
  dispatch:
    CPU: legacy::cpu::_th_eig_out
    CUDA: legacy::cuda::_th_eig_out

- func: eig(Tensor self, bool eigenvectors=False) -> (Tensor eigenvalues, Tensor eigenvectors)
  use_c10_dispatcher: full
  variants: method, function
  dispatch:
    CPU: legacy::cpu::_th_eig
    CUDA: legacy::cuda::_th_eig

- func: svd.U(Tensor self, bool some=True, bool compute_uv=True, *, Tensor(a!) U, Tensor(b!) S, Tensor(c!) V) -> (Tensor(a!) U, Tensor(b!) S, Tensor(c!) V)
  dispatch:
    DefaultBackend: svd_out

- func: svd(Tensor self, bool some=True, bool compute_uv=True) -> (Tensor U, Tensor S, Tensor V)
  use_c10_dispatcher: full
  variants: method, function
  dispatch:
    DefaultBackend: svd

- func: _svd_helper(Tensor self, bool some, bool compute_uv) -> (Tensor, Tensor, Tensor)
  use_c10_dispatcher: full
  variants: function
  dispatch:
    CPU: _svd_helper_cpu
    CUDA: _svd_helper_cuda

- func: cholesky.out(Tensor self, bool upper=False, *, Tensor(a!) out) -> Tensor(a!)
  dispatch:
    DefaultBackend: cholesky_out

- func: cholesky(Tensor self, bool upper=False) -> Tensor
  use_c10_dispatcher: full
  variants: method, function
  dispatch:
    DefaultBackend: cholesky

- func: _cholesky_helper(Tensor self, bool upper) -> Tensor
  use_c10_dispatcher: full
  variants: function
  dispatch:
    CPU: _cholesky_helper_cpu
    CUDA: _cholesky_helper_cuda

- func: cholesky_solve.out(Tensor self, Tensor input2, bool upper=False, *, Tensor(a!) out) -> Tensor(a!)
  dispatch:
    DefaultBackend: cholesky_solve_out

- func: cholesky_solve(Tensor self, Tensor input2, bool upper=False) -> Tensor
  use_c10_dispatcher: full
  variants: method, function
  dispatch:
    DefaultBackend: cholesky_solve

- func: _cholesky_solve_helper(Tensor self, Tensor A, bool upper) -> Tensor
  use_c10_dispatcher: full
  variants: function
  dispatch:
    CPU: _cholesky_solve_helper_cpu
    CUDA: _cholesky_solve_helper_cuda

- func: solve(Tensor self, Tensor A) -> (Tensor solution, Tensor LU)
  use_c10_dispatcher: full
  variants: function, method
  dispatch:
    DefaultBackend: solve

- func: solve.solution(Tensor self, Tensor A, *, Tensor(a!) solution, Tensor(b!) lu) -> (Tensor(a!) solution, Tensor(b!) LU)
  dispatch:
    DefaultBackend: solve_out

- func: _solve_helper(Tensor self, Tensor A) -> (Tensor, Tensor)
  use_c10_dispatcher: full
  variants: function
  dispatch:
    CPU: _solve_helper_cpu
    CUDA: _solve_helper_cuda

- func: cholesky_inverse.out(Tensor self, bool upper=False, *, Tensor(a!) out) -> Tensor(a!)
  dispatch:
    CPU: legacy::cpu::_th_potri_out
    CUDA: legacy::cuda::_th_potri_out

- func: cholesky_inverse(Tensor self, bool upper=False) -> Tensor
  use_c10_dispatcher: full
  variants: method, function
  dispatch:
    CPU: legacy::cpu::_th_potri
    CUDA: legacy::cuda::_th_potri

- func: qr.Q(Tensor self, bool some=True, *, Tensor(a!) Q, Tensor(b!) R) -> (Tensor(a!) Q, Tensor(b!) R)
  dispatch:
    DefaultBackend: qr_out

- func: qr(Tensor self, bool some=True) -> (Tensor Q, Tensor R)
  use_c10_dispatcher: full
  variants: method, function
  dispatch:
    DefaultBackend: qr

- func: _qr_helper(Tensor self, bool some) -> (Tensor, Tensor)
  use_c10_dispatcher: full
  variants: function
  dispatch:
    CPU: _qr_helper_cpu
    CUDA: _qr_helper_cuda

- func: geqrf.a(Tensor self, *, Tensor(a!) a, Tensor(b!) tau) -> (Tensor(a!) a, Tensor(b!) tau)
  dispatch:
    CPU: legacy::cpu::_th_geqrf_out
    CUDA: legacy::cuda::_th_geqrf_out

- func: geqrf(Tensor self) -> (Tensor a, Tensor tau)
  use_c10_dispatcher: full
  variants: method, function
  dispatch:
    CPU: legacy::cpu::_th_geqrf
    CUDA: legacy::cuda::_th_geqrf

- func: orgqr.out(Tensor self, Tensor input2, *, Tensor(a!) out) -> Tensor(a!)
  dispatch:
    CPU: legacy::cpu::_th_orgqr_out

- func: orgqr(Tensor self, Tensor input2) -> Tensor
  use_c10_dispatcher: full
  variants: method, function
  dispatch:
    CPU: legacy::cpu::_th_orgqr

- func: ormqr.out(Tensor self, Tensor input2, Tensor input3, bool left=True, bool transpose=False, *, Tensor(a!) out) -> Tensor(a!)
  dispatch:
    CPU: legacy::cpu::_th_ormqr_out

- func: ormqr(Tensor self, Tensor input2, Tensor input3, bool left=True, bool transpose=False) -> Tensor
  use_c10_dispatcher: full
  variants: method, function
  dispatch:
    CPU: legacy::cpu::_th_ormqr

- func: _lu_with_info(Tensor self, bool pivot=True, bool check_errors=True) -> (Tensor, Tensor, Tensor)
  use_c10_dispatcher: full
  variants: function
  dispatch:
    CPU: _lu_with_info_cpu
    CUDA: _lu_with_info_cuda

- func: lu_solve.out(Tensor self, Tensor LU_data, Tensor LU_pivots, *, Tensor(a!) out) -> Tensor(a!)
  dispatch:
    DefaultBackend: lu_solve_out

- func: lu_solve(Tensor self, Tensor LU_data, Tensor LU_pivots) -> Tensor
  use_c10_dispatcher: full
  variants: method, function
  dispatch:
    DefaultBackend: lu_solve

- func: _lu_solve_helper(Tensor self, Tensor LU_data, Tensor LU_pivots) -> Tensor
  use_c10_dispatcher: full
  variants: function
  dispatch:
    CPU: _lu_solve_helper_cpu
    CUDA: _lu_solve_helper_cuda

# TODO: remove dispatch section when porting TH CUDA to ATen
- func: multinomial.out(Tensor self, int num_samples, bool replacement=False, *, Generator? generator=None, Tensor(a!) out) -> Tensor(a!)
  dispatch:
    CPU, CUDA: multinomial_out

- func: multinomial(Tensor self, int num_samples, bool replacement=False, *, Generator? generator=None) -> Tensor
  variants: method, function
  dispatch:
    CPU, CUDA: multinomial

- func: _multinomial_alias_setup(Tensor probs) -> (Tensor, Tensor)
  use_c10_dispatcher: full
  variants: function
  dispatch:
    CPU: legacy::cpu::_th_multinomial_alias_setup
    CUDA: legacy::cuda::_th_multinomial_alias_setup

- func: _multinomial_alias_draw(Tensor J, Tensor q, int num_samples, *, Generator? generator=None) -> Tensor
  variants: function
  dispatch:
    CPU: legacy::cpu::_th_multinomial_alias_draw
    CUDA: legacy::cuda::_th_multinomial_alias_draw

- func: lgamma.out(Tensor self, *, Tensor(a!) out) -> Tensor(a!)
  dispatch:
    CPU: _lgamma_out_cpu
    CUDA: _lgamma_out_cuda

- func: lgamma(Tensor self) -> Tensor
  use_c10_dispatcher: full
  variants: method, function
  dispatch:
    CPU, CUDA: lgamma

- func: digamma.out(Tensor self, *, Tensor(a!) out) -> Tensor(a!)
  dispatch:
    CPU, CUDA: digamma_out

- func: digamma(Tensor self) -> Tensor
  use_c10_dispatcher: full
  variants: method, function
  dispatch:
    CPU, CUDA: digamma

- func: polygamma.out(int n, Tensor self, *, Tensor(a!) out) -> Tensor(a!)
  dispatch:
    CPU, CUDA: polygamma_out

- func: polygamma(int n, Tensor self) -> Tensor
  use_c10_dispatcher: full
  variants: method, function
  dispatch:
    DefaultBackend: polygamma

- func: erfinv(Tensor self) -> Tensor
  use_c10_dispatcher: full
  variants: method, function
  dispatch:
    CPU, CUDA: erfinv

- func: erfinv_(Tensor(a!) self) -> Tensor(a!)
  use_c10_dispatcher: full
  variants: method
  dispatch:
    CPU: _erfinv__cpu
    CUDA: _erfinv__cuda

- func: erfinv.out(Tensor self, *, Tensor(a!) out) -> Tensor(a!)
  dispatch:
    CPU: _erfinv_out_cpu
    CUDA: _erfinv_out_cuda

- func: i0(Tensor self) -> Tensor
  use_c10_dispatcher: full
  variants: function, method
  dispatch:
    DefaultBackend: i0

- func: i0_(Tensor(a!) self) -> Tensor(a!)
  use_c10_dispatcher: full
  variants: function, method
  dispatch:
    DefaultBackend: i0_

- func: i0.out(Tensor self, *, Tensor(a!) out) -> Tensor(a!)
  dispatch:
    CPU, CUDA: i0_out

- func: sign(Tensor self) -> Tensor
  use_c10_dispatcher: full
  variants: function, method
  dispatch:
    DefaultBackend: sign

- func: sign_(Tensor(a!) self) -> Tensor(a!)
  use_c10_dispatcher: full
  variants: method
  dispatch:
    DefaultBackend: sign_

- func: sign.out(Tensor self, *, Tensor(a!) out) -> Tensor(a!)
  dispatch:
    CPU, CUDA: sign_out

- func: signbit(Tensor self) -> Tensor
  use_c10_dispatcher: full
  variants: function, method

- func: signbit.out(Tensor self, *, Tensor(a!) out) -> Tensor(a!)
  dispatch:
    CPU: signbit_out
    CUDA: signbit_out

- func: dist(Tensor self, Tensor other, Scalar p=2) -> Tensor
  use_c10_dispatcher: full
  variants: method, function
  dispatch:
    DefaultBackend: dist

- func: atan2.out(Tensor self, Tensor other, *, Tensor(a!) out) -> Tensor(a!)
  dispatch:
    CPU, CUDA: atan2_out

- func: atan2(Tensor self, Tensor other) -> Tensor
  use_c10_dispatcher: full
  variants: method, function
  dispatch:
    CPU, CUDA: atan2

- func: lerp.Scalar_out(Tensor self, Tensor end, Scalar weight, *, Tensor(a!) out) -> Tensor(a!)
  dispatch:
    CPU: lerp_cpu_scalar_out
    CUDA: lerp_cuda_scalar_out

- func: lerp.Tensor_out(Tensor self, Tensor end, Tensor weight, *, Tensor(a!) out) -> Tensor(a!)
  dispatch:
    CPU: lerp_cpu_tensor_out
    CUDA: lerp_cuda_tensor_out

- func: lerp.Scalar(Tensor self, Tensor end, Scalar weight) -> Tensor
  use_c10_dispatcher: full
  variants: method, function
  dispatch:
    CPU: lerp_cpu_scalar
    CUDA: lerp_cuda_scalar

- func: lerp.Tensor(Tensor self, Tensor end, Tensor weight) -> Tensor
  use_c10_dispatcher: full
  variants: method, function
  dispatch:
    CPU: lerp_cpu_tensor
    CUDA: lerp_cuda_tensor

- func: histc.out(Tensor self, int bins=100, Scalar min=0, Scalar max=0, *, Tensor(a!) out) -> Tensor(a!)
  dispatch:
    CPU: legacy::cpu::_th_histc_out
    CUDA: _histc_out_cuda

- func: histc(Tensor self, int bins=100, Scalar min=0, Scalar max=0) -> Tensor
  use_c10_dispatcher: full
  variants: method, function
  dispatch:
    CPU: legacy::cpu::_th_histc
    CUDA: _histc_cuda

- func: fmod.Scalar_out(Tensor self, Scalar other, *, Tensor(a!) out) -> Tensor(a!)
  dispatch:
    CPU: fmod_out
    CUDA: fmod_cuda_out

- func: fmod.Scalar(Tensor self, Scalar other) -> Tensor
  use_c10_dispatcher: full
  variants: method, function
  dispatch:
    CPU: fmod
    CUDA: fmod_cuda

- func: fmod.Tensor_out(Tensor self, Tensor other, *, Tensor(a!) out) -> Tensor(a!)
  dispatch:
    CPU: fmod_out
    CUDA: fmod_cuda_out

- func: fmod.Tensor(Tensor self, Tensor other) -> Tensor
  use_c10_dispatcher: full
  variants: method, function
  dispatch:
    CPU: fmod
    CUDA: fmod_cuda

- func: hypot.out(Tensor self, Tensor other, *, Tensor(a!) out) -> Tensor(a!)
  dispatch:
    CPU, CUDA: hypot_out

- func: hypot(Tensor self, Tensor other) -> Tensor
  use_c10_dispatcher: full
  variants: method, function
  dispatch:
    CPU, CUDA: hypot

- func: hypot_(Tensor(a!) self, Tensor other) -> Tensor(a!)
  variants: method
  dispatch:
    DefaultBackend: hypot_

- func: nextafter.out(Tensor self, Tensor other, *, Tensor(a!) out) -> Tensor(a!)
  dispatch:
    CPU, CUDA: nextafter_out

- func: nextafter(Tensor self, Tensor other) -> Tensor
  use_c10_dispatcher: full
  variants: method, function
  dispatch:
    CPU, CUDA: nextafter

- func: nextafter_(Tensor(a!) self, Tensor other) -> Tensor(a!)
  variants: method
  dispatch:
    DefaultBackend: nextafter_

- func: remainder.Scalar_out(Tensor self, Scalar other, *, Tensor(a!) out) -> Tensor(a!)
  dispatch:
    CPU, CUDA: remainder_out

- func: remainder.Scalar(Tensor self, Scalar other) -> Tensor
  use_c10_dispatcher: full
  variants: method, function
  dispatch:
    CPU, CUDA: remainder

- func: remainder.Tensor_out(Tensor self, Tensor other, *, Tensor(a!) out) -> Tensor(a!)
  dispatch:
    CPU, CUDA: remainder_out

- func: remainder.Tensor(Tensor self, Tensor other) -> Tensor
  use_c10_dispatcher: full
  variants: method, function
  dispatch:
    CPU, CUDA: remainder

- func: min(Tensor self) -> Tensor
  use_c10_dispatcher: full
  variants: method, function
  dispatch:
    CPU, CUDA: min
    QuantizedCPU: min_quantized_cpu

- func: max(Tensor self) -> Tensor
  use_c10_dispatcher: full
  variants: method, function
  dispatch:
    CPU, CUDA: max
    QuantizedCPU: max_quantized_cpu

- func: maximum(Tensor self, Tensor other) -> Tensor
  use_c10_dispatcher: full
  variants: method, function
  dispatch:
    CPU, CUDA: maximum

- func: maximum.out(Tensor self, Tensor other, *, Tensor(a!) out) -> Tensor(a!)
  dispatch:
    CPU, CUDA: maximum_out

# binary max, alias of maximum
# NOTE: max is not an alias for maximum, since there is also unary max
- func: max.other(Tensor self, Tensor other) -> Tensor
  use_c10_dispatcher: full
  variants: method, function

- func: max.out(Tensor self, Tensor other, *, Tensor(a!) out) -> Tensor(a!)

- func: minimum(Tensor self, Tensor other) -> Tensor
  use_c10_dispatcher: full
  variants: method, function
  dispatch:
    CPU, CUDA: minimum

- func: minimum.out(Tensor self, Tensor other, *, Tensor(a!) out) -> Tensor(a!)
  dispatch:
    CPU, CUDA: minimum_out

# binary min, alias for minimum
# NOTE: min is not an alias for minimum, since there is also unary min
- func: min.out(Tensor self, Tensor other, *, Tensor(a!) out) -> Tensor(a!)

- func: min.other(Tensor self, Tensor other) -> Tensor
  use_c10_dispatcher: full
  variants: method, function

- func: quantile.scalar_out(Tensor self, float q, int? dim=None, bool keepdim=False, *, Tensor(a!) out) -> Tensor(a!)

- func: quantile.scalar(Tensor self, float q, int? dim=None, bool keepdim=False) -> Tensor
  use_c10_dispatcher: full
  variants: method, function

- func: quantile.out(Tensor self, Tensor q, int? dim=None, bool keepdim=False, *, Tensor(a!) out) -> Tensor(a!)

- func: quantile(Tensor self, Tensor q, int? dim=None, bool keepdim=False) -> Tensor
  use_c10_dispatcher: full
  variants: method, function

- func: nanquantile.scalar_out(Tensor self, float q, int? dim=None, bool keepdim=False, *, Tensor(a!) out) -> Tensor(a!)

- func: nanquantile.scalar(Tensor self, float q, int? dim=None, bool keepdim=False) -> Tensor
  use_c10_dispatcher: full
  variants: method, function

- func: nanquantile.out(Tensor self, Tensor q, int? dim=None, bool keepdim=False, *, Tensor(a!) out) -> Tensor(a!)

- func: nanquantile(Tensor self, Tensor q, int? dim=None, bool keepdim=False) -> Tensor
  use_c10_dispatcher: full
  variants: method, function

- func: sort.values(Tensor self, int dim=-1, bool descending=False, *, Tensor(a!) values, Tensor(b!) indices) -> (Tensor(a!) values, Tensor(b!) indices)
  dispatch:
    CPU: sort_out_cpu
    CUDA: legacy::cuda::_th_sort_out

- func: sort(Tensor self, int dim=-1, bool descending=False) -> (Tensor values, Tensor indices)
  use_c10_dispatcher: full
  variants: method, function
  dispatch:
    CPU: sort_cpu
    CUDA: legacy::cuda::_th_sort
    QuantizedCPU: sort_quantized_cpu

- func: sort.dimname_values(Tensor self, Dimname dim, bool descending=False, *, Tensor(a!) values, Tensor(b!) indices) -> (Tensor(a!) values, Tensor(b!) indices)

- func: sort.dimname(Tensor self, Dimname dim, bool descending=False) -> (Tensor values, Tensor indices)
  variants: method, function

- func: argsort(Tensor self, int dim=-1, bool descending=False) -> Tensor
  use_c10_dispatcher: full
  variants: method, function

- func: argsort.dimname(Tensor self, Dimname dim, bool descending=False) -> Tensor
  variants: method, function

- func: topk.values(Tensor self, int k, int dim=-1, bool largest=True, bool sorted=True, *, Tensor(a!) values, Tensor(b!) indices) -> (Tensor(a!) values, Tensor(b!) indices)
  dispatch:
    CPU: topk_out_cpu
    CUDA: legacy::cuda::_th_topk_out

- func: topk(Tensor self, int k, int dim=-1, bool largest=True, bool sorted=True) -> (Tensor values, Tensor indices)
  use_c10_dispatcher: full
  variants: method, function
  dispatch:
    CPU, CUDA: topk
    QuantizedCPU: topk_quantized_cpu

- func: all(Tensor self) -> Tensor
  use_c10_dispatcher: full
  variants: method, function
  dispatch:
    CPU, CUDA: all

- func: any(Tensor self) -> Tensor
  use_c10_dispatcher: full
  variants: method, function
  dispatch:
    CPU, CUDA: any
    SparseCPU, SparseCUDA: any_sparse

- func: renorm.out(Tensor self, Scalar p, int dim, Scalar maxnorm, *, Tensor(a!) out) -> Tensor(a!)
  dispatch:
    CPU: legacy::cpu::_th_renorm_out
    CUDA: legacy::cuda::_th_renorm_out

- func: renorm(Tensor self, Scalar p, int dim, Scalar maxnorm) -> Tensor
  use_c10_dispatcher: full
  variants: method, function
  dispatch:
    CPU: legacy::cpu::_th_renorm
    CUDA: legacy::cuda::_th_renorm

- func: unfold(Tensor(a) self, int dimension, int size, int step) -> Tensor(a)
  use_c10_dispatcher: full
  variants: method
  device_guard: False
  dispatch:
    CPU, CUDA: unfold
    QuantizedCPU, QuantizedCUDA: unfold

- func: unfold_backward(Tensor grad_in, int[] input_sizes, int dim, int size, int step) -> Tensor
  use_c10_dispatcher: full
  variants: function
  dispatch:
    CPU, CUDA: unfold_backward

- func: equal(Tensor self, Tensor other) -> bool
  use_c10_dispatcher: full
  variants: method, function
  dispatch:
    CPU: cpu_equal
    CUDA: cuda_equal
    QuantizedCPU: equal_quantized_cpu

- func: pow.Tensor_Tensor_out(Tensor self, Tensor exponent, *, Tensor(a!) out) -> Tensor(a!)
  dispatch:
    CPU, CUDA: pow_out

- func: pow.Tensor_Tensor(Tensor self, Tensor exponent) -> Tensor
  use_c10_dispatcher: full
  variants: method, function
  dispatch:
    CPU, CUDA: pow

- func: pow.Scalar_out(Scalar self, Tensor exponent, *, Tensor(a!) out) -> Tensor(a!)
  dispatch:
    CPU, CUDA: pow_out

- func: pow.Scalar(Scalar self, Tensor exponent) -> Tensor
  use_c10_dispatcher: full
  dispatch:
    CPU, CUDA: pow

- func: pow.Tensor_Scalar_out(Tensor self, Scalar exponent, *, Tensor(a!) out) -> Tensor(a!)
  dispatch:
    CPU, CUDA: pow_out
    SparseCPU, SparseCUDA: pow_out_sparse_scalar

- func: pow.Tensor_Scalar(Tensor self, Scalar exponent) -> Tensor
  use_c10_dispatcher: full
  variants: function, method
  dispatch:
    CPU, CUDA: pow
    SparseCPU, SparseCUDA: pow_sparse_scalar

- func: normal_(Tensor(a!) self, float mean=0, float std=1, *, Generator? generator=None) -> Tensor(a!)
  variants: method
  dispatch:
    CPU, CUDA: normal_

- func: normal.Tensor_float_out(Tensor mean, float std=1, *, Generator? generator=None, Tensor(a!) out) -> Tensor(a!)
  dispatch:
    CPU, CUDA: normal_out

- func: normal.Tensor_float(Tensor mean, float std=1, *, Generator? generator=None) -> Tensor
  dispatch:
    CPU, CUDA: normal

- func: normal.float_Tensor_out(float mean, Tensor std, *, Generator? generator=None, Tensor(a!) out) -> Tensor(a!)
  dispatch:
    CPU, CUDA: normal_out

- func: normal.float_Tensor(float mean, Tensor std, *, Generator? generator=None) -> Tensor
  dispatch:
    CPU, CUDA: normal

- func: normal.Tensor_Tensor_out(Tensor mean, Tensor std, *, Generator? generator=None, Tensor(a!) out) -> Tensor(a!)
  dispatch:
    CPU, CUDA: normal_out

- func: normal.Tensor_Tensor(Tensor mean, Tensor std, *, Generator? generator=None) -> Tensor
  dispatch:
    CPU, CUDA: normal

- func: normal.float_float(float mean, float std, int[] size, *, Generator? generator=None, ScalarType? dtype=None, Layout? layout=None, Device? device=None, bool? pin_memory=None) -> Tensor

- func: normal.float_float_out(float mean, float std, int[] size, *, Generator? generator=None, Tensor(a!) out) -> Tensor(a!)

- func: alias(Tensor(a) self) -> Tensor(a)
  use_c10_dispatcher: full
  variants: method, function
  dispatch:
    DefaultBackend: alias

- func: _index_copy_(Tensor(a!) self, int dim, Tensor index, Tensor source) -> Tensor(a!)
  use_c10_dispatcher: full
  dispatch:
    CPU: legacy::cpu::_th_index_copy_
    CUDA: legacy::cuda::_th_index_copy_

- func: _cumsum(Tensor self, int dim) -> Tensor
  use_c10_dispatcher: full
  dispatch:
    CPU: _cumsum_cpu
    CUDA: _cumsum_cuda

- func: _cumsum.out(Tensor self, int dim, *, Tensor(a!) out) -> Tensor(a!)
  dispatch:
    CPU: _cumsum_out_cpu
    CUDA: _cumsum_out_cuda

- func: _cumprod(Tensor self, int dim) -> Tensor
  use_c10_dispatcher: full
  dispatch:
    CPU: _cumprod_cpu
    CUDA: _cumprod_cuda

- func: _cumprod.out(Tensor self, int dim, *, Tensor(a!) out) -> Tensor(a!)
  dispatch:
    CPU: _cumprod_out_cpu
    CUDA: _cumprod_out_cuda

- func: _var(Tensor self, bool unbiased=True) -> Tensor
  use_c10_dispatcher: full
  dispatch:
    CPU: legacy::cpu::_th_var

- func: _std(Tensor self, bool unbiased=True) -> Tensor
  use_c10_dispatcher: full
  dispatch:
    CPU: legacy::cpu::_th_std

- func: _amp_foreach_non_finite_check_and_unscale_(Tensor(a!)[] self, Tensor(b!) found_inf, Tensor inv_scale) -> ()
  use_c10_dispatcher: full
  device_guard: False
  variants: function
  dispatch:
    CUDA: _amp_foreach_non_finite_check_and_unscale_cuda_

- func: _amp_update_scale(Tensor(a!) growth_tracker, Tensor current_scale, Tensor found_inf, float scale_growth_factor, float scale_backoff_factor, int growth_interval) -> Tensor
  use_c10_dispatcher: full
  variants: function
  dispatch:
    CUDA: _amp_update_scale_cuda

- func: _cat(Tensor[] tensors, int dim=0) -> Tensor
  use_c10_dispatcher: full
  dispatch:
    CPU: _cat_cpu
    CUDA: cat_cuda
    QuantizedCPU: cat_quantized_cpu

- func: _cat.out(Tensor[] tensors, int dim=0, *, Tensor(a!) out) -> Tensor(a!)
  dispatch:
    CPU: _cat_out_cpu
    CUDA: cat_out_cuda
    QuantizedCPU: cat_out_quantized_cpu

- func: _foreach_add.Scalar(Tensor[] tensors, Scalar scalar) -> Tensor[]
  use_c10_dispatcher: full
  device_guard: False
  variants: function
  dispatch:
    CPU: foreach_tensor_add_scalar_kernel_slow
    CUDA: foreach_tensor_add_scalar_kernel_cuda

- func: _foreach_add_.Scalar(Tensor(a!)[] self, Scalar scalar) -> ()
  use_c10_dispatcher: full
  device_guard: False
  variants: function
  dispatch:
    CPU: foreach_tensor_add_scalar_kernel_slow_
    CUDA: foreach_tensor_add_scalar_kernel_cuda_

- func: _foreach_sub.Scalar(Tensor[] tensors, Scalar scalar) -> Tensor[]
  use_c10_dispatcher: full
  device_guard: False
  variants: function
  dispatch:
    CPU: foreach_tensor_sub_scalar_kernel_slow
    CUDA: foreach_tensor_sub_scalar_kernel_cuda

- func: _foreach_sub_.Scalar(Tensor(a!)[] self, Scalar scalar) -> ()
  use_c10_dispatcher: full
  device_guard: False
  variants: function
  dispatch:
    CPU: foreach_tensor_sub_scalar_kernel_slow_
    CUDA: foreach_tensor_sub_scalar_kernel_cuda_

- func: _foreach_mul.Scalar(Tensor[] tensors, Scalar scalar) -> Tensor[]
  use_c10_dispatcher: full
  device_guard: False
  variants: function
  dispatch:
    CPU: foreach_tensor_mul_scalar_kernel_slow
    CUDA: foreach_tensor_mul_scalar_kernel_cuda

- func: _foreach_mul_.Scalar(Tensor(a!)[] self, Scalar scalar) -> ()
  use_c10_dispatcher: full
  device_guard: False
  variants: function
  dispatch:
    CPU: foreach_tensor_mul_scalar_kernel_slow_
    CUDA: foreach_tensor_mul_scalar_kernel_cuda_

- func: _foreach_div.Scalar(Tensor[] tensors, Scalar scalar) -> Tensor[]
  use_c10_dispatcher: full
  device_guard: False
  variants: function
  dispatch:
    CPU: foreach_tensor_div_scalar_kernel_slow
    CUDA: foreach_tensor_div_scalar_kernel_cuda

- func: _foreach_div_.Scalar(Tensor(a!)[] self, Scalar scalar) -> ()
  use_c10_dispatcher: full
  device_guard: False
  variants: function
  dispatch:
    CPU: foreach_tensor_div_scalar_kernel_slow_
    CUDA: foreach_tensor_div_scalar_kernel_cuda_

- func: _foreach_add.List(Tensor[] tensors1, Tensor[] tensors2, *, Scalar alpha=1) -> Tensor[]
  use_c10_dispatcher: full
  device_guard: False
  variants: function
  dispatch:
    CPU: foreach_tensor_add_list_kernel_slow
    CUDA: foreach_tensor_add_list_kernel_cuda

- func: _foreach_add_.List(Tensor(a!)[] self, Tensor[] other, *, Scalar alpha=1) -> ()
  use_c10_dispatcher: full
  device_guard: False
  variants: function
  dispatch:
    CPU: foreach_tensor_add_list_kernel_slow_
    CUDA: foreach_tensor_add_list_kernel_cuda_

- func: _foreach_sub.List(Tensor[] tensors1, Tensor[] tensors2, *, Scalar alpha=1) -> Tensor[]
  use_c10_dispatcher: full
  device_guard: False
  variants: function
  dispatch:
    CPU: foreach_tensor_sub_list_kernel_slow
    CUDA: foreach_tensor_sub_list_kernel_cuda

- func: _foreach_sub_.List(Tensor(a!)[] self, Tensor[] other, *, Scalar alpha=1) -> ()
  use_c10_dispatcher: full
  device_guard: False
  variants: function
  dispatch:
    CPU: foreach_tensor_sub_list_kernel_slow_
    CUDA: foreach_tensor_sub_list_kernel_cuda_

- func: _foreach_mul.List(Tensor[] tensors1, Tensor[] tensors2) -> Tensor[]
  use_c10_dispatcher: full
  device_guard: False
  variants: function
  dispatch:
    CPU: foreach_tensor_mul_list_kernel_slow
    CUDA: foreach_tensor_mul_list_kernel_cuda

- func: _foreach_mul_.List(Tensor(a!)[] self, Tensor[] other) -> ()
  use_c10_dispatcher: full
  device_guard: False
  variants: function
  dispatch:
    CPU: foreach_tensor_mul_list_kernel_slow_
    CUDA: foreach_tensor_mul_list_kernel_cuda_

- func: _foreach_div.List(Tensor[] tensors1, Tensor[] tensors2) -> Tensor[]
  use_c10_dispatcher: full
  device_guard: False
  variants: function
  dispatch:
    CPU: foreach_tensor_div_list_kernel_slow
    CUDA: foreach_tensor_div_list_kernel_cuda

- func: _foreach_div_.List(Tensor(a!)[] self, Tensor[] other) -> ()
  use_c10_dispatcher: full
  device_guard: False
  variants: function
  dispatch:
    CPU: foreach_tensor_div_list_kernel_slow_
    CUDA: foreach_tensor_div_list_kernel_cuda_

- func: _foreach_add_scalar_list(Tensor[] tensors, float[] scalars) -> Tensor[]
  use_c10_dispatcher: full
  device_guard: False
  variants: function
  dispatch:
    CPU: foreach_tensor_add_scalarlist_kernel_slow
    CUDA: foreach_tensor_add_scalarlist_kernel_cuda

- func: _foreach_add_scalar_list_(Tensor(a!)[] self, float[] scalars) -> ()
  use_c10_dispatcher: full
  device_guard: False
  variants: function
  dispatch:
    CPU: foreach_tensor_add_scalarlist_kernel_slow_
    CUDA: foreach_tensor_add_scalarlist_kernel_cuda_

- func: _foreach_sub_scalar_list(Tensor[] tensors, float[] scalars) -> Tensor[]
  use_c10_dispatcher: full
  device_guard: False
  variants: function
  dispatch:
    CPU: foreach_tensor_sub_scalarlist_kernel_slow
    CUDA: foreach_tensor_sub_scalarlist_kernel_cuda

- func: _foreach_sub_scalar_list_(Tensor(a!)[] self, float[] scalars) -> ()
  use_c10_dispatcher: full
  device_guard: False
  variants: function
  dispatch:
    CPU: foreach_tensor_sub_scalarlist_kernel_slow_
    CUDA: foreach_tensor_sub_scalarlist_kernel_cuda_

- func: _foreach_div_scalar_list(Tensor[] tensors, float[] scalars) -> Tensor[]
  use_c10_dispatcher: full
  device_guard: False
  variants: function
  dispatch:
    CPU: foreach_tensor_div_scalarlist_kernel_slow
    CUDA: foreach_tensor_div_scalarlist_kernel_cuda

- func: _foreach_div_scalar_list_(Tensor(a!)[] self, float[] scalars) -> ()
  use_c10_dispatcher: full
  device_guard: False
  variants: function
  dispatch:
    CPU: foreach_tensor_div_scalarlist_kernel_slow_
    CUDA: foreach_tensor_div_scalarlist_kernel_cuda_

- func: _foreach_mul_scalar_list(Tensor[] tensors, float[] scalars) -> Tensor[]
  use_c10_dispatcher: full
  device_guard: False
  variants: function
  dispatch:
    CPU: foreach_tensor_mul_scalarlist_kernel_slow
    CUDA: foreach_tensor_mul_scalarlist_kernel_cuda

- func: _foreach_mul_scalar_list_(Tensor(a!)[] self, float[] scalars) -> ()
  use_c10_dispatcher: full
  device_guard: False
  variants: function
  dispatch:
    CPU: foreach_tensor_mul_scalarlist_kernel_slow_
    CUDA: foreach_tensor_mul_scalarlist_kernel_cuda_

- func: _foreach_exp(Tensor[] tensors) -> Tensor[]
  use_c10_dispatcher: full
  device_guard: False
  variants: function
  dispatch:
    CPU: foreach_tensor_exp_slow
    CUDA: foreach_tensor_exp_cuda

- func: _foreach_exp_(Tensor(a!)[] self) -> ()
  use_c10_dispatcher: full
  device_guard: False
  variants: function
  dispatch:
    CPU: foreach_tensor_exp_slow_
    CUDA: foreach_tensor_exp_cuda_

- func: _foreach_sqrt(Tensor[] tensors) -> Tensor[]
  use_c10_dispatcher: full
  device_guard: False
  variants: function
  dispatch:
    CPU: foreach_tensor_sqrt_slow
    CUDA: foreach_tensor_sqrt_cuda

- func: _foreach_sqrt_(Tensor(a!)[] self) -> ()
  use_c10_dispatcher: full
  device_guard: False
  variants: function
  dispatch:
    CPU: foreach_tensor_sqrt_slow_
    CUDA: foreach_tensor_sqrt_cuda_

- func: _foreach_addcdiv_(Tensor(a!)[] self, Tensor[] tensor1, Tensor[] tensor2, Scalar value=1) -> ()
  use_c10_dispatcher: full
  device_guard: False
  variants: function
  dispatch:
    CPU: foreach_tensor_addcdiv_slow_
    CUDA: foreach_tensor_addcdiv_cuda_

- func: _foreach_addcmul_(Tensor(a!)[] self, Tensor[] tensor1, Tensor[] tensor2, Scalar value=1) -> ()
  use_c10_dispatcher: full
  device_guard: False
  variants: function
  dispatch:
    CPU: foreach_tensor_addcmul_slow_
    CUDA: foreach_tensor_addcmul_cuda_

- func: _foreach_addcdiv(Tensor[] input, Tensor[] tensor1, Tensor[] tensor2, Scalar value=1) -> Tensor[]
  use_c10_dispatcher: full
  device_guard: False
  variants: function
  dispatch:
    CPU: foreach_tensor_addcdiv_slow
    CUDA: foreach_tensor_addcdiv_cuda

- func: _foreach_addcmul(Tensor[] input, Tensor[] tensor1, Tensor[] tensor2, Scalar value=1) -> Tensor[]
  use_c10_dispatcher: full
  device_guard: False
  variants: function
  dispatch:
    CPU: foreach_tensor_addcmul_slow
    CUDA: foreach_tensor_addcmul_cuda

- func: _mode(Tensor self, int dim=-1, bool keepdim=False) -> (Tensor, Tensor)
  use_c10_dispatcher: full
  dispatch:
    CPU: legacy::cpu::_th_mode
    CUDA: legacy::cuda::_th_mode

- func: _mode.values(Tensor self, int dim=-1, bool keepdim=False, *, Tensor(a!) values, Tensor(b!) indices) -> (Tensor(a!), Tensor(b!))
  dispatch:
    CPU: legacy::cpu::_th_mode_out
    CUDA: legacy::cuda::_th_mode_out

- func: bucketize.Tensor(Tensor self, Tensor boundaries, *, bool out_int32=False, bool right=False) -> Tensor
  use_c10_dispatcher: full
  dispatch:
    CPU: bucketize_cpu
    CUDA: bucketize_cuda

- func: bucketize.Tensor_out(Tensor self, Tensor boundaries, *, bool out_int32=False, bool right=False, Tensor(a!) out) -> Tensor(a!)
  dispatch:
    CPU: bucketize_out_cpu
    CUDA: bucketize_out_cuda

- func: bucketize.Scalar(Scalar self, Tensor boundaries, *, bool out_int32=False, bool right=False) -> Tensor
  use_c10_dispatcher: full
  dispatch:
    CPU: bucketize_cpu
    CUDA: bucketize_cuda

- func: searchsorted.Tensor(Tensor sorted_sequence, Tensor self, *, bool out_int32=False, bool right=False) -> Tensor
  use_c10_dispatcher: full
  dispatch:
    CPU: searchsorted_cpu
    CUDA: searchsorted_cuda

- func: searchsorted.Tensor_out(Tensor sorted_sequence, Tensor self, *, bool out_int32=False, bool right=False, Tensor(a!) out) -> Tensor(a!)
  dispatch:
    CPU: searchsorted_out_cpu
    CUDA: searchsorted_out_cuda

- func: searchsorted.Scalar(Tensor sorted_sequence, Scalar self, *, bool out_int32=False, bool right=False) -> Tensor
  use_c10_dispatcher: full
  dispatch:
    CPU: searchsorted_cpu
    CUDA: searchsorted_cuda

## NN wrappers

- func: mse_loss.out(Tensor self, Tensor target, int reduction=Mean, *, Tensor(a!) out) -> Tensor(a!)
  python_module: nn
  dispatch:
    CPU, CUDA: mse_loss_out

- func: mse_loss(Tensor self, Tensor target, int reduction=Mean) -> Tensor
  use_c10_dispatcher: full
  python_module: nn
  dispatch:
    CPU, CUDA: mse_loss

- func: mse_loss_backward.grad_input(Tensor grad_output, Tensor self, Tensor target, int reduction, *, Tensor(a!) grad_input) -> Tensor(a!)
  python_module: nn
  dispatch:
    CPU, CUDA: mse_loss_backward_out

- func: mse_loss_backward(Tensor grad_output, Tensor self, Tensor target, int reduction) -> Tensor
  use_c10_dispatcher: full
  python_module: nn
  dispatch:
    CPU, CUDA: mse_loss_backward

- func: l1_loss.out(Tensor self, Tensor target, int reduction=Mean, *, Tensor(a!) out) -> Tensor(a!)
  python_module: nn
  dispatch:
    DefaultBackend: l1_loss_out

- func: l1_loss(Tensor self, Tensor target, int reduction=Mean) -> Tensor
  use_c10_dispatcher: full
  python_module: nn
  dispatch:
    DefaultBackend: l1_loss

- func: l1_loss_backward.grad_input(Tensor grad_output, Tensor self, Tensor target, int reduction, *, Tensor(a!) grad_input) -> Tensor(a!)
  python_module: nn
  dispatch:
    CPU, CUDA: l1_loss_backward_out

- func: l1_loss_backward(Tensor grad_output, Tensor self, Tensor target, int reduction) -> Tensor
  use_c10_dispatcher: full
  python_module: nn
  dispatch:
    DefaultBackend: l1_loss_backward

- func: multi_margin_loss.out(Tensor self, Tensor target, Scalar p=1, Scalar margin=1, Tensor? weight=None, int reduction=Mean, *, Tensor(a!) out) -> Tensor(a!)
  python_module: nn
  dispatch:
    CPU: multi_margin_loss_cpu_out
    CUDA: legacy::cuda::_thnn_multi_margin_loss_forward_out

- func: multi_margin_loss(Tensor self, Tensor target, Scalar p=1, Scalar margin=1, Tensor? weight=None, int reduction=Mean) -> Tensor
  use_c10_dispatcher: hacky_wrapper_for_legacy_signatures
  python_module: nn
  dispatch:
    CPU: multi_margin_loss_cpu
    CUDA: legacy::cuda::_thnn_multi_margin_loss_forward

- func: multi_margin_loss_backward.grad_input(Tensor grad_output, Tensor self, Tensor target, Scalar p, Scalar margin, Tensor? weight=None, int reduction=Mean, *, Tensor(a!) grad_input) -> Tensor(a!)
  python_module: nn
  dispatch:
    CPU: multi_margin_loss_cpu_backward_out
    CUDA: legacy::cuda::_thnn_multi_margin_loss_backward_out

- func: multi_margin_loss_backward(Tensor grad_output, Tensor self, Tensor target, Scalar p, Scalar margin, Tensor? weight=None, int reduction=Mean) -> Tensor
  use_c10_dispatcher: hacky_wrapper_for_legacy_signatures
  python_module: nn
  dispatch:
    CPU: multi_margin_loss_cpu_backward
    CUDA: legacy::cuda::_thnn_multi_margin_loss_backward

- func: multilabel_margin_loss.out(Tensor self, Tensor target, int reduction=Mean, *, Tensor(a!) out) -> Tensor(a!)
  python_module: nn

- func: multilabel_margin_loss(Tensor self, Tensor target, int reduction=Mean) -> Tensor
  use_c10_dispatcher: full
  python_module: nn

- func: multilabel_margin_loss_forward.output(Tensor self, Tensor target, int reduction, *, Tensor(a!) output, Tensor(b!) is_target) -> (Tensor(a!), Tensor(b!))
  python_module: nn
  dispatch:
    CPU: multilabel_margin_loss_forward_out_cpu
    CUDA: legacy::cuda::_thnn_multilabel_margin_loss_forward_out

- func: multilabel_margin_loss_forward(Tensor self, Tensor target, int reduction) -> (Tensor output, Tensor is_target)
  use_c10_dispatcher: full
  python_module: nn
  dispatch:
    CPU: multilabel_margin_loss_forward_cpu
    CUDA: legacy::cuda::_thnn_multilabel_margin_loss_forward

- func: multilabel_margin_loss_backward.grad_input(Tensor grad_output, Tensor self, Tensor target, int reduction, Tensor is_target, *, Tensor(a!) grad_input) -> Tensor(a!)
  python_module: nn
  dispatch:
    CPU: multilabel_margin_loss_backward_cpu_out
    CUDA: legacy::cuda::_thnn_multilabel_margin_loss_backward_out

- func: multilabel_margin_loss_backward(Tensor grad_output, Tensor self, Tensor target, int reduction, Tensor is_target) -> Tensor
  use_c10_dispatcher: full
  python_module: nn
  dispatch:
    CPU: multilabel_margin_loss_backward_cpu
    CUDA: legacy::cuda::_thnn_multilabel_margin_loss_backward

- func: nll_loss.out(Tensor self, Tensor target, Tensor? weight=None, int reduction=Mean, int ignore_index=-100, *, Tensor(a!) out) -> Tensor(a!)
  python_module: nn

- func: nll_loss(Tensor self, Tensor target, Tensor? weight=None, int reduction=Mean, int ignore_index=-100) -> Tensor
  use_c10_dispatcher: hacky_wrapper_for_legacy_signatures
  python_module: nn

- func: nll_loss_forward.output(Tensor self, Tensor target, Tensor? weight, int reduction, int ignore_index, *, Tensor(a!) output, Tensor(b!) total_weight) -> (Tensor(a!), Tensor(b!))
  python_module: nn
  dispatch:
    CPU: nll_loss_forward_out_cpu
    CUDA: legacy::cuda::_thnn_nll_loss_forward_out

- func: nll_loss_forward(Tensor self, Tensor target, Tensor? weight, int reduction, int ignore_index) -> (Tensor output, Tensor total_weight)
  use_c10_dispatcher: hacky_wrapper_for_legacy_signatures
  python_module: nn
  dispatch:
    CPU: nll_loss_forward_cpu
    CUDA: legacy::cuda::_thnn_nll_loss_forward

- func: nll_loss_backward.grad_input(Tensor grad_output, Tensor self, Tensor target, Tensor? weight, int reduction, int ignore_index, Tensor total_weight, *, Tensor(a!) grad_input) -> Tensor(a!)
  python_module: nn
  dispatch:
    CPU: nll_loss_backward_out_cpu
    CUDA: legacy::cuda::_thnn_nll_loss_backward_out

- func: nll_loss_backward(Tensor grad_output, Tensor self, Tensor target, Tensor? weight, int reduction, int ignore_index, Tensor total_weight) -> Tensor
  use_c10_dispatcher: hacky_wrapper_for_legacy_signatures
  python_module: nn
  dispatch:
    CPU: nll_loss_backward_cpu
    CUDA: legacy::cuda::_thnn_nll_loss_backward

- func: nll_loss2d.out(Tensor self, Tensor target, Tensor? weight=None, int reduction=Mean, int ignore_index=-100, *, Tensor(a!) out) -> Tensor(a!)
  python_module: nn

- func: nll_loss2d(Tensor self, Tensor target, Tensor? weight=None, int reduction=Mean, int ignore_index=-100) -> Tensor
  use_c10_dispatcher: hacky_wrapper_for_legacy_signatures
  python_module: nn

- func: nll_loss2d_forward.output(Tensor self, Tensor target, Tensor? weight, int reduction, int ignore_index, *, Tensor(a!) output, Tensor(b!) total_weight) -> (Tensor(a!), Tensor(b!))
  python_module: nn
  dispatch:
    CPU: nll_loss2d_forward_out_cpu
    CUDA: legacy::cuda::_thnn_nll_loss2d_forward_out

- func: nll_loss2d_forward(Tensor self, Tensor target, Tensor? weight, int reduction, int ignore_index) -> (Tensor output, Tensor total_weight)
  use_c10_dispatcher: hacky_wrapper_for_legacy_signatures
  python_module: nn
  dispatch:
    CPU: nll_loss2d_forward_cpu
    CUDA: legacy::cuda::_thnn_nll_loss2d_forward

- func: nll_loss2d_backward.grad_input(Tensor grad_output, Tensor self, Tensor target, Tensor? weight, int reduction, int ignore_index, Tensor total_weight, *, Tensor(a!) grad_input) -> Tensor(a!)
  python_module: nn
  dispatch:
    CPU: nll_loss2d_backward_out_cpu
    CUDA: legacy::cuda::_thnn_nll_loss2d_backward_out

- func: nll_loss2d_backward(Tensor grad_output, Tensor self, Tensor target, Tensor? weight, int reduction, int ignore_index, Tensor total_weight) -> Tensor
  use_c10_dispatcher: hacky_wrapper_for_legacy_signatures
  python_module: nn
  dispatch:
    CPU: nll_loss2d_backward_cpu
    CUDA: legacy::cuda::_thnn_nll_loss2d_backward

- func: smooth_l1_loss.out(Tensor self, Tensor target, int reduction=Mean, float beta=1.0, *, Tensor(a!) out) -> Tensor(a!)
  python_module: nn
  dispatch:
    CPU: smooth_l1_loss_out
    CUDA: smooth_l1_loss_out

- func: smooth_l1_loss(Tensor self, Tensor target, int reduction=Mean, float beta=1.0) -> Tensor
  use_c10_dispatcher: full
  python_module: nn
  dispatch:
    CPU, CUDA: smooth_l1_loss

- func: smooth_l1_loss_backward.grad_input(Tensor grad_output, Tensor self, Tensor target, int reduction, float beta, *, Tensor(a!) grad_input) -> Tensor(a!)
  python_module: nn
  dispatch:
    CPU: smooth_l1_loss_backward_out
    CUDA: smooth_l1_loss_backward_out

- func: smooth_l1_loss_backward(Tensor grad_output, Tensor self, Tensor target, int reduction, float beta) -> Tensor
  use_c10_dispatcher: full
  python_module: nn
  dispatch:
    DefaultBackend: smooth_l1_loss_backward

- func: soft_margin_loss.out(Tensor self, Tensor target, int reduction=Mean, *, Tensor(a!) out) -> Tensor(a!)
  python_module: nn
  dispatch:
    DefaultBackend: soft_margin_loss_out

- func: soft_margin_loss(Tensor self, Tensor target, int reduction=Mean) -> Tensor
  use_c10_dispatcher: full
  python_module: nn
  dispatch:
    DefaultBackend: soft_margin_loss

- func: soft_margin_loss_backward.grad_input(Tensor grad_output, Tensor self, Tensor target, int reduction, *, Tensor(a!) grad_input) -> Tensor(a!)
  python_module: nn
  dispatch:
    DefaultBackend: soft_margin_loss_backward_out

- func: soft_margin_loss_backward(Tensor grad_output, Tensor self, Tensor target, int reduction) -> Tensor
  use_c10_dispatcher: full
  python_module: nn
  dispatch:
    DefaultBackend: soft_margin_loss_backward

- func: elu.out(Tensor self, Scalar alpha=1, Scalar scale=1, Scalar input_scale=1, *, Tensor(a!) out) -> Tensor(a!)
  python_module: nn
  dispatch:
    CPU, CUDA: elu_out

- func: elu(Tensor self, Scalar alpha=1, Scalar scale=1, Scalar input_scale=1) -> Tensor
  use_c10_dispatcher: full
  python_module: nn
  dispatch:
    CPU, CUDA: elu

- func: elu_backward.grad_input(Tensor grad_output, Scalar alpha, Scalar scale, Scalar input_scale, Tensor output, *, Tensor(a!) grad_input) -> Tensor(a!)
  python_module: nn
  dispatch:
    CPU, CUDA: elu_backward_out

- func: elu_backward(Tensor grad_output, Scalar alpha, Scalar scale, Scalar input_scale, Tensor output) -> Tensor
  use_c10_dispatcher: full
  python_module: nn
  dispatch:
    CPU, CUDA: elu_backward

- func: elu_(Tensor(a!) self, Scalar alpha=1, Scalar scale=1, Scalar input_scale=1) -> Tensor(a!)
  use_c10_dispatcher: full
  python_module: nn
  dispatch:
    DefaultBackend: elu_

- func: glu.out(Tensor self, int dim=-1, *, Tensor(a!) out) -> Tensor(a!)
  python_module: nn
  dispatch:
    CPU: glu_out
    CUDA: legacy::cuda::_thnn_glu_forward_out

- func: glu(Tensor self, int dim=-1) -> Tensor
  use_c10_dispatcher: full
  python_module: nn
  dispatch:
    CPU: glu
    CUDA: legacy::cuda::_thnn_glu_forward

- func: glu_backward.grad_input(Tensor grad_output, Tensor self, int dim, *, Tensor(a!) grad_input) -> Tensor(a!)
  python_module: nn
  dispatch:
    CPU: glu_backward_out
    CUDA: legacy::cuda::_thnn_glu_backward_out

- func: glu_backward(Tensor grad_output, Tensor self, int dim) -> Tensor
  use_c10_dispatcher: full
  python_module: nn
  dispatch:
    CPU: glu_backward
    CUDA: legacy::cuda::_thnn_glu_backward

- func: hardsigmoid.out(Tensor self, *, Tensor(a!) out) -> Tensor(a!)
  python_module: nn
  dispatch:
    CPU, CUDA: hardsigmoid_out

- func: hardsigmoid(Tensor self) -> Tensor
  use_c10_dispatcher: full
  python_module: nn
  dispatch:
    CPU, CUDA: hardsigmoid
    QuantizedCPU: hardsigmoid_quantized_cpu

- func: hardsigmoid_(Tensor(a!) self) -> Tensor(a!)
  use_c10_dispatcher: full
  python_module: nn
  dispatch:
    CPU, CUDA: hardsigmoid_

- func: hardsigmoid_backward(Tensor grad_output, Tensor self) -> Tensor
  use_c10_dispatcher: full
  python_module: nn
  dispatch:
    CPU, CUDA: hardsigmoid_backward

- func: hardtanh.out(Tensor self, Scalar min_val=-1, Scalar max_val=1, *, Tensor(a!) out) -> Tensor(a!)
  python_module: nn
  dispatch:
    CPU, CUDA: hardtanh_out
    QuantizedCPU: hardtanh_out_quantized_cpu

- func: hardtanh(Tensor self, Scalar min_val=-1, Scalar max_val=1) -> Tensor
  use_c10_dispatcher: full
  python_module: nn
  dispatch:
    CPU, CUDA: hardtanh
    QuantizedCPU: hardtanh_quantized_cpu

- func: hardtanh_backward.grad_input(Tensor grad_output, Tensor self, Scalar min_val, Scalar max_val, *, Tensor(a!) grad_input) -> Tensor(a!)
  python_module: nn
  dispatch:
    CPU, CUDA: hardtanh_backward_out

- func: hardtanh_backward(Tensor grad_output, Tensor self, Scalar min_val, Scalar max_val) -> Tensor
  use_c10_dispatcher: full
  python_module: nn
  dispatch:
    CPU, CUDA: hardtanh_backward

- func: hardtanh_(Tensor(a!) self, Scalar min_val=-1, Scalar max_val=1) -> Tensor(a!)
  use_c10_dispatcher: full
  python_module: nn
  dispatch:
    CPU, CUDA: hardtanh_
    QuantizedCPU: hardtanh_quantized_cpu_

- func: hardswish.out(Tensor self, *, Tensor(a!) out) -> Tensor(a!)
  python_module: nn
  dispatch:
    CPU, CUDA: hardswish_out

- func: hardswish(Tensor self) -> Tensor
  use_c10_dispatcher: full
  python_module: nn
  dispatch:
    CPU, CUDA: hardswish

- func: hardswish_(Tensor(a!) self) -> Tensor(a!)
  use_c10_dispatcher: full
  python_module: nn
  dispatch:
    CPU, CUDA: hardswish_

- func: hardswish_backward(Tensor grad_output, Tensor self) -> Tensor
  use_c10_dispatcher: full
  python_module: nn
  dispatch:
    CPU, CUDA: hardswish_backward

- func: leaky_relu.out(Tensor self, Scalar negative_slope=0.01, *, Tensor(a!) out) -> Tensor(a!)
  python_module: nn
  dispatch:
    CPU, CUDA: leaky_relu_out
    QuantizedCPU: leaky_relu_out_quantized_cpu

- func: leaky_relu(Tensor self, Scalar negative_slope=0.01) -> Tensor
  use_c10_dispatcher: full
  python_module: nn
  dispatch:
    CPU, CUDA: leaky_relu
    QuantizedCPU: leaky_relu_quantized_cpu

- func: leaky_relu_backward(Tensor grad_output, Tensor self, Scalar negative_slope, bool self_is_result) -> Tensor
  use_c10_dispatcher: full
  python_module: nn
  dispatch:
    CPU, CUDA: leaky_relu_backward

- func: leaky_relu_(Tensor(a!) self, Scalar negative_slope=0.01) -> Tensor(a!)
  use_c10_dispatcher: full
  python_module: nn
  dispatch:
    CPU, CUDA: leaky_relu_
    QuantizedCPU: leaky_relu_quantized_cpu_

- func: log_sigmoid.out(Tensor self, *, Tensor(a!) out) -> Tensor(a!)
  python_module: nn

- func: log_sigmoid(Tensor self) -> Tensor
  use_c10_dispatcher: full
  python_module: nn

- func: log_sigmoid_forward.output(Tensor self, *, Tensor(a!) output, Tensor(b!) buffer) -> (Tensor(a!), Tensor(b!))
  python_module: nn
  dispatch:
    CPU: log_sigmoid_forward_out_cpu
    CUDA: legacy::cuda::_thnn_log_sigmoid_forward_out

- func: log_sigmoid_forward(Tensor self) -> (Tensor output, Tensor buffer)
  use_c10_dispatcher: full
  python_module: nn
  dispatch:
    CPU: log_sigmoid_forward_cpu
    CUDA: legacy::cuda::_thnn_log_sigmoid_forward

- func: log_sigmoid_backward.grad_input(Tensor grad_output, Tensor self, Tensor buffer, *, Tensor(a!) grad_input) -> Tensor(a!)
  python_module: nn
  dispatch:
    CPU: log_sigmoid_backward_out_cpu
    CUDA: legacy::cuda::_thnn_log_sigmoid_backward_out

- func: log_sigmoid_backward(Tensor grad_output, Tensor self, Tensor buffer) -> Tensor
  use_c10_dispatcher: full
  python_module: nn
  dispatch:
    CPU: log_sigmoid_backward_cpu
    CUDA: legacy::cuda::_thnn_log_sigmoid_backward

- func: rrelu_with_noise.out(Tensor self, Tensor noise, Scalar lower=0.125, Scalar upper=0.3333333333333333, bool training=False, Generator? generator=None, *, Tensor(a!) out) -> Tensor(a!)
  python_module: nn
  dispatch:
    CPU: rrelu_with_noise_out_cpu
    CUDA: legacy::cuda::_thnn_rrelu_with_noise_forward_out

- func: rrelu_with_noise(Tensor self, Tensor noise, Scalar lower=0.125, Scalar upper=0.3333333333333333, bool training=False, Generator? generator=None) -> Tensor
  python_module: nn
  dispatch:
    CPU: rrelu_with_noise_cpu
    CUDA: legacy::cuda::_thnn_rrelu_with_noise_forward

- func: rrelu_with_noise_backward(Tensor grad_output, Tensor self, Tensor noise, Scalar lower, Scalar upper, bool training, bool self_is_result) -> Tensor
  use_c10_dispatcher: full
  python_module: nn
  dispatch:
    DefaultBackend: rrelu_with_noise_backward

- func: rrelu_with_noise_(Tensor(a!) self, Tensor noise, Scalar lower=0.125, Scalar upper=0.3333333333333333, bool training=False, Generator? generator=None) -> Tensor(a!)
  python_module: nn
  dispatch:
    CPU: rrelu_with_noise_cpu_
    CUDA: legacy::cuda::_thnn_rrelu_with_noise_forward_

- func: softplus.out(Tensor self, Scalar beta=1, Scalar threshold=20, *, Tensor(a!) out) -> Tensor(a!)
  python_module: nn
  dispatch:
    CPU, CUDA: softplus_out

- func: softplus(Tensor self, Scalar beta=1, Scalar threshold=20) -> Tensor
  use_c10_dispatcher: full
  python_module: nn
  dispatch:
    CPU, CUDA: softplus

- func: softplus_backward.grad_input(Tensor grad_output, Tensor self, Scalar beta, Scalar threshold, Tensor output, *, Tensor(a!) grad_input) -> Tensor(a!)
  python_module: nn
  dispatch:
    CPU, CUDA: softplus_backward_out

- func: softplus_backward(Tensor grad_output, Tensor self, Scalar beta, Scalar threshold, Tensor output) -> Tensor
  use_c10_dispatcher: full
  python_module: nn
  dispatch:
    CPU, CUDA: softplus_backward

- func: softshrink.out(Tensor self, Scalar lambd=0.5, *, Tensor(a!) out) -> Tensor(a!)
  python_module: nn
  dispatch:
    CPU, CUDA: softshrink_out

- func: softshrink(Tensor self, Scalar lambd=0.5) -> Tensor
  use_c10_dispatcher: full
  python_module: nn
  dispatch:
    CPU, CUDA: softshrink

- func: softshrink_backward.grad_input(Tensor grad_output, Tensor self, Scalar lambd, *, Tensor(a!) grad_input) -> Tensor(a!)
  python_module: nn
  dispatch:
    CPU, CUDA: softshrink_backward_out

- func: softshrink_backward(Tensor grad_output, Tensor self, Scalar lambd) -> Tensor
  use_c10_dispatcher: full
  python_module: nn
  dispatch:
    CPU, CUDA: softshrink_backward

- func: adaptive_avg_pool2d.out(Tensor self, int[2] output_size, *, Tensor(a!) out) -> Tensor(a!)
  python_module: nn
  dispatch:
    CPU, CUDA: adaptive_avg_pool2d_out_cpu
    MkldnnCPU: mkldnn_adaptive_avg_pool2d_out

- func: adaptive_avg_pool2d(Tensor self, int[2] output_size) -> Tensor
  use_c10_dispatcher: full
  python_module: nn

- func: mkldnn_adaptive_avg_pool2d(Tensor self, int[2] output_size) -> Tensor
  use_c10_dispatcher: full
  dispatch:
    MkldnnCPU: mkldnn_adaptive_avg_pool2d

- func: _adaptive_avg_pool2d(Tensor self, int[2] output_size) -> Tensor
  use_c10_dispatcher: full
  dispatch:
    CPU: adaptive_avg_pool2d_cpu
    CUDA: adaptive_avg_pool2d_cuda
    QuantizedCPU: adaptive_avg_pool2d_quantized_cpu

- func: _adaptive_avg_pool2d_backward(Tensor grad_output, Tensor self) -> Tensor
  use_c10_dispatcher: full
  python_module: nn
  dispatch:
    CPU: adaptive_avg_pool2d_backward_cpu
    CUDA: adaptive_avg_pool2d_backward_cuda

- func: adaptive_avg_pool3d.out(Tensor self, int[3] output_size, *, Tensor(a!) out) -> Tensor(a!)
  python_module: nn
  dispatch:
    CPU: adaptive_avg_pool3d_out_cpu
    CUDA: adaptive_avg_pool3d_out_cuda
    QuantizedCPU: adaptive_avg_pool3d_out_quantized_cpu

- func: adaptive_avg_pool3d(Tensor self, int[3] output_size) -> Tensor
  use_c10_dispatcher: full
  python_module: nn
  dispatch:
    CPU: adaptive_avg_pool3d_cpu
    CUDA: adaptive_avg_pool3d_cuda
    QuantizedCPU: adaptive_avg_pool3d_quantized_cpu

- func: adaptive_avg_pool3d_backward.grad_input(Tensor grad_output, Tensor self, *, Tensor(a!) grad_input) -> Tensor(a!)
  python_module: nn
  dispatch:
    CPU: adaptive_avg_pool3d_backward_out_cpu
    CUDA: adaptive_avg_pool3d_backward_out_cuda

- func: adaptive_avg_pool3d_backward(Tensor grad_output, Tensor self) -> Tensor
  use_c10_dispatcher: full
  python_module: nn
  dispatch:
    CPU: adaptive_avg_pool3d_backward_cpu
    CUDA: adaptive_avg_pool3d_backward_cuda

# Return: (Tensor output, Tensor indices)
- func: adaptive_max_pool2d.out(Tensor self, int[2] output_size, *, Tensor(a!) out, Tensor(b!) indices) -> (Tensor(a!), Tensor(b!))
  python_module: nn
  dispatch:
    CPU: adaptive_max_pool2d_out_cpu
    CUDA: adaptive_max_pool2d_out_cuda

# Return: (Tensor output, Tensor indices)
- func: adaptive_max_pool2d(Tensor self, int[2] output_size) -> (Tensor, Tensor)
  use_c10_dispatcher: full
  python_module: nn
  dispatch:
    CPU: adaptive_max_pool2d_cpu
    CUDA: adaptive_max_pool2d_cuda

- func: adaptive_max_pool2d_backward.grad_input(Tensor grad_output, Tensor self, Tensor indices, *, Tensor(a!) grad_input) -> Tensor(a!)
  python_module: nn
  dispatch:
    CPU: adaptive_max_pool2d_backward_out_cpu
    CUDA: adaptive_max_pool2d_backward_out_cuda

- func: adaptive_max_pool2d_backward(Tensor grad_output, Tensor self, Tensor indices) -> Tensor
  use_c10_dispatcher: full
  python_module: nn
  dispatch:
    CPU: adaptive_max_pool2d_backward_cpu
    CUDA: adaptive_max_pool2d_backward_cuda

# Return: (Tensor output, Tensor indices)
- func: adaptive_max_pool3d.out(Tensor self, int[3] output_size, *, Tensor(a!) out, Tensor(b!) indices) -> (Tensor(a!), Tensor(b!))
  python_module: nn
  dispatch:
    CPU: adaptive_max_pool3d_out_cpu
    CUDA: adaptive_max_pool3d_out_cuda

# Return: (Tensor output, Tensor indices)
- func: adaptive_max_pool3d(Tensor self, int[3] output_size) -> (Tensor, Tensor)
  use_c10_dispatcher: full
  python_module: nn
  dispatch:
    CPU: adaptive_max_pool3d_cpu
    CUDA: adaptive_max_pool3d_cuda

- func: adaptive_max_pool3d_backward.grad_input(Tensor grad_output, Tensor self, Tensor indices, *, Tensor(a!) grad_input) -> Tensor(a!)
  python_module: nn
  dispatch:
    CPU: adaptive_max_pool3d_backward_out_cpu
    CUDA: adaptive_max_pool3d_backward_out_cuda

- func: adaptive_max_pool3d_backward(Tensor grad_output, Tensor self, Tensor indices) -> Tensor
  use_c10_dispatcher: full
  python_module: nn
  dispatch:
    CPU: adaptive_max_pool3d_backward_cpu
    CUDA: adaptive_max_pool3d_backward_cuda

- func: avg_pool2d.out(Tensor self, int[2] kernel_size, int[2] stride=[], int[2] padding=0, bool ceil_mode=False, bool count_include_pad=True, int? divisor_override=None, *, Tensor(a!) out) -> Tensor(a!)
  python_module: nn
  dispatch:
    CPU: avg_pool2d_out_cpu
    CUDA: avg_pool2d_out_cuda
    MkldnnCPU: mkldnn_avg_pool2d_out

- func: avg_pool2d(Tensor self, int[2] kernel_size, int[2] stride=[], int[2] padding=0, bool ceil_mode=False, bool count_include_pad=True, int? divisor_override=None) -> Tensor
  use_c10_dispatcher: full
  python_module: nn
  dispatch:
    CPU: avg_pool2d_cpu
    CUDA: avg_pool2d_cuda
    MkldnnCPU: mkldnn_avg_pool2d
    QuantizedCPU: avg_pool2d_quantized_cpu

- func: avg_pool2d_backward.grad_input(Tensor grad_output, Tensor self, int[2] kernel_size, int[2] stride, int[2] padding, bool ceil_mode, bool count_include_pad, int? divisor_override, *, Tensor(a!) grad_input) -> Tensor(a!)
  python_module: nn
  dispatch:
    CPU: avg_pool2d_backward_out_cpu
    CUDA: avg_pool2d_backward_out_cuda

- func: avg_pool2d_backward(Tensor grad_output, Tensor self, int[2] kernel_size, int[2] stride, int[2] padding, bool ceil_mode, bool count_include_pad, int? divisor_override) -> Tensor
  use_c10_dispatcher: full
  python_module: nn
  dispatch:
    CPU: avg_pool2d_backward_cpu
    CUDA: avg_pool2d_backward_cuda

- func: avg_pool3d.out(Tensor self, int[3] kernel_size, int[3] stride=[], int[3] padding=0, bool ceil_mode=False, bool count_include_pad=True, int? divisor_override=None, *, Tensor(a!) out) -> Tensor(a!)
  python_module: nn
  dispatch:
    CPU: avg_pool3d_out_cpu
    CUDA: avg_pool3d_out_cuda
    MkldnnCPU: mkldnn_avg_pool3d_out

- func: avg_pool3d(Tensor self, int[3] kernel_size, int[3] stride=[], int[3] padding=0, bool ceil_mode=False, bool count_include_pad=True, int? divisor_override=None) -> Tensor
  use_c10_dispatcher: full
  python_module: nn
  dispatch:
    CPU: avg_pool3d_cpu
    CUDA: avg_pool3d_cuda
    MkldnnCPU: mkldnn_avg_pool3d
    QuantizedCPU: avg_pool3d_quantized_cpu

- func: avg_pool3d_backward.grad_input(Tensor grad_output, Tensor self, int[3] kernel_size, int[3] stride, int[3] padding, bool ceil_mode, bool count_include_pad, int? divisor_override, *, Tensor(a!) grad_input) -> Tensor(a!)
  python_module: nn
  dispatch:
    CPU: avg_pool3d_backward_out_cpu
    CUDA: avg_pool3d_backward_out_cuda

- func: avg_pool3d_backward(Tensor grad_output, Tensor self, int[3] kernel_size, int[3] stride, int[3] padding, bool ceil_mode, bool count_include_pad, int? divisor_override) -> Tensor
  use_c10_dispatcher: full
  python_module: nn
  dispatch:
    CPU: avg_pool3d_backward_cpu
    CUDA: avg_pool3d_backward_cuda

# Return: (Tensor output, Tensor indices)
- func: fractional_max_pool2d.output(Tensor self, int[2] kernel_size, int[2] output_size, Tensor random_samples, *, Tensor(a!) output, Tensor(b!) indices) -> (Tensor(a!), Tensor(b!))
  python_module: nn
  dispatch:
    CPU: fractional_max_pool2d_out_cpu
    CUDA: fractional_max_pool2d_out_cuda

# Return: (Tensor output, Tensor indices)
- func: fractional_max_pool2d(Tensor self, int[2] kernel_size, int[2] output_size, Tensor random_samples) -> (Tensor, Tensor)
  use_c10_dispatcher: full
  python_module: nn
  dispatch:
    CPU: fractional_max_pool2d_cpu
    CUDA: fractional_max_pool2d_cuda

- func: fractional_max_pool2d_backward.grad_input(Tensor grad_output, Tensor self, int[2] kernel_size, int[2] output_size, Tensor indices, *, Tensor(a!) grad_input) -> Tensor(a!)
  python_module: nn
  dispatch:
    CPU: fractional_max_pool2d_backward_out_cpu
    CUDA: fractional_max_pool2d_backward_out_cuda

- func: fractional_max_pool2d_backward(Tensor grad_output, Tensor self, int[2] kernel_size, int[2] output_size, Tensor indices) -> Tensor
  use_c10_dispatcher: full
  python_module: nn
  dispatch:
    CPU: fractional_max_pool2d_backward_cpu
    CUDA: fractional_max_pool2d_backward_cuda

# Return: (Tensor output, Tensor indices)
- func: fractional_max_pool3d.output(Tensor self, int[3] kernel_size, int[3] output_size, Tensor random_samples, *, Tensor(a!) output, Tensor(b!) indices) -> (Tensor(a!), Tensor(b!))
  python_module: nn
  dispatch:
    CPU: fractional_max_pool3d_out_cpu
    CUDA: fractional_max_pool3d_out_cuda

# Return: (Tensor output, Tensor indices)
- func: fractional_max_pool3d(Tensor self, int[3] kernel_size, int[3] output_size, Tensor random_samples) -> (Tensor, Tensor)
  use_c10_dispatcher: full
  python_module: nn
  dispatch:
    CPU: fractional_max_pool3d_cpu
    CUDA: fractional_max_pool3d_cuda

- func: fractional_max_pool3d_backward.grad_input(Tensor grad_output, Tensor self, int[3] kernel_size, int[3] output_size, Tensor indices, *, Tensor(a!) grad_input) -> Tensor(a!)
  python_module: nn
  dispatch:
    CPU: fractional_max_pool3d_backward_out_cpu
    CUDA: fractional_max_pool3d_backward_out_cuda

- func: fractional_max_pool3d_backward(Tensor grad_output, Tensor self, int[3] kernel_size, int[3] output_size, Tensor indices) -> Tensor
  use_c10_dispatcher: full
  python_module: nn
  dispatch:
    CPU: fractional_max_pool3d_backward_cpu
    CUDA: fractional_max_pool3d_backward_cuda

# Return: (Tensor output, Tensor indices)
- func: max_pool2d_with_indices.out(Tensor self, int[2] kernel_size, int[2] stride=[], int[2] padding=0, int[2] dilation=1, bool ceil_mode=False, *, Tensor(a!) out, Tensor(b!) indices) -> (Tensor(a!), Tensor(b!))
  python_module: nn
  dispatch:
    CPU: max_pool2d_with_indices_out_cpu
    CUDA: max_pool2d_with_indices_out_cuda

# Return: (Tensor output, Tensor indices)
- func: max_pool2d_with_indices(Tensor self, int[2] kernel_size, int[2] stride=[], int[2] padding=0, int[2] dilation=1, bool ceil_mode=False) -> (Tensor, Tensor)
  use_c10_dispatcher: full
  python_module: nn
  dispatch:
    CPU: max_pool2d_with_indices_cpu
    CUDA: max_pool2d_with_indices_cuda

- func: max_pool2d_with_indices_backward.grad_input(Tensor grad_output, Tensor self, int[2] kernel_size, int[2] stride, int[2] padding, int[2] dilation, bool ceil_mode, Tensor indices, *, Tensor(a!) grad_input) -> Tensor(a!)
  python_module: nn
  dispatch:
    CPU: max_pool2d_with_indices_backward_out_cpu
    CUDA: max_pool2d_with_indices_backward_out_cuda

- func: max_pool2d_with_indices_backward(Tensor grad_output, Tensor self, int[2] kernel_size, int[2] stride, int[2] padding, int[2] dilation, bool ceil_mode, Tensor indices) -> Tensor
  use_c10_dispatcher: full
  python_module: nn
  dispatch:
    CPU: max_pool2d_with_indices_backward_cpu
    CUDA: max_pool2d_with_indices_backward_cuda

# Return: (Tensor output, Tensor indices)
- func: max_pool3d_with_indices.out(Tensor self, int[3] kernel_size, int[3] stride=[], int[3] padding=0, int[3] dilation=1, bool ceil_mode=False, *, Tensor(a!) out, Tensor(b!) indices) -> (Tensor(a!), Tensor(b!))
  python_module: nn
  dispatch:
    CPU: max_pool3d_with_indices_out_cpu
    CUDA: max_pool3d_with_indices_out_cuda

# Return: (Tensor output, Tensor indices)
- func: max_pool3d_with_indices(Tensor self, int[3] kernel_size, int[3] stride=[], int[3] padding=0, int[3] dilation=1, bool ceil_mode=False) -> (Tensor, Tensor)
  use_c10_dispatcher: full
  python_module: nn
  dispatch:
    CPU: max_pool3d_with_indices_cpu
    CUDA: max_pool3d_with_indices_cuda

- func: max_pool3d_with_indices_backward.grad_input(Tensor grad_output, Tensor self, int[3] kernel_size, int[3] stride, int[3] padding, int[3] dilation, bool ceil_mode, Tensor indices, *, Tensor(a!) grad_input) -> Tensor(a!)
  python_module: nn
  dispatch:
    CPU: max_pool3d_with_indices_backward_out_cpu
    CUDA: max_pool3d_with_indices_backward_out_cuda

- func: max_pool3d_with_indices_backward(Tensor grad_output, Tensor self, int[3] kernel_size, int[3] stride, int[3] padding, int[3] dilation, bool ceil_mode, Tensor indices) -> Tensor
  use_c10_dispatcher: full
  python_module: nn
  dispatch:
    CPU: max_pool3d_with_indices_backward_cpu
    CUDA: max_pool3d_with_indices_backward_cuda

- func: max_unpool2d.out(Tensor self, Tensor indices, int[2] output_size, *, Tensor(a!) out) -> Tensor(a!)
  python_module: nn
  dispatch:
    CPU: max_unpooling2d_forward_out_cpu
    CUDA: max_unpooling2d_forward_out_cuda

- func: max_unpool2d(Tensor self, Tensor indices, int[2] output_size) -> Tensor
  use_c10_dispatcher: full
  python_module: nn
  dispatch:
    CPU: max_unpooling2d_forward_cpu
    CUDA: max_unpooling2d_forward_cuda

- func: max_unpool2d_backward.grad_input(Tensor grad_output, Tensor self, Tensor indices, int[2] output_size, *, Tensor(a!) grad_input) -> Tensor(a!)
  python_module: nn
  dispatch:
    CPU: max_unpooling2d_backward_out_cpu
    CUDA: max_unpooling2d_backward_out_cuda

- func: max_unpool2d_backward(Tensor grad_output, Tensor self, Tensor indices, int[2] output_size) -> Tensor
  use_c10_dispatcher: full
  python_module: nn
  dispatch:
    CPU: max_unpooling2d_backward_cpu
    CUDA: max_unpooling2d_backward_cuda

- func: max_unpool3d.out(Tensor self, Tensor indices, int[3] output_size, int[3] stride, int[3] padding, *, Tensor(a!) out) -> Tensor(a!)
  python_module: nn
  dispatch:
    CPU: max_unpooling3d_forward_out_cpu
    CUDA: max_unpooling3d_forward_out_cuda

- func: max_unpool3d(Tensor self, Tensor indices, int[3] output_size, int[3] stride, int[3] padding) -> Tensor
  use_c10_dispatcher: full
  python_module: nn
  dispatch:
    CPU: max_unpooling3d_forward_cpu
    CUDA: max_unpooling3d_forward_cuda

- func: max_unpool3d_backward.grad_input(Tensor grad_output, Tensor self, Tensor indices, int[3] output_size, int[3] stride, int[3] padding, *, Tensor(a!) grad_input) -> Tensor(a!)
  python_module: nn
  dispatch:
    CPU: max_unpooling3d_backward_out_cpu
    CUDA: max_unpooling3d_backward_out_cuda

- func: max_unpool3d_backward(Tensor grad_output, Tensor self, Tensor indices, int[3] output_size, int[3] stride, int[3] padding) -> Tensor
  use_c10_dispatcher: full
  python_module: nn
  dispatch:
    CPU: max_unpooling3d_backward_cpu
    CUDA: max_unpooling3d_backward_cuda

- func: reflection_pad1d.out(Tensor self, int[2] padding, *, Tensor(a!) out) -> Tensor(a!)
  python_module: nn
  dispatch:
    CPU: reflection_pad1d_out_cpu
    CUDA: reflection_pad1d_out_cuda

- func: reflection_pad1d(Tensor self, int[2] padding) -> Tensor
  use_c10_dispatcher: full
  python_module: nn
  dispatch:
    CPU: reflection_pad1d_cpu
    CUDA: reflection_pad1d_cuda
    QuantizedCPU: reflection_pad1d_cpu

- func: reflection_pad1d_backward.grad_input(Tensor grad_output, Tensor self, int[2] padding, *, Tensor(a!) grad_input) -> Tensor(a!)
  python_module: nn
  dispatch:
    CPU: reflection_pad1d_backward_out_cpu
    CUDA: reflection_pad1d_backward_out_cuda

- func: reflection_pad1d_backward(Tensor grad_output, Tensor self, int[2] padding) -> Tensor
  use_c10_dispatcher: full
  python_module: nn
  dispatch:
    CPU: reflection_pad1d_backward_cpu
    CUDA: reflection_pad1d_backward_cuda

- func: reflection_pad2d.out(Tensor self, int[4] padding, *, Tensor(a!) out) -> Tensor(a!)
  python_module: nn
  dispatch:
    CPU: reflection_pad2d_out_cpu
    CUDA: reflection_pad2d_out_cuda

- func: reflection_pad2d(Tensor self, int[4] padding) -> Tensor
  use_c10_dispatcher: full
  python_module: nn
  dispatch:
    CPU: reflection_pad2d_cpu
    CUDA: reflection_pad2d_cuda

- func: reflection_pad2d_backward.grad_input(Tensor grad_output, Tensor self, int[4] padding, *, Tensor(a!) grad_input) -> Tensor(a!)
  python_module: nn
  dispatch:
    CPU: reflection_pad2d_backward_out_cpu
    CUDA: reflection_pad2d_backward_out_cuda

- func: reflection_pad2d_backward(Tensor grad_output, Tensor self, int[4] padding) -> Tensor
  use_c10_dispatcher: full
  python_module: nn
  dispatch:
    CPU: reflection_pad2d_backward_cpu
    CUDA: reflection_pad2d_backward_cuda

- func: replication_pad1d.out(Tensor self, int[2] padding, *, Tensor(a!) out) -> Tensor(a!)
  python_module: nn
  dispatch:
    CPU: replication_pad1d_out_cpu
    CUDA: replication_pad1d_out_cuda

- func: replication_pad1d(Tensor self, int[2] padding) -> Tensor
  use_c10_dispatcher: full
  python_module: nn
  dispatch:
    CPU: replication_pad1d_cpu
    CUDA: replication_pad1d_cuda

- func: replication_pad1d_backward.grad_input(Tensor grad_output, Tensor self, int[2] padding, *, Tensor(a!) grad_input) -> Tensor(a!)
  python_module: nn
  dispatch:
    CPU: replication_pad1d_backward_out_cpu
    CUDA: replication_pad1d_backward_out_cuda

- func: replication_pad1d_backward(Tensor grad_output, Tensor self, int[2] padding) -> Tensor
  use_c10_dispatcher: full
  python_module: nn
  dispatch:
    CPU: replication_pad1d_backward_cpu
    CUDA: replication_pad1d_backward_cuda

- func: replication_pad2d.out(Tensor self, int[4] padding, *, Tensor(a!) out) -> Tensor(a!)
  python_module: nn
  dispatch:
    CPU: replication_pad2d_out_cpu
    CUDA: replication_pad2d_out_cuda

- func: replication_pad2d(Tensor self, int[4] padding) -> Tensor
  use_c10_dispatcher: full
  python_module: nn
  dispatch:
    CPU: replication_pad2d_cpu
    CUDA: replication_pad2d_cuda

- func: replication_pad2d_backward.grad_input(Tensor grad_output, Tensor self, int[4] padding, *, Tensor(a!) grad_input) -> Tensor(a!)
  python_module: nn
  dispatch:
    CPU: replication_pad2d_backward_out_cpu
    CUDA: replication_pad2d_backward_out_cuda

- func: replication_pad2d_backward(Tensor grad_output, Tensor self, int[4] padding) -> Tensor
  use_c10_dispatcher: full
  python_module: nn
  dispatch:
    CPU: replication_pad2d_backward_cpu
    CUDA: replication_pad2d_backward_cuda

- func: replication_pad3d.out(Tensor self, int[6] padding, *, Tensor(a!) out) -> Tensor(a!)
  python_module: nn
  dispatch:
    CPU: replication_pad3d_out_cpu
    CUDA: replication_pad3d_out_cuda

- func: replication_pad3d(Tensor self, int[6] padding) -> Tensor
  use_c10_dispatcher: full
  python_module: nn
  dispatch:
    CPU: replication_pad3d_cpu
    CUDA: replication_pad3d_cuda

- func: replication_pad3d_backward.grad_input(Tensor grad_output, Tensor self, int[6] padding, *, Tensor(a!) grad_input) -> Tensor(a!)
  python_module: nn
  dispatch:
    CPU: replication_pad3d_backward_out_cpu
    CUDA: replication_pad3d_backward_out_cuda

- func: replication_pad3d_backward(Tensor grad_output, Tensor self, int[6] padding) -> Tensor
  use_c10_dispatcher: full
  python_module: nn
  dispatch:
    CPU: replication_pad3d_backward_cpu
    CUDA: replication_pad3d_backward_cuda

- func: upsample_linear1d.vec(Tensor input, int[]? output_size, bool align_corners, float[]? scale_factors) -> Tensor
  use_c10_dispatcher: full
  python_module: nn
  dispatch:
    CPU: upsample_linear1d_cpu
    CUDA: upsample_linear1d_cuda

- func: upsample_linear1d_backward.vec(Tensor grad_output, int[]? output_size, int[] input_size, bool align_corners, float[]? scale_factors) -> Tensor
  use_c10_dispatcher: full
  python_module: nn
  dispatch:
    CPU: upsample_linear1d_backward_cpu
    CUDA: upsample_linear1d_backward_cuda

- func: upsample_bilinear2d.vec(Tensor input, int[]? output_size, bool align_corners, float[]? scale_factors) -> Tensor
  use_c10_dispatcher: full
  python_module: nn
  dispatch:
    CPU: upsample_bilinear2d_cpu
    CUDA: upsample_bilinear2d_cuda
    QuantizedCPU: upsample_bilinear2d_quantized_cpu

- func: upsample_bilinear2d_backward.vec(Tensor grad_output, int[]? output_size, int[] input_size, bool align_corners, float[]? scale_factors) -> Tensor
  use_c10_dispatcher: full
  python_module: nn
  dispatch:
    CPU: upsample_bilinear2d_backward_cpu
    CUDA: upsample_bilinear2d_backward_cuda

- func: upsample_trilinear3d.vec(Tensor input, int[]? output_size, bool align_corners, float[]? scale_factors) -> Tensor
  use_c10_dispatcher: full
  python_module: nn
  dispatch:
    CPU: upsample_trilinear3d_cpu
    CUDA: upsample_trilinear3d_cuda

- func: upsample_trilinear3d_backward.vec(Tensor grad_output, int[]? output_size, int[] input_size, bool align_corners, float[]? scale_factors) -> Tensor
  use_c10_dispatcher: full
  python_module: nn
  dispatch:
    CPU: upsample_trilinear3d_backward_cpu
    CUDA: upsample_trilinear3d_backward_cuda

- func: upsample_bicubic2d.vec(Tensor input, int[]? output_size, bool align_corners, float[]? scale_factors) -> Tensor
  use_c10_dispatcher: full
  python_module: nn
  dispatch:
    CPU: upsample_bicubic2d_cpu
    CUDA: upsample_bicubic2d_cuda

- func: upsample_bicubic2d_backward.vec(Tensor grad_output, int[]? output_size, int[] input_size, bool align_corners, float[]? scale_factors) -> Tensor
  use_c10_dispatcher: full
  python_module: nn
  dispatch:
    CPU: upsample_bicubic2d_backward_cpu
    CUDA: upsample_bicubic2d_backward_cuda

- func: upsample_nearest1d.vec(Tensor input, int[]? output_size, float[]? scale_factors) -> Tensor
  use_c10_dispatcher: full
  python_module: nn
  dispatch:
    CPU: upsample_nearest1d_cpu
    CUDA: upsample_nearest1d_cuda

- func: upsample_nearest1d_backward.vec(Tensor grad_output, int[]? output_size, int[] input_size, float[]? scale_factors) -> Tensor
  use_c10_dispatcher: full
  python_module: nn
  dispatch:
    CPU: upsample_nearest1d_backward_cpu
    CUDA: upsample_nearest1d_backward_cuda

- func: upsample_nearest2d.vec(Tensor input, int[]? output_size, float[]? scale_factors) -> Tensor
  use_c10_dispatcher: full
  python_module: nn
  dispatch:
    CPU: upsample_nearest2d_cpu
    CUDA: upsample_nearest2d_cuda
    QuantizedCPU: upsample_nearest2d_quantized_cpu

- func: upsample_nearest2d_backward.vec(Tensor grad_output, int[]? output_size, int[] input_size, float[]? scale_factors) -> Tensor
  use_c10_dispatcher: full
  python_module: nn
  dispatch:
    CPU: upsample_nearest2d_backward_cpu
    CUDA: upsample_nearest2d_backward_cuda

- func: upsample_nearest3d.vec(Tensor input, int[]? output_size, float[]? scale_factors) -> Tensor
  use_c10_dispatcher: full
  python_module: nn
  dispatch:
    CPU: upsample_nearest3d_cpu
    CUDA: upsample_nearest3d_cuda
    QuantizedCPU: upsample_nearest3d_quantized_cpu

- func: upsample_nearest3d_backward.vec(Tensor grad_output, int[]? output_size, int[] input_size, float[]? scale_factors) -> Tensor
  use_c10_dispatcher: full
  python_module: nn
  dispatch:
    CPU: upsample_nearest3d_backward_cpu
    CUDA: upsample_nearest3d_backward_cuda

# NOTE: all of the non-"vec" upsample overloads are only kept for backward compatibility.
- func: upsample_linear1d.out(Tensor self, int[1] output_size, bool align_corners, float? scales=None, *, Tensor(a!) out) -> Tensor(a!)
  python_module: nn
  dispatch:
    CPU: upsample_linear1d_out_cpu
    CUDA: upsample_linear1d_out_cuda

- func: upsample_linear1d(Tensor self, int[1] output_size, bool align_corners, float? scales=None) -> Tensor
  use_c10_dispatcher: full
  python_module: nn
  dispatch:
    CPU: upsample_linear1d_cpu
    CUDA: upsample_linear1d_cuda

- func: upsample_linear1d_backward.grad_input(Tensor grad_output, int[1] output_size, int[3] input_size, bool align_corners, float? scales=None, *, Tensor(a!) grad_input) -> Tensor(a!)
  python_module: nn
  dispatch:
    CPU: upsample_linear1d_backward_out_cpu
    CUDA: upsample_linear1d_backward_out_cuda

- func: upsample_linear1d_backward(Tensor grad_output, int[1] output_size, int[3] input_size, bool align_corners, float? scales=None) -> Tensor
  use_c10_dispatcher: full
  python_module: nn
  dispatch:
    CPU: upsample_linear1d_backward_cpu
    CUDA: upsample_linear1d_backward_cuda

- func: upsample_bilinear2d.out(Tensor self, int[2] output_size, bool align_corners, float? scales_h=None, float? scales_w=None, *, Tensor(a!) out) -> Tensor(a!)
  python_module: nn
  dispatch:
    CPU: upsample_bilinear2d_out_cpu
    CUDA: upsample_bilinear2d_out_cuda

- func: upsample_bilinear2d(Tensor self, int[2] output_size, bool align_corners, float? scales_h=None, float? scales_w=None) -> Tensor
  use_c10_dispatcher: full
  python_module: nn
  dispatch:
    CPU: upsample_bilinear2d_cpu
    CUDA: upsample_bilinear2d_cuda
    QuantizedCPU: upsample_bilinear2d_quantized_cpu

- func: upsample_bilinear2d_backward.grad_input(Tensor grad_output, int[2] output_size, int[4] input_size, bool align_corners, float? scales_h=None, float? scales_w=None, *, Tensor(a!) grad_input) -> Tensor(a!)
  python_module: nn
  dispatch:
    CPU: upsample_bilinear2d_backward_out_cpu
    CUDA: upsample_bilinear2d_backward_out_cuda

- func: upsample_bilinear2d_backward(Tensor grad_output, int[2] output_size, int[4] input_size, bool align_corners, float? scales_h=None, float? scales_w=None) -> Tensor
  use_c10_dispatcher: full
  python_module: nn
  dispatch:
    CPU: upsample_bilinear2d_backward_cpu
    CUDA: upsample_bilinear2d_backward_cuda

- func: upsample_bicubic2d.out(Tensor self, int[2] output_size, bool align_corners, float? scales_h=None, float? scales_w=None, *, Tensor(a!) out) -> Tensor(a!)
  python_module: nn
  dispatch:
    CPU: upsample_bicubic2d_out_cpu
    CUDA: upsample_bicubic2d_out_cuda

- func: upsample_bicubic2d(Tensor self, int[2] output_size, bool align_corners, float? scales_h=None, float? scales_w=None) -> Tensor
  use_c10_dispatcher: full
  python_module: nn
  dispatch:
    CPU: upsample_bicubic2d_cpu
    CUDA: upsample_bicubic2d_cuda

- func: upsample_bicubic2d_backward.grad_input(Tensor grad_output, int[2] output_size, int[4] input_size, bool align_corners, float? scales_h=None, float? scales_w=None, *, Tensor(a!) grad_input) -> Tensor(a!)
  python_module: nn
  dispatch:
    CPU: upsample_bicubic2d_backward_out_cpu
    CUDA: upsample_bicubic2d_backward_out_cuda

- func: upsample_bicubic2d_backward(Tensor grad_output, int[2] output_size, int[4] input_size, bool align_corners, float? scales_h=None, float? scales_w=None) -> Tensor
  use_c10_dispatcher: full
  python_module: nn
  dispatch:
    CPU: upsample_bicubic2d_backward_cpu
    CUDA: upsample_bicubic2d_backward_cuda

- func: upsample_trilinear3d.out(Tensor self, int[3] output_size, bool align_corners, float? scales_d=None, float? scales_h=None, float? scales_w=None, *, Tensor(a!) out) -> Tensor(a!)
  python_module: nn
  dispatch:
    CPU: upsample_trilinear3d_out_cpu
    CUDA: upsample_trilinear3d_out_cuda

- func: upsample_trilinear3d(Tensor self, int[3] output_size, bool align_corners, float? scales_d=None, float? scales_h=None, float? scales_w=None) -> Tensor
  use_c10_dispatcher: full
  python_module: nn
  dispatch:
    CPU: upsample_trilinear3d_cpu
    CUDA: upsample_trilinear3d_cuda

- func: upsample_trilinear3d_backward.grad_input(Tensor grad_output, int[3] output_size, int[5] input_size, bool align_corners, float? scales_d=None, float? scales_h=None, float? scales_w=None, *, Tensor(a!) grad_input) -> Tensor(a!)
  python_module: nn
  dispatch:
    CPU: upsample_trilinear3d_backward_out_cpu
    CUDA: upsample_trilinear3d_backward_out_cuda

- func: upsample_trilinear3d_backward(Tensor grad_output, int[3] output_size, int[5] input_size, bool align_corners, float? scales_d=None, float? scales_h=None, float? scales_w=None) -> Tensor
  use_c10_dispatcher: full
  python_module: nn
  dispatch:
    CPU: upsample_trilinear3d_backward_cpu
    CUDA: upsample_trilinear3d_backward_cuda

- func: upsample_nearest1d.out(Tensor self, int[1] output_size, float? scales=None, *, Tensor(a!) out) -> Tensor(a!)
  python_module: nn
  dispatch:
    CPU: upsample_nearest1d_out_cpu
    CUDA: upsample_nearest1d_out_cuda

- func: upsample_nearest1d(Tensor self, int[1] output_size, float? scales=None) -> Tensor
  use_c10_dispatcher: full
  python_module: nn
  dispatch:
    CPU: upsample_nearest1d_cpu
    CUDA: upsample_nearest1d_cuda

- func: upsample_nearest1d_backward.grad_input(Tensor grad_output, int[1] output_size, int[3] input_size, float? scales=None, *, Tensor(a!) grad_input) -> Tensor(a!)
  python_module: nn
  dispatch:
    CPU: upsample_nearest1d_backward_out_cpu
    CUDA: upsample_nearest1d_backward_out_cuda

- func: upsample_nearest1d_backward(Tensor grad_output, int[1] output_size, int[3] input_size, float? scales=None) -> Tensor
  use_c10_dispatcher: full
  python_module: nn
  dispatch:
    CPU: upsample_nearest1d_backward_cpu
    CUDA: upsample_nearest1d_backward_cuda

- func: upsample_nearest2d.out(Tensor self, int[2] output_size, float? scales_h=None, float? scales_w=None, *, Tensor(a!) out) -> Tensor(a!)
  python_module: nn
  dispatch:
    CPU: upsample_nearest2d_out_cpu
    CUDA: upsample_nearest2d_out_cuda

- func: upsample_nearest2d(Tensor self, int[2] output_size, float? scales_h=None, float? scales_w=None) -> Tensor
  use_c10_dispatcher: full
  python_module: nn
  dispatch:
    CPU: upsample_nearest2d_cpu
    CUDA: upsample_nearest2d_cuda
    QuantizedCPU: upsample_nearest2d_quantized_cpu

- func: upsample_nearest2d_backward.grad_input(Tensor grad_output, int[2] output_size, int[4] input_size, float? scales_h=None, float? scales_w=None, *, Tensor(a!) grad_input) -> Tensor(a!)
  python_module: nn
  dispatch:
    CPU: upsample_nearest2d_backward_out_cpu
    CUDA: upsample_nearest2d_backward_out_cuda

- func: upsample_nearest2d_backward(Tensor grad_output, int[2] output_size, int[4] input_size, float? scales_h=None, float? scales_w=None) -> Tensor
  use_c10_dispatcher: full
  python_module: nn
  dispatch:
    CPU: upsample_nearest2d_backward_cpu
    CUDA: upsample_nearest2d_backward_cuda

- func: upsample_nearest3d.out(Tensor self, int[3] output_size, float? scales_d=None, float? scales_h=None, float? scales_w=None, *, Tensor(a!) out) -> Tensor(a!)
  python_module: nn
  dispatch:
    CPU: upsample_nearest3d_out_cpu
    CUDA: upsample_nearest3d_out_cuda

- func: upsample_nearest3d(Tensor self, int[3] output_size, float? scales_d=None, float? scales_h=None, float? scales_w=None) -> Tensor
  use_c10_dispatcher: full
  python_module: nn
  dispatch:
    CPU: upsample_nearest3d_cpu
    CUDA: upsample_nearest3d_cuda
    QuantizedCPU: upsample_nearest3d_quantized_cpu

- func: upsample_nearest3d_backward.grad_input(Tensor grad_output, int[3] output_size, int[5] input_size, float? scales_d=None, float? scales_h=None, float? scales_w=None, *, Tensor(a!) grad_input) -> Tensor(a!)
  python_module: nn
  dispatch:
    CPU: upsample_nearest3d_backward_out_cpu
    CUDA: upsample_nearest3d_backward_out_cuda

- func: upsample_nearest3d_backward(Tensor grad_output, int[3] output_size, int[5] input_size, float? scales_d=None, float? scales_h=None, float? scales_w=None) -> Tensor
  use_c10_dispatcher: full
  python_module: nn
  dispatch:
    CPU: upsample_nearest3d_backward_cpu
    CUDA: upsample_nearest3d_backward_cuda

- func: sigmoid_backward.grad_input(Tensor grad_output, Tensor output, *, Tensor(a!) grad_input) -> Tensor(a!)
  python_module: nn
  dispatch:
    CPU, CUDA: sigmoid_backward_out

- func: sigmoid_backward(Tensor grad_output, Tensor output) -> Tensor
  use_c10_dispatcher: full
  python_module: nn
  dispatch:
    CPU, CUDA: sigmoid_backward

- func: logit_backward.grad_input(Tensor grad_output, Tensor self, float? eps=None, *, Tensor(a!) grad_input) -> Tensor(a!)
  python_module: nn
  dispatch:
    CPU, CUDA: logit_backward_out

- func: logit_backward(Tensor grad_output, Tensor self, float? eps=None) -> Tensor
  use_c10_dispatcher: full
  python_module: nn
  dispatch:
    CPU, CUDA: logit_backward

- func: tanh_backward.grad_input(Tensor grad_output, Tensor output, *, Tensor(a!) grad_input) -> Tensor(a!)
  python_module: nn
  dispatch:
    CPU, CUDA: tanh_backward_out

- func: tanh_backward(Tensor grad_output, Tensor output) -> Tensor
  use_c10_dispatcher: full
  python_module: nn
  dispatch:
    CPU, CUDA: tanh_backward

# What's a thnn_conv_ versus a slow_conv_?
#
# Historically, we have inefficient implementations of convolutions
# coming from the THNN/THCUNN library.  These convolutions typically
# operated by computing the Toeplitz matrix and then doing a matrix
# multiply with the input; this is very memory inefficient!  However,
# occasionally, we really don't have anything better, so it's helpful
# to have these fallbacks when there is no more optimized implementation
# in cudnn or mkldnn, etc.  Both thnn_ and slow_ convolutions fall
# into this bucket.
#
# The difference between these two designations, is that thnn_ refers
# to a convolution that is still written in the "legacy" style; that is,
# C code in the THNN/ or THCUNN/ directory.  A slow_ convolution is
# one that is written in the native style: modern C++.  Algorithmically,
# these are the same thing, but we give them different prefixes to
# make the operational distinction clear.

- func: slow_conv_transpose2d.out(Tensor self, Tensor weight, int[2] kernel_size, Tensor? bias=None, int[2] stride=1, int[2] padding=0, int[2] output_padding=0, int[2] dilation=1, *, Tensor(a!) out) -> Tensor(a!)
  python_module: nn
  dispatch:
    CPU: slow_conv_transpose2d_out_cpu
    CUDA: slow_conv_transpose2d_out_cuda

- func: slow_conv_transpose2d(Tensor self, Tensor weight, int[2] kernel_size, Tensor? bias=None, int[2] stride=1, int[2] padding=0, int[2] output_padding=0, int[2] dilation=1) -> Tensor
  use_c10_dispatcher: hacky_wrapper_for_legacy_signatures
  python_module: nn
  dispatch:
    CPU: slow_conv_transpose2d_cpu
    CUDA: slow_conv_transpose2d_cuda

- func: slow_conv_transpose2d_backward.grad_output(Tensor grad_output, Tensor self, Tensor weight, int[2] kernel_size, int[2] stride, int[2] padding, int[2] output_padding, int[2] dilation, Tensor columns, Tensor ones, *, Tensor(a!)? grad_input, Tensor(b!)? grad_weight, Tensor(c!)? grad_bias) -> (Tensor(a!), Tensor(b!), Tensor(c!))
  python_module: nn
  dispatch:
    CPU: slow_conv_transpose2d_backward_out_cpu
    CUDA: slow_conv_transpose2d_backward_out_cuda

- func: slow_conv_transpose2d_backward.output_mask(Tensor grad_output, Tensor self, Tensor weight, int[2] kernel_size, int[2] stride, int[2] padding, int[2] output_padding, int[2] dilation, Tensor columns, Tensor ones, bool[3] output_mask) -> (Tensor grad_input, Tensor grad_weight, Tensor grad_bias)
  use_c10_dispatcher: full
  python_module: nn
  dispatch:
    CPU: slow_conv_transpose2d_backward_cpu
    CUDA: slow_conv_transpose2d_backward_cuda

- func: slow_conv_transpose3d.out(Tensor self, Tensor weight, int[3] kernel_size, Tensor? bias=None, int[3] stride=1, int[3] padding=0, int[3] output_padding=0, int[3] dilation=1, *, Tensor(a!) out) -> Tensor(a!)
  python_module: nn
  dispatch:
    CPU: slow_conv_transpose3d_out_cpu
    CUDA: slow_conv_transpose3d_out_cuda

- func: slow_conv_transpose3d(Tensor self, Tensor weight, int[3] kernel_size, Tensor? bias=None, int[3] stride=1, int[3] padding=0, int[3] output_padding=0, int[3] dilation=1) -> Tensor
  use_c10_dispatcher: hacky_wrapper_for_legacy_signatures
  python_module: nn
  dispatch:
    CPU: slow_conv_transpose3d_cpu
    CUDA: slow_conv_transpose3d_cuda

- func: slow_conv_transpose3d_backward.grad_output(Tensor grad_output, Tensor self, Tensor weight, int[3] kernel_size, int[3] stride, int[3] padding, int[3] output_padding, int[3] dilation, Tensor finput, Tensor fgrad_input, *, Tensor(a!)? grad_input, Tensor(b!)? grad_weight, Tensor(c!)? grad_bias) -> (Tensor(a!), Tensor(b!), Tensor(c!))
  python_module: nn
  dispatch:
    CPU: slow_conv_transpose3d_backward_out_cpu
    CUDA: slow_conv_transpose3d_backward_out_cuda

- func: slow_conv_transpose3d_backward.output_mask(Tensor grad_output, Tensor self, Tensor weight, int[3] kernel_size, int[3] stride, int[3] padding, int[3] output_padding, int[3] dilation, Tensor finput, Tensor fgrad_input, bool[3] output_mask) -> (Tensor grad_input, Tensor grad_weight, Tensor grad_bias)
  use_c10_dispatcher: full
  python_module: nn
  dispatch:
    CPU: slow_conv_transpose3d_backward_cpu
    CUDA: slow_conv_transpose3d_backward_cuda

- func: thnn_conv2d.out(Tensor self, Tensor weight, int[2] kernel_size, Tensor? bias=None, int[2] stride=1, int[2] padding=0, *, Tensor(a!) out) -> Tensor(a!)
  python_module: nn

- func: thnn_conv2d(Tensor self, Tensor weight, int[2] kernel_size, Tensor? bias=None, int[2] stride=1, int[2] padding=0) -> Tensor
  use_c10_dispatcher: hacky_wrapper_for_legacy_signatures
  python_module: nn

- func: thnn_conv2d_forward.output(Tensor self, Tensor weight, int[2] kernel_size, Tensor? bias, int[2] stride, int[2] padding, *, Tensor(a!) output, Tensor(b!) finput, Tensor(c!) fgrad_input) -> (Tensor(a!), Tensor(b!), Tensor(c!))
  python_module: nn
  dispatch:
    CPU: slow_conv2d_forward_out_cpu
    CUDA: legacy::cuda::_thnn_conv2d_forward_out

- func: thnn_conv2d_forward(Tensor self, Tensor weight, int[2] kernel_size, Tensor? bias, int[2] stride, int[2] padding) -> (Tensor output, Tensor finput, Tensor fgrad_input)
  use_c10_dispatcher: hacky_wrapper_for_legacy_signatures
  python_module: nn
  dispatch:
    CPU: slow_conv2d_forward_cpu
    CUDA: legacy::cuda::_thnn_conv2d_forward

- func: thnn_conv2d_backward.grad_input(Tensor grad_output, Tensor self, Tensor weight, int[2] kernel_size, int[2] stride, int[2] padding, Tensor finput, Tensor fgrad_input, *, Tensor(a!)? grad_input, Tensor(b!)? grad_weight, Tensor(c!)? grad_bias) -> (Tensor(a!), Tensor(b!), Tensor(c!))
  python_module: nn
  dispatch:
    CPU: slow_conv2d_backward_out_cpu
    CUDA: slow_conv2d_backward_out_cuda

- func: thnn_conv2d_backward.output_mask(Tensor grad_output, Tensor self, Tensor weight, int[2] kernel_size, int[2] stride, int[2] padding, Tensor finput, Tensor fgrad_input, bool[3] output_mask) -> (Tensor grad_input, Tensor grad_weight, Tensor grad_bias)
  use_c10_dispatcher: full
  python_module: nn
  dispatch:
    CPU: slow_conv2d_backward_cpu
    CUDA: slow_conv2d_backward_cuda

- func: thnn_conv_depthwise2d.out(Tensor self, Tensor weight, int[2] kernel_size, Tensor? bias=None, int[2] stride=1, int[2] padding=0, int[2] dilation=1, *, Tensor(a!) out) -> Tensor(a!)
  python_module: nn

- func: thnn_conv_depthwise2d(Tensor self, Tensor weight, int[2] kernel_size, Tensor? bias=None, int[2] stride=1, int[2] padding=0, int[2] dilation=1) -> Tensor
  use_c10_dispatcher: hacky_wrapper_for_legacy_signatures
  python_module: nn

- func: thnn_conv_depthwise2d_forward.out(Tensor self, Tensor weight, int[2] kernel_size, Tensor? bias, int[2] stride, int[2] padding, int[2] dilation, *, Tensor(a!) out) -> Tensor(a!)
  python_module: nn
  dispatch:
    CUDA: legacy::cuda::_thnn_conv_depthwise2d_forward_out

- func: thnn_conv_depthwise2d_forward(Tensor self, Tensor weight, int[2] kernel_size, Tensor? bias, int[2] stride, int[2] padding, int[2] dilation) -> Tensor
  use_c10_dispatcher: hacky_wrapper_for_legacy_signatures
  python_module: nn
  dispatch:
    CUDA: legacy::cuda::_thnn_conv_depthwise2d_forward

- func: thnn_conv_depthwise2d_backward.grad_input(Tensor grad_output, Tensor self, Tensor weight, int[2] kernel_size, int[2] stride, int[2] padding, int[2] dilation, *, Tensor(a!)? grad_input, Tensor(b!)? grad_weight) -> (Tensor(a!), Tensor(b!))
  python_module: nn
  dispatch:
    CUDA: thnn_conv_depthwise2d_backward_out

- func: thnn_conv_depthwise2d_backward.output_mask(Tensor grad_output, Tensor self, Tensor weight, int[2] kernel_size, int[2] stride, int[2] padding, int[2] dilation, bool[2] output_mask) -> (Tensor grad_input, Tensor grad_weight)
  use_c10_dispatcher: full
  python_module: nn
  dispatch:
    CUDA: thnn_conv_depthwise2d_backward

- func: slow_conv3d.out(Tensor self, Tensor weight, int[3] kernel_size, Tensor? bias=None, int[3] stride=1, int[3] padding=0, *, Tensor(a!) out) -> Tensor(a!)
  python_module: nn

- func: slow_conv3d(Tensor self, Tensor weight, int[3] kernel_size, Tensor? bias=None, int[3] stride=1, int[3] padding=0) -> Tensor
  use_c10_dispatcher: hacky_wrapper_for_legacy_signatures
  python_module: nn

- func: slow_conv3d_forward.output(Tensor self, Tensor weight, int[3] kernel_size, Tensor? bias, int[3] stride, int[3] padding, *, Tensor(a!) output, Tensor(b!) finput, Tensor(c!) fgrad_input) -> (Tensor(a!), Tensor(b!), Tensor(c!))
  python_module: nn
  dispatch:
    CPU: slow_conv3d_forward_out_cpu

- func: slow_conv3d_forward(Tensor self, Tensor weight, int[3] kernel_size, Tensor? bias, int[3] stride, int[3] padding) -> (Tensor output, Tensor finput, Tensor fgrad_input)
  use_c10_dispatcher: hacky_wrapper_for_legacy_signatures
  python_module: nn
  dispatch:
    CPU: slow_conv3d_forward_cpu

- func: slow_conv3d_backward.grad_input(Tensor grad_output, Tensor self, Tensor weight, int[3] kernel_size, int[3] stride, int[3] padding, Tensor finput, Tensor fgrad_input, *, Tensor(a!)? grad_input, Tensor(b!)? grad_weight, Tensor(c!)? grad_bias) -> (Tensor(a!), Tensor(b!), Tensor(c!))
  python_module: nn
  dispatch:
    CPU: slow_conv3d_backward_out_cpu

- func: slow_conv3d_backward.output_mask(Tensor grad_output, Tensor self, Tensor weight, int[3] kernel_size, int[3] stride, int[3] padding, Tensor finput, Tensor fgrad_input, bool[3] output_mask) -> (Tensor grad_input, Tensor grad_weight, Tensor grad_bias)
  use_c10_dispatcher: full
  python_module: nn
  dispatch:
    CPU: slow_conv3d_backward_cpu

- func: slow_conv_dilated2d(Tensor self, Tensor weight, int[2] kernel_size, Tensor? bias=None, int[2] stride=1, int[2] padding=0, int[2] dilation=1) -> Tensor
  use_c10_dispatcher: hacky_wrapper_for_legacy_signatures
  python_module: nn
  dispatch:
    CPU: slow_conv_dilated2d_cpu
    CUDA: slow_conv_dilated2d_cuda

- func: slow_conv_dilated2d_backward(Tensor grad_output, Tensor self, Tensor weight, int[2] kernel_size, int[2] stride, int[2] padding, int[2] dilation, bool[3] output_mask) -> (Tensor grad_input, Tensor grad_weight, Tensor grad_bias)
  use_c10_dispatcher: full
  python_module: nn
  dispatch:
    CPU: slow_conv_dilated2d_backward_cpu
    CUDA: slow_conv_dilated2d_backward_cuda

- func: slow_conv_dilated3d(Tensor self, Tensor weight, int[3] kernel_size, Tensor? bias=None, int[3] stride=1, int[3] padding=0, int[3] dilation=1) -> Tensor
  use_c10_dispatcher: hacky_wrapper_for_legacy_signatures
  python_module: nn
  dispatch:
    CPU: slow_conv_dilated3d_cpu
    CUDA: slow_conv_dilated3d_cuda

- func: slow_conv_dilated3d_backward(Tensor grad_output, Tensor self, Tensor weight, int[3] kernel_size, int[3] stride, int[3] padding, int[3] dilation, bool[3] output_mask) -> (Tensor grad_input, Tensor grad_weight, Tensor grad_bias)
  use_c10_dispatcher: full
  python_module: nn
  dispatch:
    CPU: slow_conv_dilated3d_backward_cpu
    CUDA: slow_conv_dilated3d_backward_cuda

- func: col2im.out(Tensor self, int[2] output_size, int[2] kernel_size, int[2] dilation, int[2] padding, int[2] stride, *, Tensor(a!) out) -> Tensor(a!)
  python_module: nn
  dispatch:
    CPU: col2im_out_cpu
    CUDA: col2im_out_cuda

- func: col2im(Tensor self, int[2] output_size, int[2] kernel_size, int[2] dilation, int[2] padding, int[2] stride) -> Tensor
  use_c10_dispatcher: full
  python_module: nn
  dispatch:
    CPU: col2im_cpu
    CUDA: col2im_cuda

- func: col2im_backward.grad_input(Tensor grad_output, int[2] kernel_size, int[2] dilation, int[2] padding, int[2] stride, *, Tensor(a!) grad_input) -> Tensor(a!)
  python_module: nn
  dispatch:
    CPU: col2im_backward_out_cpu
    CUDA: col2im_backward_out_cuda

- func: col2im_backward(Tensor grad_output, int[2] kernel_size, int[2] dilation, int[2] padding, int[2] stride) -> Tensor
  use_c10_dispatcher: full
  python_module: nn
  dispatch:
    CPU: col2im_backward_cpu
    CUDA: col2im_backward_cuda

- func: im2col.out(Tensor self, int[2] kernel_size, int[2] dilation, int[2] padding, int[2] stride, *, Tensor(a!) out) -> Tensor(a!)
  python_module: nn
  dispatch:
    CPU: im2col_out_cpu
    CUDA: im2col_out_cuda

- func: im2col(Tensor self, int[2] kernel_size, int[2] dilation, int[2] padding, int[2] stride) -> Tensor
  use_c10_dispatcher: full
  python_module: nn
  dispatch:
    CPU: im2col_cpu
    CUDA: im2col_cuda

- func: im2col_backward.grad_input(Tensor grad_output, int[2] input_size, int[2] kernel_size, int[2] dilation, int[2] padding, int[2] stride, *, Tensor(a!) grad_input) -> Tensor(a!)
  python_module: nn
  dispatch:
    CPU: im2col_backward_out_cpu
    CUDA: im2col_backward_out_cuda

- func: im2col_backward(Tensor grad_output, int[2] input_size, int[2] kernel_size, int[2] dilation, int[2] padding, int[2] stride) -> Tensor
  use_c10_dispatcher: full
  python_module: nn
  dispatch:
    CPU: im2col_backward_cpu
    CUDA: im2col_backward_cuda

- func: isfinite(Tensor self) -> Tensor
  use_c10_dispatcher: full
  variants: function, method
  device_guard: False

- func: isinf(Tensor self) -> Tensor
  use_c10_dispatcher: full
  variants: function, method
  device_guard: False

- func: isposinf(Tensor self) -> Tensor
  use_c10_dispatcher: full
  variants: function, method

- func: isposinf.out(Tensor self, *, Tensor(a!) out) -> Tensor(a!)
  dispatch:
    CPU, CUDA: isposinf_out

- func: isneginf(Tensor self) -> Tensor
  use_c10_dispatcher: full
  variants: function, method

- func: isneginf.out(Tensor self, *, Tensor(a!) out) -> Tensor(a!)
  dispatch:
    CPU, CUDA: isneginf_out

# NOTE [_add_batch_dim and _remove_batch_dim]
# _add_batch_dim and _remove_batch_dim are meant to be used in the implementation
# of the vmap frontend API (see torch/_vmap_internals.py). They are not
# user-facing, hence the leading underscore. Please don't use them them anywhere else.
- func: _add_batch_dim(Tensor self, int batch_dim, int level) -> Tensor
  use_c10_dispatcher: full
  variants: function

# See NOTE [_add_batch_dim and _remove_batch_dim]
- func: _remove_batch_dim(Tensor self, int level, int batch_size, int out_dim) -> Tensor
  use_c10_dispatcher: full
  variants: function

## Functions related to the fast Fourier transform and the torch.fft namespace
# Note [FFT namespace binding]
# Functions in the fft python module should have their names start with
#   "fft_" underscore and be bound to the desired Python name in
#   torch/fft/__init__.py, and the desired C++ name in torch/csrc/api/include/torch/fft.h.
#   The "fft_" names should be hidden from the user and not documented.
#
# See fft_fft as an example.

# torch.fft.fft
# NOTE: NOT an alias for torch.fft, which has different semantics
- func: fft_fft(Tensor self, int? n=None, int dim=-1, str? norm=None) -> Tensor
  python_module: fft
  use_c10_dispatcher: full
  variants: function

- func: fft_ifft(Tensor self, int? n=None, int dim=-1, str? norm=None) -> Tensor
  python_module: fft
  use_c10_dispatcher: full
  variants: function

- func: fft_rfft(Tensor self, int? n=None, int dim=-1, str? norm=None) -> Tensor
  python_module: fft
  use_c10_dispatcher: full
  variants: function

- func: fft_irfft(Tensor self, int? n=None, int dim=-1, str? norm=None) -> Tensor
  python_module: fft
  use_c10_dispatcher: full
  variants: function

- func: fft_hfft(Tensor self, int? n=None, int dim=-1, str? norm=None) -> Tensor
  python_module: fft
  use_c10_dispatcher: full
  variants: function

- func: fft_ihfft(Tensor self, int? n=None, int dim=-1, str? norm=None) -> Tensor
  python_module: fft
  use_c10_dispatcher: full
  variants: function

- func: fft_fftn(Tensor self, int[1]? s=None, int[1]? dim=None, str? norm=None) -> Tensor
  python_module: fft
  use_c10_dispatcher: full
  variants: function

- func: fft_ifftn(Tensor self, int[1]? s=None, int[1]? dim=None, str? norm=None) -> Tensor
  python_module: fft
  use_c10_dispatcher: full
  variants: function

- func: fft_rfftn(Tensor self, int[1]? s=None, int[1]? dim=None, str? norm=None) -> Tensor
  python_module: fft
  use_c10_dispatcher: full
  variants: function

- func: fft_irfftn(Tensor self, int[1]? s=None, int[1]? dim=None, str? norm=None) -> Tensor
  python_module: fft
  use_c10_dispatcher: full
  variants: function

- func: fft_fftfreq(int n, float d=1.0, *, ScalarType? dtype=None, Layout? layout=None, Device? device=None, bool? pin_memory=None) -> Tensor
  use_c10_dispatcher: hacky_wrapper_for_legacy_signatures
  python_module: fft
  variants: function

- func: fft_rfftfreq(int n, float d=1.0, *, ScalarType? dtype=None, Layout? layout=None, Device? device=None, bool? pin_memory=None) -> Tensor
  use_c10_dispatcher: hacky_wrapper_for_legacy_signatures
  python_module: fft
  variants: function

- func: fft_fftshift(Tensor self, int[1]? dim=None) -> Tensor
  python_module: fft
  use_c10_dispatcher: full
  variants: function

- func: fft_ifftshift(Tensor self, int[1]? dim=None) -> Tensor
  python_module: fft
  use_c10_dispatcher: full
  variants: function

- func: fft(Tensor self, int signal_ndim, bool normalized=False) -> Tensor
  use_c10_dispatcher: full
  variants: function, method

## Functions for linear algebra and the torch.linalg namespace
# Note [linalg namespace binding]
# Functions in the linalg python module should have their names start with
#   "linalg_" and be bound to the desired Python name in
#   torch/linalg/__init__.py, and the desired C++ name in torch/csrc/api/include/torch/linalg.h.
#   The "linalg_" names should be hidden from the user and not documented.
#
# See linalg_det as an example.

# torch.linalg.det, alias for torch.det
- func: linalg_det(Tensor self) -> Tensor
  python_module: linalg
  use_c10_dispatcher: full
  variants: function

- func: det(Tensor self) -> Tensor
  use_c10_dispatcher: full
  variants: function, method
  dispatch:
    DefaultBackend: det

# torch.outer, alias for torch.ger
- func: outer(Tensor self, Tensor vec2) -> Tensor
  use_c10_dispatcher: full
  variants: function, method

- func: outer.out(Tensor self, Tensor vec2, *, Tensor(a!) out) -> Tensor(a!)

- func: ger(Tensor self, Tensor vec2) -> Tensor
  use_c10_dispatcher: full
  variants: function, method
  dispatch:
    DefaultBackend: ger

- func: ger.out(Tensor self, Tensor vec2, *, Tensor(a!) out) -> Tensor(a!)
  dispatch:
    DefaultBackend: ger_out

- func: linalg_norm(Tensor self, Scalar? ord=None, int[1]? dim=None, bool keepdim=False, *, ScalarType? dtype=None) -> Tensor
  python_module: linalg
  variants: function

- func: linalg_norm.ord_str(Tensor self, str ord, int[1]? dim=None, bool keepdim=False, *, ScalarType? dtype=None) -> Tensor
  python_module: linalg
  variants: function

- func: linalg_norm.out(Tensor self, Scalar? ord=None, int[1]? dim=None, bool keepdim=False, *, ScalarType? dtype=None, Tensor(a!) out) -> Tensor(a!)
  python_module: linalg
  variants: function

- func: linalg_norm.ord_str_out(Tensor self, str ord, int[1]? dim=None, bool keepdim=False, *, ScalarType? dtype=None, Tensor(a!) out) -> Tensor(a!)
  python_module: linalg
  variants: function

## Functions that are only for testing
# It is undocumented and should not be used outside of tests.
- func: _test_serialization_subcmul(Tensor self, Tensor other, Scalar alpha=1) -> Tensor
  use_c10_dispatcher: full

# Note: this function is only for testing.
- func: _test_optional_intlist(Tensor values, int[]? addends) -> Tensor
  use_c10_dispatcher: full
  python_module: nn
  dispatch:
    CPU: _test_optional_intlist

# Note: this function is only for testing.
- func: _test_optional_filled_intlist(Tensor values, int[2]? addends) -> Tensor
  use_c10_dispatcher: full
  python_module: nn
  dispatch:
    CPU: _test_optional_intlist

# Note: this function is only for testing.
- func: _test_optional_floatlist(Tensor values, float[]? addends) -> Tensor
  use_c10_dispatcher: full
  python_module: nn
  dispatch:
    CPU: _test_optional_floatlist

# Note: this function is only for testing.
- func: _test_string_default(Tensor dummy, str a="\"'\\", str b='"\'\\') -> Tensor
  use_c10_dispatcher: full
  python_module: nn<|MERGE_RESOLUTION|>--- conflicted
+++ resolved
@@ -1134,11 +1134,7 @@
   variants: method
   device_guard: False
   dispatch:
-<<<<<<< HEAD
-    DefaultBackend: copy_
-=======
     CPU, CUDA: copy_
->>>>>>> d083a94f
 
 - func: _copy_from(Tensor self, Tensor dst, bool non_blocking=False) -> Tensor
   use_c10_dispatcher: full
