# See README.md in this directory for more guidance

# *********NB: _cast_* operators are DEPRECATED and will be removed
# eventually. These were previously used before TorchScript IR supported
# representing ScalarType's. They are now superseded by usage of
# `aten::to()`. The ops remain here for backward compatibility purposes.

# DEPRECATED. DO NOT USE
- func: _cast_Byte(Tensor self, bool non_blocking=False) -> Tensor
  use_c10_dispatcher: full
  variants: function

# DEPRECATED. DO NOT USE
- func: _cast_Char(Tensor self, bool non_blocking=False) -> Tensor
  use_c10_dispatcher: full
  variants: function

# DEPRECATED. DO NOT USE
- func: _cast_Double(Tensor self, bool non_blocking=False) -> Tensor
  use_c10_dispatcher: full
  variants: function

# DEPRECATED. DO NOT USE
- func: _cast_Float(Tensor self, bool non_blocking=False) -> Tensor
  use_c10_dispatcher: full
  variants: function

# DEPRECATED. DO NOT USE
- func: _cast_Int(Tensor self, bool non_blocking=False) -> Tensor
  use_c10_dispatcher: full
  variants: function

# DEPRECATED. DO NOT USE
- func: _cast_Long(Tensor self, bool non_blocking=False) -> Tensor
  use_c10_dispatcher: full
  variants: function

# DEPRECATED. DO NOT USE
- func: _cast_Short(Tensor self, bool non_blocking=False) -> Tensor
  use_c10_dispatcher: full
  variants: function

# DEPRECATED. DO NOT USE
- func: _cast_Half(Tensor self, bool non_blocking=False) -> Tensor
  use_c10_dispatcher: full
  variants: function

# Computes the gradient of current tensor w.r.t. graph leaves.
- func: backward(Tensor self, Tensor? gradient=None, bool? retain_graph=None, bool create_graph=False) -> ()
  use_c10_dispatcher: full
  manual_kernel_registration: True
  variants: method

# DEPRECATED. Sets the tensor data held by this `Variable` to be the same as
# `new_data`.  It requires that `new_data` and `Variable` have compatible tensor
# type, by checking `_has_compatible_shallow_copy_type(this, new_data)`.
#
# This function is deprecated because it doesn't really make sense in a world
# where Variables *are* Tensors (as opposed to them containing tensors, which
# is what the previous interpretation was.)
- func: set_data(Tensor(a!) self, Tensor new_data) -> ()
  use_c10_dispatcher: full
  manual_kernel_registration: True
  variants: method

- func: data(Tensor self) -> Tensor
  use_c10_dispatcher: full
  manual_kernel_registration: True
  variants: method

# True if this `Variable` is a leaf and thus does not have a `grad_fn`.
- func: is_leaf(Tensor self) -> bool
  use_c10_dispatcher: full
  manual_kernel_registration: True
  variants: method

# Returns the output index of this variable from the forward operation that
# produced it.  Conversely, it returns the input index of the gradient `Node` to
# which this `Variable` is connected (because in the gradient computation,
# inputs and outputs switch meaning).  For example:
#
#   y0, y1, y2 = f(x)
#   assert y0.output_nr == 0
#   assert y1.output_nr == 1
#   assert y2.output_nr == 2
#
- func: output_nr(Tensor self) -> int
  use_c10_dispatcher: full
  manual_kernel_registration: True
  variants: method

- func: _version(Tensor self) -> int
  use_c10_dispatcher: full
  manual_kernel_registration: True
  variants: method

- func: requires_grad_(Tensor(a!) self, bool requires_grad=True) -> Tensor(a!)
  use_c10_dispatcher: full
  manual_kernel_registration: True
  variants: method

# Enables .grad attribute for non-leaf Tensors.
- func: retain_grad(Tensor(a!) self) -> ()
  use_c10_dispatcher: full
  manual_kernel_registration: True
  variants: method

- func: rename_(Tensor(a!) self, Dimname[]? names) -> Tensor(a!)
  variants: method

- func: rename(Tensor(a) self, Dimname[]? names) -> Tensor(a)
  variants: method

- func: align_to(Tensor(a) self, Dimname[] names) -> Tensor(a)
  variants: method

- func: align_to.ellipsis_idx(Tensor(a) self, Dimname[] order, int ellipsis_idx) -> Tensor(a)
  variants: method

- func: align_as(Tensor self, Tensor other) -> Tensor
  use_c10_dispatcher: full
  variants: method

- func: align_tensors(Tensor[] tensors) -> Tensor[]
  use_c10_dispatcher: full

- func: refine_names(Tensor(a) self, Dimname[] names) -> Tensor(a)
  variants: method

- func: _use_cudnn_ctc_loss(Tensor log_probs, Tensor targets, int[] input_lengths, int[] target_lengths, int blank) -> bool
  use_c10_dispatcher: full
  dispatch:
    CUDA: _use_cudnn_ctc_loss

- func: _cudnn_ctc_loss(Tensor log_probs, Tensor targets, int[] input_lengths, int[] target_lengths, int blank, bool deterministic, bool zero_infinity) -> (Tensor, Tensor)
  use_c10_dispatcher: full
  dispatch:
    CUDA: _cudnn_ctc_loss

- func: _use_cudnn_rnn_flatten_weight() -> bool
  use_c10_dispatcher: full

- func: _cudnn_rnn_flatten_weight(Tensor[] weight_arr, int weight_stride0, int input_size, int mode, int hidden_size, int num_layers, bool batch_first, bool bidirectional) -> Tensor
  use_c10_dispatcher: full
  dispatch:
    CUDA: _cudnn_rnn_flatten_weight

- func: _cudnn_rnn(Tensor input, Tensor[] weight, int weight_stride0, Tensor? weight_buf, Tensor hx, Tensor? cx, int mode, int hidden_size, int num_layers, bool batch_first, float dropout, bool train, bool bidirectional, int[] batch_sizes, Tensor? dropout_state) -> (Tensor, Tensor, Tensor, Tensor, Tensor)
  use_c10_dispatcher: full
  dispatch:
    CUDA: _cudnn_rnn

- func: _cudnn_rnn_backward(Tensor input, Tensor[] weight, int weight_stride0, Tensor weight_buf, Tensor hx, Tensor? cx, Tensor output, Tensor? grad_output, Tensor? grad_hy, Tensor? grad_cy, int mode, int hidden_size, int num_layers, bool batch_first, float dropout, bool train, bool bidirectional, int[] batch_sizes, Tensor? dropout_state, Tensor reserve, bool[4] output_mask) -> (Tensor, Tensor, Tensor, Tensor[])
  use_c10_dispatcher: full
  dispatch:
    CUDA: _cudnn_rnn_backward

- func: _cudnn_init_dropout_state(float dropout, bool train, int dropout_seed, *, ScalarType? dtype=None, Layout? layout=None, Device? device=None, bool? pin_memory=False) -> Tensor
  use_c10_dispatcher: full
  dispatch:
    CUDA: _cudnn_init_dropout_state

- func: _debug_has_internal_overlap(Tensor self) -> int
  use_c10_dispatcher: full
  variants: function

- func: _fused_dropout(Tensor self, float p, Generator? generator=None) -> (Tensor, Tensor)
  variants: function
  dispatch:
     CUDA: fused_dropout_cuda

- func: _masked_scale(Tensor self, Tensor mask, float scale) -> Tensor
  use_c10_dispatcher: full
  variants: function
  dispatch:
     CUDA: masked_scale_cuda

- func: _sobol_engine_draw(Tensor quasi, int n, Tensor sobolstate, int dimension, int num_generated, ScalarType? dtype) -> (Tensor, Tensor)
  use_c10_dispatcher: full

- func: _sobol_engine_ff_(Tensor(a!) self, int n, Tensor sobolstate, int dimension, int num_generated) -> Tensor(a!)
  use_c10_dispatcher: full

- func: _sobol_engine_scramble_(Tensor(a!) self, Tensor ltm, int dimension) -> Tensor(a!)
  use_c10_dispatcher: full

- func: _sobol_engine_initialize_state_(Tensor(a!) self, int dimension) -> Tensor(a!)
  use_c10_dispatcher: full

- func: _reshape_from_tensor(Tensor self, Tensor shape) -> Tensor
  use_c10_dispatcher: full

- func: _shape_as_tensor(Tensor self) -> Tensor
  use_c10_dispatcher: full

- func: dropout(Tensor input, float p, bool train) -> Tensor
  use_c10_dispatcher: full

- func: dropout_(Tensor(a!) self, float p, bool train) -> Tensor(a!)
  use_c10_dispatcher: full

- func: feature_dropout(Tensor input, float p, bool train) -> Tensor
  use_c10_dispatcher: full

- func: feature_dropout_(Tensor(a!) self, float p, bool train) -> Tensor(a!)
  use_c10_dispatcher: full

- func: alpha_dropout(Tensor input, float p, bool train) -> Tensor
  use_c10_dispatcher: full

- func: alpha_dropout_(Tensor(a!) self, float p, bool train) -> Tensor(a!)
  use_c10_dispatcher: full

- func: feature_alpha_dropout(Tensor input, float p, bool train) -> Tensor
  use_c10_dispatcher: full

- func: feature_alpha_dropout_(Tensor(a!) self, float p, bool train) -> Tensor(a!)
  use_c10_dispatcher: full

- func: abs(Tensor self) -> Tensor
  use_c10_dispatcher: full
  variants: function, method

- func: abs_(Tensor(a!) self) -> Tensor(a!)
  use_c10_dispatcher: full
  variants: function, method

- func: abs.out(Tensor self, *, Tensor(a!) out) -> Tensor(a!)

# Note [Adding an alias]
# To add an alias do the following:
#
# 1) Copy the original functions native_functions.yaml entry, but replace the
#      original function's name with their own.
# 2) Implement the corresponding functions and have them redispatch to the
#      original function.
# 3) Add entries for the alias (and original function, if needed) to
#      aten/src/ATen/core/interned_strings.h
#      (This may require removing an entry from ATen/core/aten_interned_strings.h.)
# 4) Add docstrings to the new function that reference the original function,
#      and document the method as usual (if it exists.)
#    (See torch/_torch_docs.py and docs/source/torch.rst if adding a function,
#     torch/_tensor_docs.py and docs/source/tensors.rst if adding a method,
#     or module-specific doc bindings (like torch/linalg/__init__.py) if
#     adding an alias in a namespace.)
# 5) Update torch/overrides.py consistent with the original function.
# 6) Update the alias_map in torch/csrc/jit/passes/normalize_ops.cpp.
# 7) Add entries to test/test_op_aliases.py's "alias_infos"
#
# See torch.absolute, an alias for torch.abs, as an example.

# Absolute, alias for abs
- func: absolute(Tensor self) -> Tensor
  use_c10_dispatcher: full
  variants: function, method

- func: absolute_(Tensor(a!) self) -> Tensor(a!)
  use_c10_dispatcher: full
  variants: method

- func: absolute.out(Tensor self, *, Tensor(a!) out) -> Tensor(a!)

- func: angle(Tensor self) -> Tensor
  use_c10_dispatcher: full
  variants: function, method

- func: angle.out(Tensor self, *, Tensor(a!) out) -> Tensor(a!)

- func: view_as_real(Tensor(a) self) -> Tensor(a)
  use_c10_dispatcher: full
  variants: function

- func: view_as_complex(Tensor(a) self) -> Tensor(a)
  use_c10_dispatcher: full
  variants: function

- func: real(Tensor(a) self) -> Tensor(a)
  use_c10_dispatcher: full
  variants: function

- func: imag(Tensor(a) self) -> Tensor(a)
  use_c10_dispatcher: full
  variants: function

- func: conj(Tensor self) -> Tensor
  use_c10_dispatcher: full
  variants: function, method

- func: conj.out(Tensor self, *, Tensor(a!) out) -> Tensor(a!)

- func: _conj(Tensor self) -> Tensor
  use_c10_dispatcher: full
  variants: function

- func: acos(Tensor self) -> Tensor
  use_c10_dispatcher: full
  variants: function, method

- func: acos_(Tensor(a!) self) -> Tensor(a!)
  use_c10_dispatcher: full
  variants: function, method

- func: acos.out(Tensor self, *, Tensor(a!) out) -> Tensor(a!)

# arccos, alias of acos
- func: arccos(Tensor self) -> Tensor
  use_c10_dispatcher: full
  variants: function, method

- func: arccos_(Tensor(a!) self) -> Tensor(a!)
  use_c10_dispatcher: full
  variants: function, method

- func: arccos.out(Tensor self, *, Tensor(a!) out) -> Tensor(a!)

- func: avg_pool1d(Tensor self, int[1] kernel_size, int[1] stride=[], int[1] padding=0, bool ceil_mode=False, bool count_include_pad=True) -> Tensor
  use_c10_dispatcher: full

- func: adaptive_avg_pool1d(Tensor self, int[1] output_size) -> Tensor
  use_c10_dispatcher: full

# Return: (Tensor output, Tensor indices)
- func: adaptive_max_pool1d(Tensor self, int[1] output_size) -> (Tensor, Tensor)
  use_c10_dispatcher: full

- func: add.Tensor(Tensor self, Tensor other, *, Scalar alpha=1) -> Tensor
  use_c10_dispatcher: full
  variants: function, method
  dispatch:
    CPU, CUDA: add
    SparseCPU, SparseCUDA: add_sparse
    MkldnnCPU: mkldnn_add

- func: add_.Tensor(Tensor(a!) self, Tensor other, *, Scalar alpha=1) -> Tensor(a!)
  use_c10_dispatcher: full
  variants: method
  dispatch:
    CPU, CUDA: add_
    SparseCPU, SparseCUDA: add_sparse_
    MkldnnCPU: mkldnn_add_

- func: add.out(Tensor self, Tensor other, *, Scalar alpha=1, Tensor(a!) out) -> Tensor(a!)
  dispatch:
    CPU, CUDA: add_out
    SparseCPU: add_out_sparse_cpu
    SparseCUDA: add_out_sparse_cuda
    MkldnnCPU: mkldnn_add_out

- func: add_relu.Tensor(Tensor self, Tensor other, *, Scalar alpha=1) -> Tensor
  use_c10_dispatcher: full
  variants: function
  dispatch:
    CPU: add_relu

- func: add_relu_.Tensor(Tensor(a!) self, Tensor other, *, Scalar alpha=1) -> Tensor(a!)
  use_c10_dispatcher: full
  variants: function
  dispatch:
    CPU: add_relu_

- func: add_relu.out(Tensor self, Tensor other, *, Scalar alpha=1, Tensor(a!) out) -> Tensor(a!)
  variants: function
  dispatch:
    CPU: add_relu_out

# For C++ only, until we have conversion from C++ numbers to Tensor
- func: add.Scalar(Tensor self, Scalar other, Scalar alpha=1) -> Tensor
  use_c10_dispatcher: full
  variants: function, method

- func: add_.Scalar(Tensor(a!) self, Scalar other, Scalar alpha=1) -> Tensor(a!)
  use_c10_dispatcher: full
  variants: method

- func: addmv(Tensor self, Tensor mat, Tensor vec, *, Scalar beta=1, Scalar alpha=1) -> Tensor
  use_c10_dispatcher: full
  variants: function, method

- func: addmv_(Tensor(a!) self, Tensor mat, Tensor vec, *, Scalar beta=1, Scalar alpha=1) -> Tensor(a!)
  use_c10_dispatcher: full
  variants: function, method

- func: addmv.out(Tensor self, Tensor mat, Tensor vec, *, Scalar beta=1, Scalar alpha=1, Tensor(a!) out) -> Tensor(a!)

- func: _addmv_impl_(Tensor(a!) self, Tensor self2, Tensor mat, Tensor vec, *, Scalar beta=1, Scalar alpha=1) -> Tensor(a!)
  use_c10_dispatcher: full
  dispatch:
    CPU: addmv_impl_cpu
    CUDA: addmv_impl_cuda

- func: addr(Tensor self, Tensor vec1, Tensor vec2, *, Scalar beta=1, Scalar alpha=1) -> Tensor
  use_c10_dispatcher: full
  variants: function, method

- func: addr_(Tensor(a!) self, Tensor vec1, Tensor vec2, *, Scalar beta=1, Scalar alpha=1) -> Tensor(a!)
  use_c10_dispatcher: full
  variants: method

- func: addr.out(Tensor self, Tensor vec1, Tensor vec2, *, Scalar beta=1, Scalar alpha=1, Tensor(a!) out) -> Tensor(a!)

- func: affine_grid_generator(Tensor theta, int[] size, bool align_corners) -> Tensor
  use_c10_dispatcher: full
  variants: function

- func: affine_grid_generator_backward(Tensor grad, int[] size, bool align_corners) -> Tensor
  use_c10_dispatcher: full
  variants: function

- func: all.dim(Tensor self, int dim, bool keepdim=False) -> Tensor
  use_c10_dispatcher: full
  variants: function, method

- func: all.out(Tensor self, int dim, bool keepdim=False, *, Tensor(a!) out) -> Tensor(a!)

- func: all.dimname(Tensor self, Dimname dim, bool keepdim=False) -> Tensor
  variants: function, method

- func: all.dimname_out(Tensor self, Dimname dim, bool keepdim=False, *, Tensor(a!) out) -> Tensor(a!)

- func: allclose(Tensor self, Tensor other, float rtol=1e-05, float atol=1e-08, bool equal_nan=False) -> bool
  use_c10_dispatcher: full
  variants: function, method

- func: any.dim(Tensor self, int dim, bool keepdim=False) -> Tensor
  use_c10_dispatcher: full
  variants: function, method

- func: any.out(Tensor self, int dim, bool keepdim=False, *, Tensor(a!) out) -> Tensor(a!)

- func: any.dimname(Tensor self, Dimname dim, bool keepdim=False) -> Tensor
  variants: function, method

- func: any.dimname_out(Tensor self, Dimname dim, bool keepdim=False, *, Tensor(a!) out) -> Tensor(a!)

- func: arange(Scalar end, *, ScalarType? dtype=None, Layout? layout=None, Device? device=None, bool? pin_memory=None) -> Tensor
  use_c10_dispatcher: full

- func: arange.start(Scalar start, Scalar end, *, ScalarType? dtype=None, Layout? layout=None, Device? device=None, bool? pin_memory=None) -> Tensor
  use_c10_dispatcher: full

- func: arange.start_step(Scalar start, Scalar end, Scalar step, *, ScalarType? dtype=None, Layout? layout=None, Device? device=None, bool? pin_memory=None) -> Tensor
  use_c10_dispatcher: full

- func: arange.out(Scalar end, *, Tensor(a!) out) -> Tensor(a!)

- func: arange.start_out(Scalar start, Scalar end, Scalar step=1, *, Tensor(a!) out) -> Tensor(a!)
  dispatch:
    CPU: arange_cpu_out
    CUDA: arange_cuda_out

# This function is a temporary hack to allow tracing of arange like constructs with dynamic
# bounds on arange.  Normal arange is not traceable because it does not take any tensor inputs;
# if the range you need is based on another tensor, calling this function directly will
# preserve tracing.  Get rid of this when arange can directly take tensors for bounds
# (so that it can be traced directly).
- func: _dim_arange(Tensor like, int dim) -> Tensor
  use_c10_dispatcher: full

- func: argmax(Tensor self, int? dim=None, bool keepdim=False) -> Tensor
  use_c10_dispatcher: full
  variants: function, method
  dispatch:
    CPU, CUDA: argmax

- func: argmin(Tensor self, int? dim=None, bool keepdim=False) -> Tensor
  use_c10_dispatcher: full
  variants: function, method
  dispatch:
    CPU, CUDA: argmin

- func: acosh(Tensor self) -> Tensor
  use_c10_dispatcher: full
  variants: function, method

- func: acosh_(Tensor(a!) self) -> Tensor(a!)
  use_c10_dispatcher: full
  variants: function, method

- func: acosh.out(Tensor self, *, Tensor(a!) out) -> Tensor(a!)

# arccosh, alias for acosh
- func: arccosh(Tensor self) -> Tensor
  use_c10_dispatcher: full
  variants: function, method

- func: arccosh_(Tensor(a!) self) -> Tensor(a!)
  use_c10_dispatcher: full
  variants: function, method

- func: arccosh.out(Tensor self, *, Tensor(a!) out) -> Tensor(a!)

- func: asinh(Tensor self) -> Tensor
  use_c10_dispatcher: full
  variants: function, method

- func: asinh_(Tensor(a!) self) -> Tensor(a!)
  use_c10_dispatcher: full
  variants: function, method

- func: asinh.out(Tensor self, *, Tensor(a!) out) -> Tensor(a!)

# arcsinh, alias for asinh
- func: arcsinh(Tensor self) -> Tensor
  use_c10_dispatcher: full
  variants: function, method

- func: arcsinh_(Tensor(a!) self) -> Tensor(a!)
  use_c10_dispatcher: full
  variants: function, method

- func: arcsinh.out(Tensor self, *, Tensor(a!) out) -> Tensor(a!)

- func: atanh(Tensor self) -> Tensor
  use_c10_dispatcher: full
  variants: function, method

- func: atanh_(Tensor(a!) self) -> Tensor(a!)
  use_c10_dispatcher: full
  variants: function, method

- func: atanh.out(Tensor self, *, Tensor(a!) out) -> Tensor(a!)

# arctanh, alias for atanh
- func: arctanh(Tensor self) -> Tensor
  use_c10_dispatcher: full
  variants: function, method

- func: arctanh_(Tensor(a!) self) -> Tensor(a!)
  use_c10_dispatcher: full
  variants: function, method

- func: arctanh.out(Tensor self, *, Tensor(a!) out) -> Tensor(a!)

- func: as_strided(Tensor(a) self, int[] size, int[] stride, int? storage_offset=None) -> Tensor(a)
  use_c10_dispatcher: full
  variants: function, method
  dispatch:
    CPU, CUDA: as_strided_tensorimpl
    QuantizedCPU, QuantizedCUDA: as_strided_qtensorimpl
  device_guard: False

- func: as_strided_(Tensor(a!) self, int[] size, int[] stride, int? storage_offset=None) -> Tensor(a!)
  variants: function, method
  device_guard: False

- func: asin(Tensor self) -> Tensor
  use_c10_dispatcher: full
  variants: function, method

- func: asin_(Tensor(a!) self) -> Tensor(a!)
  use_c10_dispatcher: full
  variants: function, method

- func: asin.out(Tensor self, *, Tensor(a!) out) -> Tensor(a!)

# arcsin, alias of asin
- func: arcsin(Tensor self) -> Tensor
  use_c10_dispatcher: full
  variants: function, method

- func: arcsin_(Tensor(a!) self) -> Tensor(a!)
  use_c10_dispatcher: full
  variants: function, method

- func: arcsin.out(Tensor self, *, Tensor(a!) out) -> Tensor(a!)

- func: atan(Tensor self) -> Tensor
  use_c10_dispatcher: full
  variants: function, method

- func: atan_(Tensor(a!) self) -> Tensor(a!)
  use_c10_dispatcher: full
  variants: function, method

- func: atan.out(Tensor self, *, Tensor(a!) out) -> Tensor(a!)

# arctan, alias of atan
- func: arctan(Tensor self) -> Tensor
  use_c10_dispatcher: full
  variants: function, method

- func: arctan_(Tensor(a!) self) -> Tensor(a!)
  use_c10_dispatcher: full
  variants: function, method

- func: arctan.out(Tensor self, *, Tensor(a!) out) -> Tensor(a!)

- func: atleast_1d(Tensor self) -> Tensor
  use_c10_dispatcher: full
  variants: function

- func: atleast_1d.Sequence(Tensor[] tensors) -> Tensor[]
  use_c10_dispatcher: full

- func: atleast_2d(Tensor self) -> Tensor
  use_c10_dispatcher: full
  variants: function

- func: atleast_2d.Sequence(Tensor[] tensors) -> Tensor[]
  use_c10_dispatcher: full
  variants: function

- func: atleast_3d(Tensor self) -> Tensor
  use_c10_dispatcher: full
  variants: function

- func: atleast_3d.Sequence(Tensor[] tensors) -> Tensor[]
  use_c10_dispatcher: full
  variants: function

- func: baddbmm(Tensor self, Tensor batch1, Tensor batch2, *, Scalar beta=1, Scalar alpha=1) -> Tensor
  use_c10_dispatcher: full
  variants: function, method
  dispatch:
    CPU: baddbmm_cpu
    CUDA: baddbmm_cuda

- func: baddbmm_(Tensor(a!) self, Tensor batch1, Tensor batch2, *, Scalar beta=1, Scalar alpha=1) -> Tensor(a!)
  use_c10_dispatcher: full
  variants: method
  dispatch:
    CPU: baddbmm__cpu
    CUDA: baddbmm__cuda

- func: _baddbmm_mkl_(Tensor(a!) self, Tensor batch1, Tensor batch2, *, Scalar beta=1, Scalar alpha=1) -> Tensor(a!)
  use_c10_dispatcher: full
  variants: function

- func: baddbmm.out(Tensor self, Tensor batch1, Tensor batch2, *, Scalar beta=1, Scalar alpha=1, Tensor(a!) out) -> Tensor(a!)
  variants: function
  dispatch:
    CPU: baddbmm_out_cpu
    CUDA: baddbmm_out_cuda

- func: bartlett_window(int window_length, *, ScalarType? dtype=None, Layout? layout=None, Device? device=None, bool? pin_memory=None) -> Tensor
  use_c10_dispatcher: full

- func: bartlett_window.periodic(int window_length, bool periodic, *, ScalarType? dtype=None, Layout? layout=None, Device? device=None, bool? pin_memory=None) -> Tensor
  use_c10_dispatcher: full

- func: batch_norm(Tensor input, Tensor? weight, Tensor? bias, Tensor? running_mean, Tensor? running_var, bool training, float momentum, float eps, bool cudnn_enabled) -> Tensor
  use_c10_dispatcher: full

- func: quantized_batch_norm(Tensor input, Tensor? weight, Tensor? bias, Tensor mean, Tensor var, float eps, float output_scale, int output_zero_point) -> Tensor
  use_c10_dispatcher: full
  dispatch:
    QuantizedCPU: quantized_batch_norm

- func: _batch_norm_impl_index(Tensor input, Tensor? weight, Tensor? bias, Tensor? running_mean, Tensor? running_var, bool training, float momentum, float eps, bool cudnn_enabled) -> (Tensor, Tensor, Tensor, Tensor, int)
  use_c10_dispatcher: full

- func: _batch_norm_impl_index_backward(int impl_index, Tensor input, Tensor grad_output, Tensor? weight, Tensor? running_mean, Tensor? running_var, Tensor? save_mean, Tensor? save_var_transform, bool train, float eps, bool[3] output_mask, Tensor reservedSpace) -> (Tensor, Tensor, Tensor)
  use_c10_dispatcher: full

# Sample bernoulli with values in `self` as probability.
- func: bernoulli(Tensor self, *, Generator? generator=None) -> Tensor
  variants: function, method

- func: bernoulli.out(Tensor self, *, Generator? generator=None, Tensor(a!) out) -> Tensor(a!)
  variants: function

- func: bernoulli_.Tensor(Tensor(a!) self, Tensor p, *, Generator? generator=None) -> Tensor(a!)
  variants: method

- func: bernoulli_.float(Tensor(a!) self, float p=0.5, *, Generator? generator=None) -> Tensor(a!)
  variants: method

# This out-of-place version isn't used explicitly, but needed by jit.
# There is no default valid on `p` here because it would introduce ambiguity
# with `bernoulli(Tensor self, *, Generator? generator=None)` declaration.
- func: bernoulli.p(Tensor self, float p, *, Generator? generator=None) -> Tensor
  variants: function, method

- func: bilinear(Tensor input1, Tensor input2, Tensor weight, Tensor? bias) -> Tensor
  use_c10_dispatcher: full

- func: binary_cross_entropy(Tensor self, Tensor target, Tensor? weight=None, int reduction=Mean) -> Tensor
  use_c10_dispatcher: full
  python_module: nn
  variants: function
  dispatch:
    CPU: binary_cross_entropy_cpu
    CUDA: binary_cross_entropy_cuda

- func: binary_cross_entropy.out(Tensor self, Tensor target, Tensor? weight=None, int reduction=Mean, *, Tensor(a!) out) -> Tensor(a!)
  python_module: nn
  variants: function
  dispatch:
    CPU: binary_cross_entropy_out_cpu
    CUDA: binary_cross_entropy_out_cuda

- func: binary_cross_entropy_backward(Tensor grad_output, Tensor self, Tensor target, Tensor? weight=None, int reduction=Mean) -> Tensor
  use_c10_dispatcher: full
  python_module: nn
  variants: function
  dispatch:
    CPU: binary_cross_entropy_backward_cpu
    CUDA: binary_cross_entropy_backward_cuda

- func: binary_cross_entropy_backward.grad_input(Tensor grad_output, Tensor self, Tensor target, Tensor? weight=None, int reduction=Mean, *, Tensor(a!) grad_input) -> Tensor(a!)
  python_module: nn
  variants: function
  dispatch:
    CPU: binary_cross_entropy_backward_out_cpu
    CUDA: binary_cross_entropy_backward_out_cuda

- func: binary_cross_entropy_with_logits(Tensor self, Tensor target, Tensor? weight=None, Tensor? pos_weight=None, int reduction=Mean) -> Tensor
  use_c10_dispatcher: full
  variants: function

- func: binary_cross_entropy_with_logits_backward(Tensor grad_output, Tensor self, Tensor target, Tensor? weight=None, Tensor? pos_weight=None, int reduction=Mean) -> Tensor
  use_c10_dispatcher: full
  variants: function

- func: bincount(Tensor self, Tensor? weights=None, int minlength=0) -> Tensor
  use_c10_dispatcher: full
  variants: function, method
  dispatch:
    CPU: _bincount_cpu
    CUDA: _bincount_cuda

- func: bitwise_not(Tensor self) -> Tensor
  use_c10_dispatcher: full
  variants: function, method

- func: bitwise_not_(Tensor(a!) self) -> Tensor(a!)
  use_c10_dispatcher: full
  variants: method

- func: bitwise_not.out(Tensor self, *, Tensor(a!) out) -> Tensor(a!)
  dispatch:
    CPU, CUDA: bitwise_not_out

- func: logical_not(Tensor self) -> Tensor
  use_c10_dispatcher: full
  variants: function, method

- func: logical_not_(Tensor(a!) self) -> Tensor(a!)
  use_c10_dispatcher: full
  variants: method

- func: logical_not.out(Tensor self, *, Tensor(a!) out) -> Tensor(a!)
  dispatch:
    CPU, CUDA: logical_not_out

- func: logical_xor(Tensor self, Tensor other) -> Tensor
  use_c10_dispatcher: full
  variants: function, method

- func: logical_xor_(Tensor(a!) self, Tensor other) -> Tensor(a!)
  use_c10_dispatcher: full
  variants: method

- func: logical_xor.out(Tensor self, Tensor other, *, Tensor(a!) out) -> Tensor(a!)
  dispatch:
    CPU, CUDA: logical_xor_out

- func: logical_and(Tensor self, Tensor other) -> Tensor
  use_c10_dispatcher: full
  variants: function, method

- func: logical_and_(Tensor(a!) self, Tensor other) -> Tensor(a!)
  use_c10_dispatcher: full
  variants: method

- func: logical_and.out(Tensor self, Tensor other, *, Tensor(a!) out) -> Tensor(a!)
  dispatch:
    CPU, CUDA: logical_and_out

- func: logical_or(Tensor self, Tensor other) -> Tensor
  use_c10_dispatcher: full
  variants: function, method

- func: logical_or_(Tensor(a!) self, Tensor other) -> Tensor(a!)
  use_c10_dispatcher: full
  variants: method

- func: logical_or.out(Tensor self, Tensor other, *, Tensor(a!) out) -> Tensor(a!)
  dispatch:
    CPU, CUDA: logical_or_out

- func: blackman_window(int window_length, *, ScalarType? dtype=None, Layout? layout=None, Device? device=None, bool? pin_memory=None) -> Tensor
  use_c10_dispatcher: full

- func: blackman_window.periodic(int window_length, bool periodic, *, ScalarType? dtype=None, Layout? layout=None, Device? device=None, bool? pin_memory=None) -> Tensor
  use_c10_dispatcher: full

- func: bmm(Tensor self, Tensor mat2) -> Tensor
  use_c10_dispatcher: full
  variants: function, method
  dispatch:
    CPU: bmm_cpu
    CUDA: bmm_cuda
    SparseCPU: bmm_sparse_cpu
    SparseCUDA: bmm_sparse_cuda

- func: _bmm(Tensor self, Tensor mat2, *, bool deterministic=False) -> Tensor
  use_c10_dispatcher: full
  variants: function
  dispatch:
    SparseCUDA: _bmm_sparse_cuda

- func: bmm.out(Tensor self, Tensor mat2, *, Tensor(a!) out) -> Tensor(a!)
  variants: function
  dispatch:
    CPU: bmm_out_cpu
    CUDA: bmm_out_cuda
    SparseCPU: bmm_out_sparse_cpu
    SparseCUDA: bmm_out_sparse_cuda

- func: _bmm.out(Tensor self, Tensor mat2, *, bool deterministic=False, Tensor(a!) out) -> Tensor(a!)
  variants: function
  dispatch:
    SparseCUDA: _bmm_out_sparse_cuda

- func: broadcast_tensors(Tensor[] tensors) -> Tensor[]
  use_c10_dispatcher: full
  device_guard: False

- func: cat(Tensor[] tensors, int dim=0) -> Tensor
  use_c10_dispatcher: full

- func: cat.out(Tensor[] tensors, int dim=0, *, Tensor(a!) out) -> Tensor(a!)

- func: cat.names(Tensor[] tensors, Dimname dim) -> Tensor

- func: cat.names_out(Tensor[] tensors, Dimname dim, *, Tensor(a!) out) -> Tensor(a!)

- func: block_diag(Tensor[] tensors) -> Tensor
  use_c10_dispatcher: full
  variants: function

- func: ceil(Tensor self) -> Tensor
  use_c10_dispatcher: full
  variants: function, method

- func: ceil_(Tensor(a!) self) -> Tensor(a!)
  use_c10_dispatcher: full
  variants: function, method

- func: ceil.out(Tensor self, *, Tensor(a!) out) -> Tensor(a!)
  dispatch:
    CPU, CUDA: ceil_out

- func: chain_matmul(Tensor[] matrices) -> Tensor
  use_c10_dispatcher: full
  variants: function

- func: unsafe_chunk(Tensor self, int chunks, int dim=0) -> Tensor[]
  use_c10_dispatcher: full
  variants: function, method
  device_guard: False

- func: chunk(Tensor(a) self, int chunks, int dim=0) -> Tensor(a)[]
  use_c10_dispatcher: full
  variants: function, method
  device_guard: False

- func: clamp(Tensor self, Scalar? min=None, Scalar? max=None) -> Tensor
  use_c10_dispatcher: full
  variants: function, method
  dispatch:
    CPU, CUDA: clamp
    QuantizedCPU: clamp_quantized_cpu

- func: clamp_(Tensor(a!) self, Scalar? min=None, Scalar? max=None) -> Tensor(a!)
  use_c10_dispatcher: full
  variants: function, method

- func: clamp.out(Tensor self, Scalar? min=None, Scalar? max=None, *, Tensor(a!) out) -> Tensor(a!)

- func: clamp_max(Tensor self, Scalar max) -> Tensor
  use_c10_dispatcher: full
  variants: function, method

- func: clamp_max_(Tensor(a!) self, Scalar max) -> Tensor(a!)
  use_c10_dispatcher: full
  variants: function, method

- func: clamp_max.out(Tensor self, Scalar max, *, Tensor(a!) out) -> Tensor(a!)

- func: clamp_min(Tensor self, Scalar min) -> Tensor
  use_c10_dispatcher: full
  variants: function, method

- func: clamp_min_(Tensor(a!) self, Scalar min) -> Tensor(a!)
  use_c10_dispatcher: full
  variants: function, method

- func: clamp_min.out(Tensor self, Scalar min, *, Tensor(a!) out) -> Tensor(a!)

# clip is an alias for clamp
- func: clip(Tensor self, Scalar? min=None, Scalar? max=None) -> Tensor
  use_c10_dispatcher: full
  variants: function, method

- func: clip_(Tensor(a!) self, Scalar? min=None, Scalar? max=None) -> Tensor(a!)
  variants: function, method

- func: clip.out(Tensor self, Scalar? min=None, Scalar? max=None, *, Tensor(a!) out) -> Tensor(a!)

- func: cudnn_is_acceptable(Tensor self) -> bool
  use_c10_dispatcher: full
  device_guard: False

- func: complex(Tensor real, Tensor imag) -> Tensor
  use_c10_dispatcher: full
  variants: function

- func: complex.out(Tensor real, Tensor imag, *, Tensor(a!) out) -> Tensor(a!)

- func: polar(Tensor abs, Tensor angle) -> Tensor
  use_c10_dispatcher: full
  variants: function

- func: polar.out(Tensor abs, Tensor angle, *, Tensor(a!) out) -> Tensor(a!)

- func: constant_pad_nd(Tensor self, int[] pad, Scalar value=0) -> Tensor
  use_c10_dispatcher: full
  variants: function

- func: contiguous(Tensor(a) self, *, MemoryFormat memory_format=contiguous_format) -> Tensor(a)
  use_c10_dispatcher: full
  variants: method

- func: convolution(Tensor input, Tensor weight, Tensor? bias, int[] stride, int[] padding, int[] dilation, bool transposed, int[] output_padding, int groups) -> Tensor
  use_c10_dispatcher: full

- func: convolution_overrideable(Tensor input, Tensor weight, Tensor? bias, int[] stride, int[] padding, int[] dilation, bool transposed, int[] output_padding, int groups) -> Tensor
  use_c10_dispatcher: full

- func: convolution_backward_overrideable(Tensor grad_output, Tensor input, Tensor weight, int[] stride, int[] padding, int[] dilation, bool transposed, int[] output_padding, int groups, bool[3] output_mask) -> (Tensor grad_input, Tensor grad_weight, Tensor grad_bias)
  use_c10_dispatcher: full

- func: _convolution(Tensor input, Tensor weight, Tensor? bias, int[] stride, int[] padding, int[] dilation, bool transposed, int[] output_padding, int groups, bool benchmark, bool deterministic, bool cudnn_enabled, bool allow_tf32) -> Tensor
  use_c10_dispatcher: full

- func: _convolution.deprecated(Tensor input, Tensor weight, Tensor? bias, int[] stride, int[] padding, int[] dilation, bool transposed, int[] output_padding, int groups, bool benchmark, bool deterministic, bool cudnn_enabled) -> Tensor
  use_c10_dispatcher: full

- func: _convolution_nogroup(Tensor input, Tensor weight, Tensor? bias, int[] stride, int[] padding, int[] dilation, bool transposed, int[] output_padding) -> Tensor
  use_c10_dispatcher: full

- func: _convolution_double_backward(Tensor? ggI, Tensor? ggW, Tensor? ggb, Tensor gO, Tensor weight, Tensor self, int[] stride, int[] padding, int[] dilation, bool transposed, int[] output_padding, int groups, bool benchmark, bool deterministic, bool cudnn_enabled, bool allow_tf32, bool[3] output_mask) -> (Tensor, Tensor, Tensor)
  use_c10_dispatcher: full

- func: conv1d(Tensor input, Tensor weight, Tensor? bias=None, int[1] stride=1, int[1] padding=0, int[1] dilation=1, int groups=1) -> Tensor
  use_c10_dispatcher: full

- func: conv2d(Tensor input, Tensor weight, Tensor? bias=None, int[2] stride=1, int[2] padding=0, int[2] dilation=1, int groups=1) -> Tensor
  use_c10_dispatcher: full

- func: conv3d(Tensor input, Tensor weight, Tensor? bias=None, int[3] stride=1, int[3] padding=0, int[3] dilation=1, int groups=1) -> Tensor
  use_c10_dispatcher: full

- func: conv_tbc(Tensor self, Tensor weight, Tensor bias, int pad=0) -> Tensor
  use_c10_dispatcher: full

- func: conv_tbc_backward(Tensor self, Tensor input, Tensor weight, Tensor bias, int pad) -> (Tensor, Tensor, Tensor)
  use_c10_dispatcher: full

# NB: we inherit the goofy argument order from PyTorch torch.nn.functional
- func: conv_transpose1d(Tensor input, Tensor weight, Tensor? bias=None, int[1] stride=1, int[1] padding=0, int[1] output_padding=0, int groups=1, int[1] dilation=1) -> Tensor
  use_c10_dispatcher: full

- func: conv_transpose2d.input(Tensor input, Tensor weight, Tensor? bias=None, int[2] stride=1, int[2] padding=0, int[2] output_padding=0, int groups=1, int[2] dilation=1) -> Tensor
  use_c10_dispatcher: full

- func: conv_transpose3d.input(Tensor input, Tensor weight, Tensor? bias=None, int[3] stride=1, int[3] padding=0, int[3] output_padding=0, int groups=1, int[3] dilation=1) -> Tensor
  use_c10_dispatcher: full

- func: copy_(Tensor(a!) self, Tensor src, bool non_blocking=False) -> Tensor(a!)
  use_c10_dispatcher: full
  variants: method
  device_guard: False

- func: _copy_from(Tensor self, Tensor dst, bool non_blocking=False) -> Tensor
  use_c10_dispatcher: full
  dispatch: {}

- func: cos(Tensor self) -> Tensor
  use_c10_dispatcher: full
  variants: function, method

- func: cos_(Tensor(a!) self) -> Tensor(a!)
  use_c10_dispatcher: full
  variants: function, method

- func: cos.out(Tensor self, *, Tensor(a!) out) -> Tensor(a!)

- func: cosh(Tensor self) -> Tensor
  use_c10_dispatcher: full
  variants: function, method

- func: cosh_(Tensor(a!) self) -> Tensor(a!)
  use_c10_dispatcher: full
  variants: function, method

- func: cosh.out(Tensor self, *, Tensor(a!) out) -> Tensor(a!)

- func: cosine_embedding_loss(Tensor input1, Tensor input2, Tensor target, float margin=0.0, int reduction=Mean) -> Tensor
  use_c10_dispatcher: full

- func: count_nonzero.dim_IntList(Tensor self, int[] dim) -> Tensor
  use_c10_dispatcher: full
  variants: function, method

- func: count_nonzero(Tensor self, int? dim=None) -> Tensor
  use_c10_dispatcher: full
  variants: function, method

- func: cudnn_affine_grid_generator(Tensor theta, int N, int C, int H, int W) -> Tensor grid
  use_c10_dispatcher: full
  dispatch:
    CUDA: cudnn_affine_grid_generator_forward

# TODO: Why do I have to call this grad?!
- func: cudnn_affine_grid_generator_backward(Tensor grad, int N, int C, int H, int W) -> Tensor grad_theta
  use_c10_dispatcher: full
  dispatch:
    CUDA: cudnn_affine_grid_generator_backward

- func: cudnn_batch_norm(Tensor input, Tensor weight, Tensor? bias, Tensor? running_mean, Tensor? running_var, bool training, float exponential_average_factor, float epsilon) -> (Tensor, Tensor, Tensor, Tensor)
  use_c10_dispatcher: full
  dispatch:
    CUDA: cudnn_batch_norm

# NB: You can only use this if you used cudnn_batch_norm training=True
- func: cudnn_batch_norm_backward(Tensor input, Tensor grad_output, Tensor weight, Tensor? running_mean, Tensor? running_var, Tensor? save_mean, Tensor? save_var, float epsilon, Tensor reserveSpace) -> (Tensor, Tensor, Tensor)
  use_c10_dispatcher: full
  dispatch:
    CUDA: cudnn_batch_norm_backward

- func: cudnn_convolution.deprecated(Tensor self, Tensor weight, Tensor? bias, int[] padding, int[] stride, int[] dilation, int groups, bool benchmark, bool deterministic) -> Tensor
  use_c10_dispatcher: full
  dispatch:
    CUDA: cudnn_convolution_deprecated

- func: cudnn_convolution.deprecated2(Tensor self, Tensor weight, int[] padding, int[] stride, int[] dilation, int groups, bool benchmark, bool deterministic) -> Tensor
  use_c10_dispatcher: full
  dispatch:
    CUDA: cudnn_convolution_deprecated2

- func: cudnn_convolution(Tensor self, Tensor weight, int[] padding, int[] stride, int[] dilation, int groups, bool benchmark, bool deterministic, bool allow_tf32) -> Tensor
  use_c10_dispatcher: full
  dispatch:
    CUDA: cudnn_convolution

- func: cudnn_convolution_backward_input(int[] self_size, Tensor grad_output, Tensor weight, int[] padding, int[] stride, int[] dilation, int groups, bool benchmark, bool deterministic, bool allow_tf32) -> Tensor
  use_c10_dispatcher: full
  dispatch:
    CUDA: cudnn_convolution_backward_input

- func: cudnn_convolution_backward(Tensor self, Tensor grad_output, Tensor weight, int[] padding, int[] stride, int[] dilation, int groups, bool benchmark, bool deterministic, bool allow_tf32, bool[2] output_mask) -> (Tensor, Tensor)
  use_c10_dispatcher: full
  dispatch:
    CUDA: cudnn_convolution_backward

- func: cudnn_convolution_backward_weight(int[] weight_size, Tensor grad_output, Tensor self, int[] padding, int[] stride, int[] dilation, int groups, bool benchmark, bool deterministic, bool allow_tf32) -> Tensor
  use_c10_dispatcher: full
  dispatch:
    CUDA: cudnn_convolution_backward_weight

- func: cudnn_convolution_transpose.deprecated(Tensor self, Tensor weight, Tensor? bias, int[] padding, int[] output_padding, int[] stride, int[] dilation, int groups, bool benchmark, bool deterministic) -> Tensor
  use_c10_dispatcher: full
  dispatch:
    CUDA: cudnn_convolution_transpose_deprecated

- func: cudnn_convolution_transpose.deprecated2(Tensor self, Tensor weight, int[] padding, int[] output_padding, int[] stride, int[] dilation, int groups, bool benchmark, bool deterministic) -> Tensor
  use_c10_dispatcher: full
  dispatch:
    CUDA: cudnn_convolution_transpose_deprecated2

- func: cudnn_convolution_transpose(Tensor self, Tensor weight, int[] padding, int[] output_padding, int[] stride, int[] dilation, int groups, bool benchmark, bool deterministic, bool allow_tf32) -> Tensor
  use_c10_dispatcher: full
  dispatch:
    CUDA: cudnn_convolution_transpose

# NB: output_padding not strictly needed here, but it's helpful for the float
# backwards
- func: cudnn_convolution_transpose_backward(Tensor self, Tensor grad_output, Tensor weight, int[] padding, int[] output_padding, int[] stride, int[] dilation, int groups, bool benchmark, bool deterministic, bool allow_tf32, bool[2] output_mask) -> (Tensor, Tensor)
  use_c10_dispatcher: full
  dispatch:
    CUDA: cudnn_convolution_transpose_backward

- func: cudnn_convolution_transpose_backward_input(Tensor grad_output, Tensor weight, int[] padding, int[] stride, int[] dilation, int groups, bool benchmark, bool deterministic, bool allow_tf32) -> Tensor
  use_c10_dispatcher: full
  dispatch:
    CUDA: cudnn_convolution_transpose_backward_input

- func: cudnn_convolution_transpose_backward_weight(int[] weight_size, Tensor grad_output, Tensor self, int[] padding, int[] stride, int[] dilation, int groups, bool benchmark, bool deterministic, bool allow_tf32) -> Tensor
  use_c10_dispatcher: full
  dispatch:
    CUDA: cudnn_convolution_transpose_backward_weight

# NB: input is special cased in a way I don't quite understand
- func: cudnn_grid_sampler(Tensor self, Tensor grid) -> Tensor output
  use_c10_dispatcher: full
  dispatch:
    CUDA: cudnn_grid_sampler_forward

- func: cudnn_grid_sampler_backward(Tensor self, Tensor grid, Tensor grad_output) -> (Tensor grad_self, Tensor grad_grid)
  use_c10_dispatcher: full
  dispatch:
    CUDA: cudnn_grid_sampler_backward

- func: cummax(Tensor self, int dim) -> (Tensor values, Tensor indices)
  use_c10_dispatcher: full
  variants: function, method

- func: cummax.out(Tensor self, int dim, *, Tensor(a!) values, Tensor(b!) indices) -> (Tensor(a!) values, Tensor(b!) indices)

- func: cummax.dimname(Tensor self, Dimname dim) -> (Tensor values, Tensor indices)
  variants: function, method

- func: cummax.dimname_out(Tensor self, Dimname dim, *, Tensor(a!) values, Tensor(b!) indices) -> (Tensor(a!) values, Tensor(b!) indices)

- func: _cummax_helper(Tensor self, Tensor(a!) values, Tensor(b!) indices, int dim) -> ()
  variants: function
  dispatch:
    CPU: cummax_helper_cpu
    CUDA: cummax_helper_cuda

- func: cummin(Tensor self, int dim) -> (Tensor values, Tensor indices)
  use_c10_dispatcher: full
  variants: function, method

- func: cummin.out(Tensor self, int dim, *, Tensor(a!) values, Tensor(b!) indices) -> (Tensor(a!) values, Tensor(b!) indices)

- func: cummin.dimname(Tensor self, Dimname dim) -> (Tensor values, Tensor indices)
  variants: function, method

- func: cummin.dimname_out(Tensor self, Dimname dim, *, Tensor(a!) values, Tensor(b!) indices) -> (Tensor(a!) values, Tensor(b!) indices)

- func: _cummin_helper(Tensor self, Tensor(a!) values, Tensor(b!) indices, int dim) -> ()
  variants: function
  dispatch:
    CPU: cummin_helper_cpu
    CUDA: cummin_helper_cuda

- func: cumprod(Tensor self, int dim, *, ScalarType? dtype=None) -> Tensor
  use_c10_dispatcher: full
  variants: function, method

- func: cumprod.out(Tensor self, int dim, *, ScalarType? dtype=None, Tensor(a!) out) -> Tensor(a!)

- func: cumprod.dimname(Tensor self, Dimname dim, *, ScalarType? dtype=None) -> Tensor
  variants: function, method

- func: cumprod.dimname_out(Tensor self, Dimname dim, *, ScalarType? dtype=None, Tensor(a!) out) -> Tensor(a!)

- func: cumsum(Tensor self, int dim, *, ScalarType? dtype=None) -> Tensor
  use_c10_dispatcher: full
  variants: function, method

- func: cumsum.out(Tensor self, int dim, *, ScalarType? dtype=None, Tensor(a!) out) -> Tensor(a!)

- func: cumsum.dimname(Tensor self, Dimname dim, *, ScalarType? dtype=None) -> Tensor
  variants: function, method

- func: cumsum.dimname_out(Tensor self, Dimname dim, *, ScalarType? dtype=None, Tensor(a!) out) -> Tensor(a!)

- func: ctc_loss.IntList(Tensor log_probs, Tensor targets, int[] input_lengths, int[] target_lengths, int blank=0, int reduction=Mean, bool zero_infinity=False) -> Tensor
  use_c10_dispatcher: full

# convenience function that converts to intlists for you
- func: ctc_loss.Tensor(Tensor log_probs, Tensor targets, Tensor input_lengths, Tensor target_lengths, int blank=0, int reduction=Mean, bool zero_infinity=False) -> Tensor
  use_c10_dispatcher: full

- func: _ctc_loss(Tensor log_probs, Tensor targets, int[] input_lengths, int[] target_lengths, int blank=0, bool zero_infinity=False) -> (Tensor, Tensor)
  use_c10_dispatcher: full
  dispatch:
    CPU:  ctc_loss_cpu
    CUDA: ctc_loss_gpu

- func: _ctc_loss_backward(Tensor grad, Tensor log_probs, Tensor targets, int[] input_lengths, int[] target_lengths, Tensor neg_log_likelihood, Tensor log_alpha, int blank, bool zero_infinity=False) -> Tensor
  use_c10_dispatcher: full
  dispatch:
    CPU: ctc_loss_backward_cpu
    CUDA: ctc_loss_backward_gpu

- func: diag_embed(Tensor self, int offset=0, int dim1=-2, int dim2=-1) -> Tensor
  use_c10_dispatcher: full
  variants: function, method

- func: diagflat(Tensor self, int offset=0) -> Tensor
  use_c10_dispatcher: full
  variants: function, method

- func: diagonal(Tensor(a) self, int offset=0, int dim1=0, int dim2=1) -> Tensor(a)
  use_c10_dispatcher: full
  variants: function, method

- func: diagonal.Dimname(Tensor(a) self, *, Dimname outdim, Dimname dim1, Dimname dim2, int offset=0) -> Tensor(a)
  variants: function, method

- func: fill_diagonal_(Tensor(a!) self, Scalar fill_value, bool wrap=False) -> Tensor(a!)
  use_c10_dispatcher: full
  variants: method

- func: div.Tensor(Tensor self, Tensor other) -> Tensor
  use_c10_dispatcher: full
  variants: function, method
  dispatch:
    CPU, CUDA: div
    SparseCPU, SparseCUDA: div_sparse

- func: div_.Tensor(Tensor(a!) self, Tensor other) -> Tensor(a!)
  use_c10_dispatcher: full
  variants: method
  dispatch:
    CPU, CUDA: div_
    SparseCPU, SparseCUDA: div_sparse_

- func: div.out(Tensor self, Tensor other, *, Tensor(a!) out) -> Tensor(a!)
  dispatch:
    CPU, CUDA: div_out
    SparseCPU, SparseCUDA: div_out_sparse_zerodim

# For C++ only, until we have conversion from C++ numbers to Tensor
- func: div.Scalar(Tensor self, Scalar other) -> Tensor
  use_c10_dispatcher: full
  variants: function, method

- func: div_.Scalar(Tensor(a!) self, Scalar other) -> Tensor(a!)
  use_c10_dispatcher: full
  variants: method

- func: dot(Tensor self, Tensor tensor) -> Tensor
  use_c10_dispatcher: full
  variants: function, method
  dispatch:
    CPU: dot
    CUDA: dot_cuda

- func: dot.out(Tensor self, Tensor tensor, *, Tensor(a!) out) -> Tensor(a!)

- func: vdot(Tensor self, Tensor other) -> Tensor
  use_c10_dispatcher: full
  variants: function, method
  dispatch:
    CPU: vdot
    CUDA: vdot_cuda

- func: vdot.out(Tensor self, Tensor other, *, Tensor(a!) out) -> Tensor(a!)

- func: einsum(str equation, Tensor[] tensors) -> Tensor
  use_c10_dispatcher: full

- func: embedding(Tensor weight, Tensor indices, int padding_idx=-1, bool scale_grad_by_freq=False, bool sparse=False) -> Tensor
  use_c10_dispatcher: full

- func: embedding_backward(Tensor grad, Tensor indices, int num_weights, int padding_idx, bool scale_grad_by_freq, bool sparse) -> Tensor
  use_c10_dispatcher: full

- func: embedding_dense_backward(Tensor grad_output, Tensor indices, int num_weights, int padding_idx, bool scale_grad_by_freq) -> Tensor
  use_c10_dispatcher: full
  dispatch:
    CPU: embedding_dense_backward_cpu
    CUDA: embedding_dense_backward_cuda

- func: embedding_renorm_(Tensor(a!) self, Tensor indices, float max_norm, float norm_type) -> Tensor(a!)
  use_c10_dispatcher: full
  dispatch:
    CPU: embedding_renorm_cpu_
    CUDA: embedding_renorm_cuda_

- func: embedding_sparse_backward(Tensor grad, Tensor indices, int num_weights, int padding_idx, bool scale_grad_by_freq) -> Tensor
  use_c10_dispatcher: full

# NOTE [ embedding_bag Native Functions ]
# The `_embedding_bag.*` variants assume that input tensors except for `weight`,
# e.g. `indices` and `offsets` (and `offset2bag`), are contiguous.
# We really only need to enforce this for `_embedding_bag` (the forward) because
# the backward inputs are the same as forward ones.
# The above `embedding_bag` wrapper is created to achieve this, e.g.,
# applying indices = indices.contiguous().
# The backward functions apply a check that these input tensors are contiguous.


- func: _embedding_bag_forward_only(Tensor weight, Tensor indices, Tensor offsets, bool scale_grad_by_freq=False, int mode=0, bool sparse=False, Tensor? per_sample_weights=None, bool include_last_offset=False) -> (Tensor, Tensor, Tensor, Tensor)
  use_c10_dispatcher: full
  dispatch:
    CPU: _embedding_bag_forward_only_cpu
    CUDA: _embedding_bag_forward_only_cuda

- func: rowwise_prune(Tensor weight, Tensor mask, ScalarType compressed_indices_dtype) -> (Tensor, Tensor)
  use_c10_dispatcher: full

- func: embedding_bag(Tensor weight, Tensor indices, Tensor offsets, bool scale_grad_by_freq=False, int mode=0, bool sparse=False, Tensor? per_sample_weights=None, bool include_last_offset=False) -> (Tensor, Tensor, Tensor, Tensor)
  use_c10_dispatcher: full

- func: _embedding_bag(Tensor weight, Tensor indices, Tensor offsets, bool scale_grad_by_freq=False, int mode=0, bool sparse=False, Tensor? per_sample_weights=None, bool include_last_offset=False) -> (Tensor, Tensor, Tensor, Tensor)
  use_c10_dispatcher: full
  dispatch:
    CPU: _embedding_bag_cpu
    CUDA: _embedding_bag_cuda

- func: _embedding_bag_backward(Tensor grad, Tensor indices, Tensor offsets, Tensor offset2bag, Tensor bag_size, Tensor maximum_indices, int num_weights, bool scale_grad_by_freq, int mode, bool sparse, Tensor? per_sample_weights) -> Tensor
  use_c10_dispatcher: full

- func: _embedding_bag_sparse_backward(Tensor grad, Tensor indices, Tensor offsets, Tensor offset2bag, Tensor bag_size, int num_weights, bool scale_grad_by_freq, int mode, Tensor? per_sample_weights) -> Tensor
  use_c10_dispatcher: full

- func: _embedding_bag_dense_backward(Tensor grad, Tensor indices, Tensor offsets, Tensor offset2bag, Tensor bag_size, Tensor maximum_indices, int num_weights, bool scale_grad_by_freq, int mode, Tensor? per_sample_weights) -> Tensor
  use_c10_dispatcher: full
  dispatch:
    CPU: _embedding_bag_dense_backward_cpu
    CUDA: _embedding_bag_dense_backward_cuda

- func: _embedding_bag_per_sample_weights_backward(Tensor grad, Tensor weight, Tensor indices, Tensor offsets, Tensor offset2bag, int mode) -> Tensor
  use_c10_dispatcher: full
  dispatch:
    CPU: _embedding_bag_per_sample_weights_backward_cpu
    CUDA: _embedding_bag_per_sample_weights_backward_cuda

- func: empty_meta(int[] size, *, ScalarType? dtype=None, Layout? layout=None, Device? device=None, bool? pin_memory=None, MemoryFormat? memory_format=None) -> Tensor
  #use_c10_dispatcher: full

- func: empty.names(int[] size, *, Dimname[]? names, ScalarType? dtype=None, Layout? layout=None, Device? device=None, bool? pin_memory=None, MemoryFormat? memory_format=None) -> Tensor
  device_guard: False

- func: empty.memory_format(int[] size, *, ScalarType? dtype=None, Layout? layout=None, Device? device=None, bool? pin_memory=None, MemoryFormat? memory_format=None) -> Tensor
  #use_c10_dispatcher: full
  dispatch:
    CPU: empty_cpu
    CUDA: empty_cuda
    MkldnnCPU: empty_mkldnn
    SparseCPU, SparseCUDA: empty_sparse

- func: new_empty(Tensor self, int[] size, *, ScalarType? dtype=None, Layout? layout=None, Device? device=None, bool? pin_memory=None) -> Tensor
  #use_c10_dispatcher: full
  variants: method

- func: new_full(Tensor self, int[] size, Scalar fill_value, *, ScalarType? dtype=None, Layout? layout=None, Device? device=None, bool? pin_memory=None) -> Tensor
  use_c10_dispatcher: full
  variants: method

- func: new_zeros(Tensor self, int[] size, *, ScalarType? dtype=None, Layout? layout=None, Device? device=None, bool? pin_memory=None) -> Tensor
  use_c10_dispatcher: full
  variants: method

# other overrides are to provide a more helpful error message that dtype is required
- func: _empty_affine_quantized(int[] size, *, ScalarType? dtype=None, Layout? layout=None, Device? device=None, bool? pin_memory=None, float scale=1, int zero_point=0, MemoryFormat? memory_format=contiguous_format) -> Tensor
  use_c10_dispatcher: full
  dispatch:
    CPU: empty_affine_quantized_other_backends_stub
    QuantizedCPU, QuantizedCUDA: empty_affine_quantized

# it's a factory function receiving a tensor argument, thus overriding explicitly
# other overrides are to provide a more helpful error message that dtype is required
- func: _empty_per_channel_affine_quantized(int[] size, *, Tensor scales, Tensor zero_points, int axis, ScalarType? dtype=None, Layout? layout=None, Device? device=None, bool? pin_memory=None, MemoryFormat? memory_format=contiguous_format) -> Tensor
  use_c10_dispatcher: full
  category_override: factory
  dispatch:
    CPU: empty_per_channel_affine_quantized_other_backends_stub
    QuantizedCPU: empty_per_channel_affine_quantized_cpu

- func: resize_(Tensor(a!) self, int[] size, *, MemoryFormat? memory_format=None) -> Tensor(a!)
  use_c10_dispatcher: full
  variants: method
  device_guard: False
  dispatch:
    CPU: resize_
    CUDA: resize_cuda_
    QuantizedCPU: quantized_resize_cpu_

- func: empty_quantized(int[] size, Tensor qtensor) -> Tensor
  use_c10_dispatcher: full
  variants: function
  dispatch:
    QuantizedCPU, QuantizedCUDA: empty_quantized

- func: empty.out(int[] size, *, MemoryFormat? memory_format=None, Tensor(a!) out) -> Tensor(a!)
  device_guard: False

- func: empty_like(Tensor self, *, ScalarType? dtype=None, Layout? layout=None, Device? device=None, bool? pin_memory=None, MemoryFormat? memory_format=None) -> Tensor
  use_c10_dispatcher: full
  device_guard: False

- func: empty_strided(int[] size, int[] stride, *, ScalarType? dtype=None, Layout? layout=None, Device? device=None, bool? pin_memory=None) -> Tensor
  use_c10_dispatcher: full
  dispatch:
    CPU: empty_strided_cpu
    CUDA: empty_strided_cuda

- func: erf(Tensor self) -> Tensor
  use_c10_dispatcher: full
  variants: function, method

- func: erf_(Tensor(a!) self) -> Tensor(a!)
  use_c10_dispatcher: full
  variants: function, method

- func: erf.out(Tensor self, *, Tensor(a!) out) -> Tensor(a!)

- func: erfc(Tensor self) -> Tensor
  use_c10_dispatcher: full
  variants: function, method

- func: erfc_(Tensor(a!) self) -> Tensor(a!)
  use_c10_dispatcher: full
  variants: function, method

- func: erfc.out(Tensor self, *, Tensor(a!) out) -> Tensor(a!)

- func: exp(Tensor self) -> Tensor
  use_c10_dispatcher: full
  variants: function, method

- func: exp_(Tensor(a!) self) -> Tensor(a!)
  use_c10_dispatcher: full
  variants: function, method

- func: exp.out(Tensor self, *, Tensor(a!) out) -> Tensor(a!)

- func: expm1(Tensor self) -> Tensor
  use_c10_dispatcher: full
  variants: function, method

- func: expm1_(Tensor(a!) self) -> Tensor(a!)
  use_c10_dispatcher: full
  variants: function, method

- func: expm1.out(Tensor self, *, Tensor(a!) out) -> Tensor(a!)
  dispatch:
    CPU, CUDA: expm1_out

- func: expand(Tensor(a) self, int[] size, *, bool implicit=False) -> Tensor(a)
  use_c10_dispatcher: full
  variants: method  # This is method-only to match the previous tensor API. In the future we could make this a function too.
  device_guard: False

- func: expand_as(Tensor(a) self, Tensor other) -> Tensor(a)
  use_c10_dispatcher: full
  variants: method  # This is method-only to match the previous tensor API. In the future we could make this a function too.
  device_guard: False

- func: eye(int n, *, ScalarType? dtype=None, Layout? layout=None, Device? device=None, bool? pin_memory=None) -> Tensor
  use_c10_dispatcher: full

- func: eye.m(int n, int m, *, ScalarType? dtype=None, Layout? layout=None, Device? device=None, bool? pin_memory=None) -> Tensor
  use_c10_dispatcher: full

- func: eye.out(int n, *, Tensor(a!) out) -> Tensor(a!)
  dispatch:
    CPU: eye_out_cpu
    CUDA: eye_out_cuda

- func: eye.m_out(int n, int m, *, Tensor(a!) out) -> Tensor(a!)
  dispatch:
    CPU: eye_out_cpu
    CUDA: eye_out_cuda

- func: flatten.using_ints(Tensor(a) self, int start_dim=0, int end_dim=-1) -> Tensor(a)
  use_c10_dispatcher: full
  variants: function, method

- func: flatten.named_out_dim(Tensor(a) self, int start_dim, int end_dim, Dimname out_dim) -> Tensor(a)
  variants: function, method

- func: flatten.using_names(Tensor(a) self, Dimname start_dim, Dimname end_dim, Dimname out_dim) -> Tensor(a)
  variants: function, method

- func: flatten.DimnameList(Tensor(a) self, Dimname[] dims, Dimname out_dim) -> Tensor(a)
  variants: function, method

- func: unflatten.int(Tensor(a) self, int dim, int[] sizes, Dimname[]? names=None) -> Tensor(a)
  variants: method

- func: unflatten.Dimname(Tensor(a) self, Dimname dim, int[] sizes, Dimname[] names) -> Tensor(a)
  variants: method

- func: fill_.Scalar(Tensor(a!) self, Scalar value) -> Tensor(a!)
  use_c10_dispatcher: full
  variants: function, method

- func: fill_.Tensor(Tensor(a!) self, Tensor value) -> Tensor(a!)
  use_c10_dispatcher: full
  variants: function, method

- func: floor(Tensor self) -> Tensor
  use_c10_dispatcher: full
  variants: function, method

- func: floor_(Tensor(a!) self) -> Tensor(a!)
  use_c10_dispatcher: full
  variants: function, method

- func: floor.out(Tensor self, *, Tensor(a!) out) -> Tensor(a!)
  dispatch:
    CPU, CUDA: floor_out

- func: floor_divide(Tensor self, Tensor other) -> Tensor
  use_c10_dispatcher: full
  variants: function, method
  dispatch:
    CPU, CUDA: floor_divide
    SparseCPU, SparseCUDA: floor_divide_sparse

- func: floor_divide_.Tensor(Tensor(a!) self, Tensor other) -> Tensor(a!)
  use_c10_dispatcher: full
  variants: method
  dispatch:
    CPU, CUDA: floor_divide_
    SparseCPU, SparseCUDA: floor_divide_sparse_

- func: floor_divide.out(Tensor self, Tensor other, *, Tensor(a!) out) -> Tensor(a!)
  dispatch:
    CPU, CUDA: floor_divide_out
    SparseCPU, SparseCUDA: floor_divide_out_sparse_zerodim

- func: floor_divide.Scalar(Tensor self, Scalar other) -> Tensor
  use_c10_dispatcher: full
  variants: function, method

- func: floor_divide_.Scalar(Tensor(a!) self, Scalar other) -> Tensor(a!)
  use_c10_dispatcher: full
  variants: method

- func: frac(Tensor self) -> Tensor
  use_c10_dispatcher: full
  variants: function, method

- func: frac_(Tensor(a!) self) -> Tensor(a!)
  use_c10_dispatcher: full
  variants: function, method

- func: frac.out(Tensor self, *, Tensor(a!) out) -> Tensor(a!)

- func: full.names(int[] size, Scalar fill_value, *, Dimname[]? names, ScalarType? dtype=None, Layout? layout=None, Device? device=None, bool? pin_memory=None) -> Tensor
  device_guard: False

- func: full(int[] size, Scalar fill_value, *, ScalarType? dtype=None, Layout? layout=None, Device? device=None, bool? pin_memory=None) -> Tensor
  use_c10_dispatcher: full

- func: full.out(int[] size, Scalar fill_value, *, Tensor(a!) out) -> Tensor(a!)

- func: full_like(Tensor self, Scalar fill_value, *, ScalarType? dtype=None, Layout? layout=None, Device? device=None, bool? pin_memory=None, MemoryFormat? memory_format=None) -> Tensor
  use_c10_dispatcher: full

- func: from_file(str filename, bool? shared=None, int? size=0, *, ScalarType? dtype=None, Layout? layout=None, Device? device=None, bool? pin_memory=None) -> Tensor
  use_c10_dispatcher: full
  dispatch:
    CPU: from_file

- func: gcd.out(Tensor self, Tensor other, *, Tensor(a!) out) -> Tensor(a!)

- func: gcd(Tensor self, Tensor other) -> Tensor
  use_c10_dispatcher: full
  variants: function, method

- func: gcd_(Tensor(a!) self, Tensor other) -> Tensor(a!)
  use_c10_dispatcher: full
  variants: function, method

- func: lcm.out(Tensor self, Tensor other, *, Tensor(a!) out) -> Tensor(a!)

- func: lcm(Tensor self, Tensor other) -> Tensor
  use_c10_dispatcher: full
  variants: function, method

- func: lcm_(Tensor(a!) self, Tensor other) -> Tensor(a!)
  use_c10_dispatcher: full
  variants: function, method

# NOTE [ grid_sampler Native Functions ]
# `grid_sampler` does all the shape checking and then dispatches to one of
# `cudnn_grid_sampler`, `grid_sampler_2d`, or `grid_sampler_3d`, each of which
# has the corresponding backward defined as native functions as well. Therefore,
# in these functions and their backwards, no more shape checking is done.
#
# There is also _grid_sampler_2d_backward_cpu_fallback which is an
# implementation detail of grid_sampler_2d and is only exposed here for testing
# purposes.
#
# Additionally, arguments `padding_mode` and `interpolation_mode` are cast to
# enums defined in `native/GridSampler.h`. `cudnn_grid_sampler` doesn't take in
# `interpolation_mode` because it only supports Bilinear interpolation mode.
# Nor does it take in `align_corners` because it only supports the mode
# `align_corners = True`.
- func: grid_sampler(Tensor input, Tensor grid, int interpolation_mode, int padding_mode, bool align_corners) -> Tensor
  use_c10_dispatcher: full

- func: grid_sampler_2d(Tensor input, Tensor grid, int interpolation_mode, int padding_mode, bool align_corners) -> Tensor
  use_c10_dispatcher: full
  dispatch:
    CPU: grid_sampler_2d_cpu
    CUDA: grid_sampler_2d_cuda

- func: grid_sampler_2d_backward(Tensor grad_output, Tensor input, Tensor grid, int interpolation_mode, int padding_mode, bool align_corners) -> (Tensor, Tensor)
  use_c10_dispatcher: full
  dispatch:
    CPU: grid_sampler_2d_backward_cpu
    CUDA: grid_sampler_2d_backward_cuda

# See NOTE [ grid_sample CPU fallback ]
- func: _grid_sampler_2d_cpu_fallback(Tensor input, Tensor grid, int interpolation_mode, int padding_mode, bool align_corners) -> Tensor
  use_c10_dispatcher: full

- func: _grid_sampler_2d_cpu_fallback_backward(Tensor grad_output, Tensor input, Tensor grid, int interpolation_mode, int padding_mode, bool align_corners) -> (Tensor, Tensor)
  use_c10_dispatcher: full

- func: grid_sampler_3d(Tensor input, Tensor grid, int interpolation_mode, int padding_mode, bool align_corners) -> Tensor
  use_c10_dispatcher: full
  dispatch:
    CPU: grid_sampler_3d_cpu
    CUDA: grid_sampler_3d_cuda

- func: grid_sampler_3d_backward(Tensor grad_output, Tensor input, Tensor grid, int interpolation_mode, int padding_mode, bool align_corners) -> (Tensor, Tensor)
  use_c10_dispatcher: full
  dispatch:
    CPU: grid_sampler_3d_backward_cpu
    CUDA: grid_sampler_3d_backward_cuda

- func: hann_window(int window_length, *, ScalarType? dtype=None, Layout? layout=None, Device? device=None, bool? pin_memory=None) -> Tensor
  use_c10_dispatcher: full

- func: hann_window.periodic(int window_length, bool periodic, *, ScalarType? dtype=None, Layout? layout=None, Device? device=None, bool? pin_memory=None) -> Tensor
  use_c10_dispatcher: full

- func: hamming_window(int window_length, *, ScalarType? dtype=None, Layout? layout=None, Device? device=None, bool? pin_memory=None) -> Tensor
  use_c10_dispatcher: full

- func: hamming_window.periodic(int window_length, bool periodic, *, ScalarType? dtype=None, Layout? layout=None, Device? device=None, bool? pin_memory=None) -> Tensor
  use_c10_dispatcher: full

- func: hamming_window.periodic_alpha(int window_length, bool periodic, float alpha, *, ScalarType? dtype=None, Layout? layout=None, Device? device=None, bool? pin_memory=None) -> Tensor
  use_c10_dispatcher: full

- func: hamming_window.periodic_alpha_beta(int window_length, bool periodic, float alpha, float beta, *, ScalarType? dtype=None, Layout? layout=None, Device? device=None, bool? pin_memory=None) -> Tensor
  use_c10_dispatcher: full

- func: hinge_embedding_loss(Tensor self, Tensor target, float margin=1.0, int reduction=Mean) -> Tensor
  use_c10_dispatcher: full

- func: group_norm(Tensor input, int num_groups, Tensor? weight=None, Tensor? bias=None, float eps=1e-05, bool cudnn_enabled=True) -> Tensor
  use_c10_dispatcher: full

- func: native_group_norm(Tensor input, Tensor? weight, Tensor? bias, int N, int C, int HxW, int group, float eps) -> (Tensor, Tensor, Tensor)
  use_c10_dispatcher: full
  dispatch:
    CPU, CUDA: native_group_norm

- func: native_group_norm_backward(Tensor grad_out, Tensor input, Tensor mean, Tensor rstd, Tensor? weight, int N, int C, int HxW, int group, bool[3] output_mask) -> (Tensor, Tensor, Tensor)
  use_c10_dispatcher: full
  dispatch:
    CPU, CUDA: native_group_norm_backward

- func: ifft(Tensor self, int signal_ndim, bool normalized=False) -> Tensor
  use_c10_dispatcher: full
  variants: function, method

- func: rfft(Tensor self, int signal_ndim, bool normalized=False, bool onesided=True) -> Tensor
  use_c10_dispatcher: full
  variants: function, method

- func: irfft(Tensor self, int signal_ndim, bool normalized=False, bool onesided=True, int[] signal_sizes=[]) -> Tensor
  use_c10_dispatcher: full
  variants: function, method

- func: _fft_with_size(Tensor self, int signal_ndim, bool complex_input, bool complex_output, bool inverse, int[] checked_signal_sizes, bool normalized, bool onesided, int[] output_sizes) -> Tensor
  use_c10_dispatcher: full
  variants: function
  dispatch:
    CPU: _fft_mkl
    CUDA: _fft_cufft

- func: _cufft_get_plan_cache_size(int device_index) -> int
  use_c10_dispatcher: full

- func: _cufft_get_plan_cache_max_size(int device_index) -> int
  use_c10_dispatcher: full

- func: _cufft_set_plan_cache_max_size(int device_index, int max_size) -> ()
  use_c10_dispatcher: full

- func: _cufft_clear_plan_cache(int device_index) -> ()
  use_c10_dispatcher: full

- func: index.Tensor(Tensor self, Tensor?[] indices) -> Tensor
  variants: function, method
  # NB: This function is special-cased in tools/autograd/gen_variable_type.py
  # NB: The following functions are declared in aten/src/ATen/templates/TensorBody.h and defined in aten/src/ATen/TensorIndexing.cpp:
  # - Tensor Tensor::index(ArrayRef<TensorIndex> indices)
  # - Tensor Tensor::index(std::initializer_list<TensorIndex> indices)

- func: index_copy_(Tensor(a!) self, int dim, Tensor index, Tensor source) -> Tensor(a!)
  use_c10_dispatcher: full
  variants: method

- func: index_copy(Tensor self, int dim, Tensor index, Tensor source) -> Tensor
  use_c10_dispatcher: full
  variants: function, method

- func: index_copy_.dimname(Tensor(a!) self, Dimname dim, Tensor index, Tensor source) -> Tensor(a!)
  variants: method

- func: index_copy.dimname(Tensor self, Dimname dim, Tensor index, Tensor source) -> Tensor
  variants: function, method

- func: index_put_(Tensor(a!) self, Tensor?[] indices, Tensor values, bool accumulate=False) -> Tensor(a!)
  variants: function, method
  # NB: The following functions are declared in aten/src/ATen/templates/TensorBody.h and defined in aten/src/ATen/TensorIndexing.cpp:
  # - Tensor & Tensor::index_put_(ArrayRef<TensorIndex> indices, Tensor const & rhs)
  # - Tensor & Tensor::index_put_(ArrayRef<TensorIndex> indices, Scalar v)
  # - Tensor & Tensor::index_put_(std::initializer_list<TensorIndex> indices, Tensor const & rhs)
  # - Tensor & Tensor::index_put_(std::initializer_list<TensorIndex> indices, Scalar v)

- func: index_put(Tensor self, Tensor?[] indices, Tensor values, bool accumulate=False) -> Tensor
  variants: function, method

- func: _index_put_impl_(Tensor(a!) self, Tensor?[] indices, Tensor values, bool accumulate=False, bool unsafe=False) -> Tensor(a!)
  variants: function

- func: instance_norm(Tensor input, Tensor? weight, Tensor? bias, Tensor? running_mean, Tensor? running_var, bool use_input_stats, float momentum, float eps, bool cudnn_enabled) -> Tensor
  use_c10_dispatcher: full
  variants: function

- func: inverse(Tensor self) -> Tensor
  use_c10_dispatcher: full
  variants: function, method

- func: inverse.out(Tensor self, *, Tensor(a!) out) -> Tensor(a!)

- func: _inverse_helper(Tensor self) -> Tensor
  use_c10_dispatcher: full
  variants: function
  dispatch:
    CPU: _inverse_helper_cpu
    CUDA: _inverse_helper_cuda

- func: isclose(Tensor self, Tensor other, float rtol=1e-05, float atol=1e-08, bool equal_nan=False) -> Tensor
  use_c10_dispatcher: full
  variants: function, method

- func: isnan(Tensor self) -> Tensor
  use_c10_dispatcher: full
  variants: function, method
  device_guard: False
  dispatch:
    CPU, CUDA: isnan
    SparseCPU, SparseCUDA: isnan_sparse

- func: is_distributed(Tensor self) -> bool
  use_c10_dispatcher: full
  variants: function, method
  device_guard: False

- func: is_floating_point(Tensor self) -> bool
  use_c10_dispatcher: full
  variants: function, method
  device_guard: False

- func: is_complex(Tensor self) -> bool
  use_c10_dispatcher: full
  variants: function, method
  device_guard: False

- func: isreal(Tensor self) -> Tensor
  use_c10_dispatcher: full
  variants: function, method

- func: is_nonzero(Tensor self) -> bool
  use_c10_dispatcher: full
  variants: function, method
  device_guard: False

- func: is_same_size(Tensor self, Tensor other) -> bool
  use_c10_dispatcher: full
  variants: function, method
  device_guard: False

- func: is_signed(Tensor self) -> bool
  use_c10_dispatcher: full
  variants: function, method
  device_guard: False

- func: kl_div(Tensor self, Tensor target, int reduction=Mean, *, bool log_target=False) -> Tensor
  use_c10_dispatcher: full

- func: kl_div_backward(Tensor grad_output, Tensor self, Tensor target, int reduction=Mean, *, bool log_target=False) -> Tensor
  use_c10_dispatcher: full
  dispatch:
    CPU: kl_div_backward_cpu
    CUDA: kl_div_backward_cuda

- func: kthvalue(Tensor self, int k, int dim=-1, bool keepdim=False) -> (Tensor values, Tensor indices)
  use_c10_dispatcher: full
  variants: function, method

- func: kthvalue.values(Tensor self, int k, int dim=-1, bool keepdim=False, *, Tensor(a!) values, Tensor(b!) indices) -> (Tensor(a!) values, Tensor(b!) indices)
  dispatch:
    CPU: kthvalue_out_cpu
    CUDA: kthvalue_out_cuda

- func: kthvalue.dimname(Tensor self, int k, Dimname dim, bool keepdim=False) -> (Tensor values, Tensor indices)
  variants: function, method

- func: kthvalue.dimname_out(Tensor self, int k, Dimname dim, bool keepdim=False, *, Tensor(a!) values, Tensor(b!) indices) -> (Tensor(a!) values, Tensor(b!) indices)

- func: layer_norm(Tensor input, int[] normalized_shape, Tensor? weight=None, Tensor? bias=None, float eps=1e-05, bool cudnn_enable=True) -> Tensor
  use_c10_dispatcher: full

- func: native_layer_norm(Tensor input, Tensor? weight, Tensor? bias, int M, int N, float eps) -> (Tensor, Tensor, Tensor)
  use_c10_dispatcher: full
  dispatch:
    CPU: layer_norm_cpu
    CUDA: layer_norm_cuda

- func: native_layer_norm_backward(Tensor grad_out, Tensor input, Tensor mean, Tensor rstd, Tensor? weight, int M, int N, bool[3] output_mask) -> (Tensor, Tensor, Tensor)
  use_c10_dispatcher: full
  dispatch:
    CPU: layer_norm_backward_cpu
    CUDA: layer_norm_backward_cuda

- func: linear(Tensor input, Tensor weight, Tensor? bias=None) -> Tensor
  use_c10_dispatcher: full
  python_module: nn

- func: mkldnn_linear(Tensor input, Tensor weight, Tensor? bias=None) -> Tensor
  use_c10_dispatcher: full
  python_module: nn
  dispatch:
    MkldnnCPU: mkldnn_linear

- func: fbgemm_linear_int8_weight_fp32_activation(Tensor input, Tensor weight, Tensor packed, Tensor col_offsets, Scalar weight_scale, Scalar weight_zero_point, Tensor bias) -> Tensor
  use_c10_dispatcher: full

- func: fbgemm_linear_int8_weight(Tensor input, Tensor weight, Tensor packed, Tensor col_offsets, Scalar weight_scale, Scalar weight_zero_point, Tensor bias) -> Tensor
  use_c10_dispatcher: full

- func: fbgemm_linear_quantize_weight(Tensor input) -> (Tensor, Tensor, float, int)
  use_c10_dispatcher: full

- func: fbgemm_pack_gemm_matrix_fp16(Tensor input) -> Tensor
  use_c10_dispatcher: full

- func: fbgemm_linear_fp16_weight_fp32_activation(Tensor input, Tensor packed_weight, Tensor bias) -> Tensor
  use_c10_dispatcher: full

- func: fbgemm_linear_fp16_weight(Tensor input, Tensor packed_weight, Tensor bias) -> Tensor
  use_c10_dispatcher: full

- func: fbgemm_pack_quantized_matrix(Tensor input) -> Tensor
  use_c10_dispatcher: full

- func: fbgemm_pack_quantized_matrix.KN(Tensor input, int K, int N) -> Tensor
  use_c10_dispatcher: full

- func: linspace(Scalar start, Scalar end, int steps=100, *, ScalarType? dtype=None, Layout? layout=None, Device? device=None, bool? pin_memory=None) -> Tensor
  use_c10_dispatcher: full

- func: linspace.out(Scalar start, Scalar end, int steps=100, *, Tensor(a!) out) -> Tensor(a!)
  dispatch:
    CPU: linspace_cpu_out
    CUDA: linspace_cuda_out

- func: log(Tensor self) -> Tensor
  use_c10_dispatcher: full
  variants: function, method

- func: log_(Tensor(a!) self) -> Tensor(a!)
  use_c10_dispatcher: full
  variants: function, method

- func: log.out(Tensor self, *, Tensor(a!) out) -> Tensor(a!)
  dispatch:
    CPU, CUDA: log_out

- func: log10(Tensor self) -> Tensor
  use_c10_dispatcher: full
  variants: function, method

- func: log10_(Tensor(a!) self) -> Tensor(a!)
  use_c10_dispatcher: full
  variants: function, method

- func: log10.out(Tensor self, *, Tensor(a!) out) -> Tensor(a!)
  dispatch:
    CPU, CUDA: log10_out

- func: log1p(Tensor self) -> Tensor
  use_c10_dispatcher: full
  variants: function, method

- func: log1p_(Tensor(a!) self) -> Tensor(a!)
  use_c10_dispatcher: full
  variants: function, method
  dispatch:
    CPU, CUDA: log1p_
    SparseCPU, SparseCUDA: log1p_sparse_

- func: log1p.out(Tensor self, *, Tensor(a!) out) -> Tensor(a!)
  dispatch:
    CPU, CUDA: log1p_out
    SparseCPU, SparseCUDA: log1p_out_sparse

- func: log2(Tensor self) -> Tensor
  use_c10_dispatcher: full
  variants: function, method

- func: log2_(Tensor(a!) self) -> Tensor(a!)
  use_c10_dispatcher: full
  variants: function, method

- func: log2.out(Tensor self, *, Tensor(a!) out) -> Tensor(a!)
  dispatch:
    CPU, CUDA: log2_out

- func: logaddexp.out(Tensor self, Tensor other, *, Tensor(a!) out) -> Tensor(a!)

- func: logaddexp(Tensor self, Tensor other) -> Tensor
  use_c10_dispatcher: full
  variants: method, function

- func: logaddexp2.out(Tensor self, Tensor other, *, Tensor(a!) out) -> Tensor(a!)

- func: logaddexp2(Tensor self, Tensor other) -> Tensor
  use_c10_dispatcher: full
  variants: method, function

- func: logdet(Tensor self) -> Tensor
  use_c10_dispatcher: full
  variants: function, method

- func: logspace(Scalar start, Scalar end, int steps=100, float base=10.0, *, ScalarType? dtype=None, Layout? layout=None, Device? device=None, bool? pin_memory=None) -> Tensor
  use_c10_dispatcher: full

- func: logspace.out(Scalar start, Scalar end, int steps=100, float base=10.0, *, Tensor(a!) out) -> Tensor(a!)
  dispatch:
    CPU: logspace_cpu_out
    CUDA: logspace_cuda_out

# log_softmax allows positional dtype, unlike most operators, because kwonly is BC-breaking when loading jit models.
- func: log_softmax.int(Tensor self, int dim, ScalarType? dtype=None) -> Tensor
  use_c10_dispatcher: full
  variants: function, method

- func: log_softmax.Dimname(Tensor self, Dimname dim, *, ScalarType? dtype=None) -> Tensor
  variants: function, method

- func: _log_softmax(Tensor self, int dim, bool half_to_float) -> Tensor
  use_c10_dispatcher: full
  dispatch:
    CPU: log_softmax_cpu
    CUDA: log_softmax_cuda

- func: _log_softmax_backward_data(Tensor grad_output, Tensor output, int dim, Tensor self) -> Tensor
  use_c10_dispatcher: full
  dispatch:
    CPU: log_softmax_backward_cpu
    CUDA: log_softmax_backward_cuda

- func: _logcumsumexp(Tensor self, int dim) -> Tensor
  use_c10_dispatcher: full
  dispatch:
    CPU: _logcumsumexp_cpu
    CUDA: _logcumsumexp_cuda

- func: _logcumsumexp.out(Tensor self, int dim, *, Tensor(a!) out) -> Tensor(a!)
  dispatch:
    CPU: _logcumsumexp_out_cpu
    CUDA: _logcumsumexp_out_cuda

- func: logcumsumexp(Tensor self, int dim) -> Tensor
  use_c10_dispatcher: full
  variants: function, method

- func: logcumsumexp.out(Tensor self, int dim, *, Tensor(a!) out) -> Tensor(a!)

- func: logcumsumexp.dimname(Tensor self, Dimname dim) -> Tensor
  variants: function, method

- func: logcumsumexp.dimname_out(Tensor self, Dimname dim, *, Tensor(a!) out) -> Tensor(a!)

- func: logsumexp(Tensor self, int[1] dim, bool keepdim=False) -> Tensor
  use_c10_dispatcher: full
  variants: function, method

- func: logsumexp.out(Tensor self, int[1] dim, bool keepdim=False, *, Tensor(a!) out) -> Tensor(a!)

- func: logsumexp.names(Tensor self, Dimname[1] dim, bool keepdim=False) -> Tensor
  variants: function, method

- func: logsumexp.names_out(Tensor self, Dimname[1] dim, bool keepdim=False, *, Tensor(a!) out) -> Tensor(a!)

- func: margin_ranking_loss(Tensor input1, Tensor input2, Tensor target, float margin=0.0, int reduction=Mean) -> Tensor
  use_c10_dispatcher: full

- func: matmul(Tensor self, Tensor other) -> Tensor
  use_c10_dispatcher: full
  variants: function, method

- func: matmul.out(Tensor self, Tensor other, *, Tensor(a!) out) -> Tensor(a!)

- func: matrix_rank.tol(Tensor self, float tol, bool symmetric=False) -> Tensor
  use_c10_dispatcher: full

- func: matrix_rank(Tensor self, bool symmetric=False) -> Tensor
  use_c10_dispatcher: full

- func: matrix_power(Tensor self, int n) -> Tensor
  use_c10_dispatcher: full
  variants: function, method

- func: matrix_exp(Tensor self) -> Tensor
  use_c10_dispatcher: full
  variants: function, method

- func: matrix_exp_backward(Tensor self, Tensor grad) -> Tensor
  use_c10_dispatcher: full

- func: _aminmax(Tensor self) -> (Tensor, Tensor)
  use_c10_dispatcher: full
  variants: function
  dispatch:
    CPU, CUDA: _aminmax_all

- func: _aminmax.dim(Tensor self, int dim, bool keepdim=False) -> (Tensor, Tensor)
  use_c10_dispatcher: full
  variants: function
  dispatch:
    CPU, CUDA: _aminmax

- func: _compute_linear_combination(Tensor input, Tensor coefficients) -> Tensor
  dispatch:
    CPU, CUDA: _compute_linear_combination

- func: _compute_linear_combination.out(Tensor input, Tensor coefficients, *, Tensor(a!) out) -> Tensor(a!)
  dispatch:
    CPU, CUDA: _compute_linear_combination_out

- func: max.dim(Tensor self, int dim, bool keepdim=False) -> (Tensor values, Tensor indices)
  use_c10_dispatcher: full
  variants: function, method

- func: max.dim_max(Tensor self, int dim, bool keepdim=False, *, Tensor(a!) max, Tensor(b!) max_values) -> (Tensor(a!) values, Tensor(b!) indices)

- func: max.names_dim(Tensor self, Dimname dim, bool keepdim=False) -> (Tensor values, Tensor indices)
  variants: function, method

- func: max.names_dim_max(Tensor self, Dimname dim, bool keepdim=False, *, Tensor(a!) max, Tensor(b!) max_values) -> (Tensor(a!) values, Tensor(b!) indices)

- func: value_selecting_reduction_backward(Tensor grad, int dim, Tensor indices, int[] sizes, bool keepdim) -> Tensor
  use_c10_dispatcher: full
  variants: function
  device_guard: False

- func: amax(Tensor self, int[1] dim=[], bool keepdim=False) -> Tensor
  use_c10_dispatcher: full
  variants: function, method

- func: amax.out(Tensor self, int[1] dim=[], bool keepdim=False, *, Tensor(a!) out) -> Tensor(a!)

# Return: (Tensor output, Tensor indices)
- func: max_pool1d_with_indices(Tensor self, int[1] kernel_size, int[1] stride=[], int[1] padding=0, int[1] dilation=1, bool ceil_mode=False) -> (Tensor, Tensor)
  use_c10_dispatcher: full

- func: max_pool1d(Tensor self, int[1] kernel_size, int[1] stride=[], int[1] padding=0, int[1] dilation=1, bool ceil_mode=False) -> Tensor
  use_c10_dispatcher: full

- func: max_pool2d(Tensor self, int[2] kernel_size, int[2] stride=[], int[2] padding=0, int[2] dilation=1, bool ceil_mode=False) -> Tensor
  use_c10_dispatcher: full

- func: mkldnn_max_pool2d(Tensor self, int[2] kernel_size, int[2] stride=[], int[2] padding=0, int[2] dilation=1, bool ceil_mode=False) -> Tensor
  use_c10_dispatcher: full
  dispatch:
    MkldnnCPU: mkldnn_max_pool2d

- func: mkldnn_max_pool3d(Tensor self, int[3] kernel_size, int[3] stride=[], int[3] padding=0, int[3] dilation=1, bool ceil_mode=False) -> Tensor
  use_c10_dispatcher: full
  dispatch:
    MkldnnCPU: mkldnn_max_pool3d

- func: quantized_max_pool2d(Tensor self, int[2] kernel_size, int[2] stride=[], int[2] padding=0, int[2] dilation=1, bool ceil_mode=False) -> Tensor
  use_c10_dispatcher: full
  dispatch:
    QuantizedCPU: quantized_max_pool2d

- func: max_pool3d(Tensor self, int[3] kernel_size, int[3] stride=[], int[3] padding=0, int[3] dilation=1, bool ceil_mode=False) -> Tensor
  use_c10_dispatcher: full

# The CPU and GPU dispatch variants are named weirdly here because otherwise there
# are namespacing issues in C++
- func: mean(Tensor self, *, ScalarType? dtype=None) -> Tensor
  use_c10_dispatcher: full
  variants: function, method
  dispatch:
    CPU, CUDA: mean_cpu_gpu
    QuantizedCPU: mean_quantized_cpu

- func: mean.dim(Tensor self, int[1] dim, bool keepdim=False, *, ScalarType? dtype=None) -> Tensor
  use_c10_dispatcher: full
  variants: function, method
  dispatch:
    CPU, CUDA: mean_cpu_gpu
    QuantizedCPU: mean_quantized_cpu

- func: mean.out(Tensor self, int[1] dim, bool keepdim=False, *, ScalarType? dtype=None, Tensor(a!) out) -> Tensor(a!)
  dispatch:
    CPU, CUDA: mean_out_cpu_gpu
    QuantizedCPU: mean_out_quantized_cpu

- func: mean.names_dim(Tensor self, Dimname[1] dim, bool keepdim=False, *, ScalarType? dtype=None) -> Tensor
  variants: function, method

- func: mean.names_out(Tensor self, Dimname[1] dim, bool keepdim=False, *, ScalarType? dtype=None, Tensor(a!) out) -> Tensor(a!)

- func: median.dim(Tensor self, int dim, bool keepdim=False) -> (Tensor values, Tensor indices)
  use_c10_dispatcher: full
  variants: function, method

- func: median.dim_values(Tensor self, int dim, bool keepdim=False, *, Tensor(a!) values, Tensor(b!) indices) -> (Tensor(a!) values, Tensor(b!) indices)

- func: median.names_dim(Tensor self, Dimname dim, bool keepdim=False) -> (Tensor values, Tensor indices)
  variants: function, method

- func: median.names_dim_values(Tensor self, Dimname dim, bool keepdim=False, *, Tensor(a!) values, Tensor(b!) indices) -> (Tensor(a!) values, Tensor(b!) indices)

- func: min.dim(Tensor self, int dim, bool keepdim=False) -> (Tensor values, Tensor indices)
  use_c10_dispatcher: full
  variants: function, method

- func: min.dim_min(Tensor self, int dim, bool keepdim=False, *, Tensor(a!) min, Tensor(b!) min_indices) -> (Tensor(a!) values, Tensor(b!) indices)

- func: min.names_dim(Tensor self, Dimname dim, bool keepdim=False) -> (Tensor values, Tensor indices)
  variants: function, method

- func: min.names_dim_min(Tensor self, Dimname dim, bool keepdim=False, *, Tensor(a!) min, Tensor(b!) min_indices) -> (Tensor(a!) values, Tensor(b!) indices)

- func: amin(Tensor self, int[1] dim=[], bool keepdim=False) -> Tensor
  use_c10_dispatcher: full
  variants: function, method

- func: amin.out(Tensor self, int[1] dim=[], bool keepdim=False, *, Tensor(a!) out) -> Tensor(a!)

- func: mkldnn_convolution(Tensor self, Tensor weight, Tensor? bias, int[] padding, int[] stride, int[] dilation, int groups) -> Tensor
  use_c10_dispatcher: full

- func: mkldnn_convolution_backward_input(int[] self_size, Tensor grad_output, Tensor weight, int[] padding, int[] stride, int[] dilation, int groups, bool bias_defined) -> Tensor
  use_c10_dispatcher: full

- func: mkldnn_convolution_backward_weights(int[] weight_size, Tensor grad_output, Tensor self, int[] padding, int[] stride, int[] dilation, int groups, bool bias_defined) -> (Tensor, Tensor)
  use_c10_dispatcher: full

- func: mkldnn_convolution_backward(Tensor self, Tensor grad_output, Tensor weight, int[] padding, int[] stride, int[] dilation, int groups, bool[3] output_mask) -> (Tensor, Tensor, Tensor)
  use_c10_dispatcher: full

- func: miopen_batch_norm(Tensor input, Tensor weight, Tensor? bias, Tensor? running_mean, Tensor? running_var, bool training, float exponential_average_factor, float epsilon) -> (Tensor, Tensor, Tensor)
  use_c10_dispatcher: full
  dispatch:
    CUDA: miopen_batch_norm

- func: miopen_batch_norm_backward(Tensor input, Tensor grad_output, Tensor weight, Tensor? running_mean, Tensor? running_var, Tensor? save_mean, Tensor? save_var, float epsilon) -> (Tensor, Tensor, Tensor)
  use_c10_dispatcher: full
  dispatch:
    CUDA: miopen_batch_norm_backward

- func: miopen_convolution(Tensor self, Tensor weight, Tensor? bias, int[] padding, int[] stride, int[] dilation, int groups, bool benchmark, bool deterministic) -> Tensor
  use_c10_dispatcher: full
  dispatch:
    CUDA: miopen_convolution

- func: miopen_convolution_backward_input(int[] self_size, Tensor grad_output, Tensor weight, int[] padding, int[] stride, int[] dilation, int groups, bool benchmark, bool deterministic) -> Tensor
  use_c10_dispatcher: full
  dispatch:
    CUDA: miopen_convolution_backward_input

- func: miopen_convolution_backward(Tensor self, Tensor grad_output, Tensor weight, int[] padding, int[] stride, int[] dilation, int groups, bool benchmark, bool deterministic, bool[3] output_mask) -> (Tensor, Tensor, Tensor)
  use_c10_dispatcher: full
  dispatch:
    CUDA: miopen_convolution_backward

- func: miopen_convolution_backward_bias(Tensor grad_output) -> Tensor
  use_c10_dispatcher: full
  dispatch:
    CUDA: miopen_convolution_backward_bias

- func: miopen_convolution_backward_weight(int[] weight_size, Tensor grad_output, Tensor self, int[] padding, int[] stride, int[] dilation, int groups, bool benchmark, bool deterministic) -> Tensor
  use_c10_dispatcher: full
  dispatch:
    CUDA: miopen_convolution_backward_weight

- func: miopen_convolution_transpose(Tensor self, Tensor weight, Tensor? bias, int[] padding, int[] output_padding, int[] stride, int[] dilation, int groups, bool benchmark, bool deterministic) -> Tensor
  use_c10_dispatcher: full
  dispatch:
    CUDA: miopen_convolution_transpose

# NB: output_padding not strictly needed here, but it's helpful for the float
# backwards
- func: miopen_convolution_transpose_backward(Tensor self, Tensor grad_output, Tensor weight, int[] padding, int[] output_padding, int[] stride, int[] dilation, int groups, bool benchmark, bool deterministic, bool[3] output_mask) -> (Tensor, Tensor, Tensor)
  use_c10_dispatcher: full
  dispatch:
    CUDA: miopen_convolution_transpose_backward

- func: miopen_convolution_transpose_backward_input(Tensor grad_output, Tensor weight, int[] padding, int[] stride, int[] dilation, int groups, bool benchmark, bool deterministic) -> Tensor
  use_c10_dispatcher: full
  dispatch:
    CUDA: miopen_convolution_transpose_backward_input

- func: miopen_convolution_transpose_backward_weight(int[] weight_size, Tensor grad_output, Tensor self, int[] padding, int[] stride, int[] dilation, int groups, bool benchmark, bool deterministic) -> Tensor
  use_c10_dispatcher: full
  dispatch:
    CUDA: miopen_convolution_transpose_backward_weight

- func: miopen_depthwise_convolution(Tensor self, Tensor weight, Tensor? bias, int[] padding, int[] stride, int[] dilation, int groups, bool benchmark, bool deterministic) -> Tensor
  use_c10_dispatcher: full
  dispatch:
    CUDA: miopen_depthwise_convolution

- func: miopen_depthwise_convolution_backward_input(int[] self_size, Tensor grad_output, Tensor weight, int[] padding, int[] stride, int[] dilation, int groups, bool benchmark, bool deterministic) -> Tensor
  use_c10_dispatcher: full
  dispatch:
    CUDA: miopen_depthwise_convolution_backward_input

- func: miopen_depthwise_convolution_backward(Tensor self, Tensor grad_output, Tensor weight, int[] padding, int[] stride, int[] dilation, int groups, bool benchmark, bool deterministic, bool[3] output_mask) -> (Tensor, Tensor, Tensor)
  use_c10_dispatcher: full
  dispatch:
    CUDA: miopen_depthwise_convolution_backward

- func: miopen_depthwise_convolution_backward_weight(int[] weight_size, Tensor grad_output, Tensor self, int[] padding, int[] stride, int[] dilation, int groups, bool benchmark, bool deterministic) -> Tensor
  use_c10_dispatcher: full
  dispatch:
    CUDA: miopen_depthwise_convolution_backward_weight

- func: miopen_rnn(Tensor input, Tensor[] weight, int weight_stride0, Tensor hx, Tensor? cx, int mode, int hidden_size, int num_layers, bool batch_first, float dropout, bool train, bool bidirectional, int[] batch_sizes, Tensor? dropout_state) -> (Tensor, Tensor, Tensor, Tensor, Tensor)
  use_c10_dispatcher: full
  dispatch:
    CUDA: miopen_rnn

- func: miopen_rnn_backward(Tensor input, Tensor[] weight, int weight_stride0, Tensor weight_buf, Tensor hx, Tensor? cx, Tensor output, Tensor? grad_output, Tensor? grad_hy, Tensor? grad_cy, int mode, int hidden_size, int num_layers, bool batch_first, float dropout, bool train, bool bidirectional, int[] batch_sizes, Tensor? dropout_state, Tensor reserve, bool[4] output_mask) -> (Tensor, Tensor, Tensor, Tensor[])
  use_c10_dispatcher: full
  dispatch:
    CUDA: miopen_rnn_backward

- func: mm(Tensor self, Tensor mat2) -> Tensor
  use_c10_dispatcher: full
  variants: function, method
  dispatch:
    CPU: mm_cpu
    CUDA: mm_cuda
    SparseCPU, SparseCUDA: _sparse_mm

- func: mm.out(Tensor self, Tensor mat2, *, Tensor(a!) out) -> Tensor(a!)
  dispatch:
    CPU: mm_cpu_out
    CUDA: mm_out_cuda
    SparseCPU, SparseCUDA: _sparse_mm_out

- func: _sparse_mm(Tensor sparse, Tensor dense) -> Tensor
  use_c10_dispatcher: full

- func: mode(Tensor self, int dim=-1, bool keepdim=False) -> (Tensor values, Tensor indices)
  use_c10_dispatcher: full
  variants: function, method

- func: mode.values(Tensor self, int dim=-1, bool keepdim=False, *, Tensor(a!) values, Tensor(b!) indices) -> (Tensor(a!) values, Tensor(b!) indices)

- func: mode.dimname(Tensor self, Dimname dim, bool keepdim=False) -> (Tensor values, Tensor indices)
  variants: function, method

- func: mode.dimname_out(Tensor self, Dimname dim, bool keepdim=False, *, Tensor(a!) values, Tensor(b!) indices) -> (Tensor(a!) values, Tensor(b!) indices)

- func: mul.Tensor(Tensor self, Tensor other) -> Tensor
  use_c10_dispatcher: full
  variants: function, method
  dispatch:
    CPU, CUDA: mul
    SparseCPU, SparseCUDA: mul_sparse
    MkldnnCPU: mkldnn_mul

- func: mul_.Tensor(Tensor(a!) self, Tensor other) -> Tensor(a!)
  use_c10_dispatcher: full
  variants: method
  dispatch:
    CPU, CUDA: mul_
    SparseCPU, SparseCUDA: mul_sparse_
    MkldnnCPU: mkldnn_mul_

- func: mul.out(Tensor self, Tensor other, *, Tensor(a!) out) -> Tensor(a!)
  dispatch:
    CPU, CUDA: mul_out
    SparseCPU: mul_out_sparse_cpu
    SparseCUDA: mul_out_sparse_cuda
    MkldnnCPU: mkldnn_mul_out

  # For C++ only, until we have conversion from C++ numbers to Tensor
- func: mul.Scalar(Tensor self, Scalar other) -> Tensor
  use_c10_dispatcher: full
  variants: function, method

- func: mul_.Scalar(Tensor(a!) self, Scalar other) -> Tensor(a!)
  use_c10_dispatcher: full
  variants: method

- func: mv(Tensor self, Tensor vec) -> Tensor
  use_c10_dispatcher: full
  variants: function, method
  dispatch:
    CPU, CUDA: mv
    SparseCPU, SparseCUDA: mv_sparse

- func: mv.out(Tensor self, Tensor vec, *, Tensor(a!) out) -> Tensor(a!)

- func: mvlgamma(Tensor self, int p) -> Tensor
  use_c10_dispatcher: full
  variants: function, method

- func: mvlgamma_(Tensor(a!) self, int p) -> Tensor(a!)
  use_c10_dispatcher: full
  variants: method

- func: narrow_copy(Tensor self, int dim, int start, int length) -> Tensor
  use_c10_dispatcher: full
  variants: method
  dispatch:
    CPU, CUDA: narrow_copy_dense
    SparseCPU, SparseCUDA: narrow_copy_sparse

- func: narrow(Tensor(a) self, int dim, int start, int length) -> Tensor(a)
  use_c10_dispatcher: full
  variants: function, method
  device_guard: False

- func: narrow.Tensor(Tensor(a) self, int dim, Tensor start, int length) -> Tensor(a)
  use_c10_dispatcher: full
  variants: function, method
  device_guard: False

- func: native_batch_norm(Tensor input, Tensor? weight, Tensor? bias, Tensor? running_mean, Tensor? running_var, bool training, float momentum, float eps) -> (Tensor, Tensor, Tensor)
  use_c10_dispatcher: full
  dispatch:
    CPU: batch_norm_cpu
    CUDA: batch_norm_cuda
    MkldnnCPU: mkldnn_batch_norm

- func: native_batch_norm.out(Tensor input, Tensor? weight, Tensor? bias, Tensor? running_mean, Tensor? running_var, bool training, float momentum, float eps, *, Tensor(a!) out, Tensor(b!) save_mean, Tensor(c!) save_invstd) -> (Tensor(a!), Tensor(b!), Tensor(c!))
  dispatch:
    CUDA: batch_norm_cuda_out

- func: batch_norm_stats(Tensor input, float eps) -> (Tensor, Tensor)
  use_c10_dispatcher: full
  dispatch:
    CUDA: batch_norm_stats_cuda

- func: batch_norm_elemt(Tensor input, Tensor? weight, Tensor? bias, Tensor mean, Tensor invstd, float eps) -> Tensor
  use_c10_dispatcher: full
  dispatch:
    CUDA: batch_norm_elemt_cuda

- func: batch_norm_elemt.out(Tensor input, Tensor? weight, Tensor? bias, Tensor mean, Tensor invstd, float eps, *, Tensor(a!) out) -> Tensor(a!)
  dispatch:
    CUDA: batch_norm_elemt_cuda_out

# for backward compatibility
- func: batch_norm_gather_stats(Tensor input, Tensor mean, Tensor invstd, Tensor? running_mean, Tensor? running_var, float momentum, float eps, int count) -> (Tensor, Tensor)
  use_c10_dispatcher: full
  dispatch:
    CUDA: batch_norm_gather_stats_cuda

- func: batch_norm_gather_stats_with_counts(Tensor input, Tensor mean, Tensor invstd, Tensor? running_mean, Tensor? running_var, float momentum, float eps, Tensor counts) -> (Tensor, Tensor)
  use_c10_dispatcher: full
  dispatch:
    CUDA: batch_norm_gather_stats_with_counts_cuda

- func: native_batch_norm_backward(Tensor grad_out, Tensor input, Tensor? weight, Tensor? running_mean, Tensor? running_var, Tensor? save_mean, Tensor? save_invstd, bool train, float eps, bool[3] output_mask) -> (Tensor, Tensor, Tensor)
  use_c10_dispatcher: full
  dispatch:
    CPU: batch_norm_backward_cpu
    CUDA: batch_norm_backward_cuda

- func: batch_norm_backward_reduce(Tensor grad_out, Tensor input, Tensor mean, Tensor invstd, Tensor? weight, bool input_g, bool weight_g, bool bias_g) -> (Tensor, Tensor, Tensor, Tensor)
  use_c10_dispatcher: full
  dispatch:
    CUDA: batch_norm_backward_reduce_cuda

- func: batch_norm_backward_elemt(Tensor grad_out, Tensor input, Tensor mean, Tensor invstd, Tensor? weight, Tensor mean_dy, Tensor mean_dy_xmu) -> Tensor
  use_c10_dispatcher: full
  dispatch:
    CUDA: batch_norm_backward_elemt_cuda

- func: batch_norm_update_stats(Tensor input, Tensor? running_mean, Tensor? running_var, float momentum) -> (Tensor, Tensor)
  use_c10_dispatcher: full
  dispatch:
    CPU: batch_norm_update_stats_cpu
    CUDA: batch_norm_update_stats_cuda

- func: is_vulkan_available() -> bool
  use_c10_dispatcher: full

- func: _nnpack_available() -> bool
  use_c10_dispatcher: full

- func: _nnpack_spatial_convolution(Tensor input, Tensor weight, Tensor? bias, int[2] padding, int[2] stride=1) -> Tensor
  use_c10_dispatcher: full
  variants: function

- func: _nnpack_spatial_convolution_backward(Tensor input, Tensor grad_output, Tensor weight, int[2] padding, bool[3] output_mask) -> (Tensor, Tensor, Tensor)
  use_c10_dispatcher: full
  variants: function

- func: _nnpack_spatial_convolution_backward_input(Tensor input, Tensor grad_output, Tensor weight, int[2] padding) -> Tensor
  use_c10_dispatcher: full
  variants: function

- func: _nnpack_spatial_convolution_backward_weight(Tensor input, int[] weightsize, Tensor grad_output, int[2] padding) -> Tensor
  use_c10_dispatcher: full
  variants: function

- func: ones.names(int[] size, *, Dimname[]? names, ScalarType? dtype=None, Layout? layout=None, Device? device=None, bool? pin_memory=None) -> Tensor
  device_guard: False

- func: ones(int[] size, *, ScalarType? dtype=None, Layout? layout=None, Device? device=None, bool? pin_memory=None) -> Tensor
  use_c10_dispatcher: full

- func: ones.out(int[] size, *, Tensor(a!) out) -> Tensor(a!)

- func: ones_like(Tensor self, *, ScalarType? dtype=None, Layout? layout=None, Device? device=None, bool? pin_memory=None, MemoryFormat? memory_format=None) -> Tensor
  use_c10_dispatcher: full

- func: pairwise_distance(Tensor x1, Tensor x2, float p=2, float eps=1e-06, bool keepdim=False) -> Tensor
  use_c10_dispatcher: full

- func: cdist(Tensor x1, Tensor x2, float p=2, int? compute_mode=None) -> Tensor
  use_c10_dispatcher: full

- func: _euclidean_dist(Tensor x1, Tensor x2) -> Tensor
  use_c10_dispatcher: full

- func: _cdist_forward(Tensor x1, Tensor x2, float p, int? compute_mode) -> Tensor
  use_c10_dispatcher: full

- func: _cdist_backward(Tensor grad, Tensor x1, Tensor x2, float p, Tensor cdist) -> Tensor
  use_c10_dispatcher: full

- func: pdist(Tensor self, float p=2) -> Tensor
  use_c10_dispatcher: full

- func: _pdist_forward(Tensor self, float p=2) -> Tensor
  use_c10_dispatcher: full

- func: _pdist_backward(Tensor grad, Tensor self, float p, Tensor pdist) -> Tensor
  use_c10_dispatcher: full

- func: cosine_similarity(Tensor x1, Tensor x2, int dim=1, float eps=1e-08) -> Tensor
  use_c10_dispatcher: full
  variants: function

- func: permute(Tensor(a) self, int[] dims) -> Tensor(a)
  use_c10_dispatcher: full
  variants: method  # This is method-only to match the previous tensor API. In the future we could make this a function too.

- func: movedim.intlist(Tensor(a) self, int[] source, int[] destination) -> Tensor(a)
  use_c10_dispatcher: full
  variants: function, method

- func: movedim.int(Tensor(a) self, int source, int destination) -> Tensor(a)
  use_c10_dispatcher: full
  variants: function, method

# Only exposed from C++ -- in Python,
# we expose it as an attribute `T`, not a function.
#
# I'd like to name this "T" in C++ too, but
# calling a native function "T" causes undefined
# behavior on Windows, for reasons I don't understand
# (maybe related to capital letter collation somehow...)
- func: numpy_T(Tensor(a) self) -> Tensor(a)
  use_c10_dispatcher: full
  variants: method

- func: pixel_shuffle(Tensor self, int upscale_factor) -> Tensor
  use_c10_dispatcher: full

- func: channel_shuffle(Tensor self, int groups) -> Tensor
  use_c10_dispatcher: full
  dispatch:
    CPU: channel_shuffle
    QuantizedCPU: channel_shuffle_quantized_cpu

- func: is_pinned(Tensor self) -> bool
  use_c10_dispatcher: full
  variants: method

- func: pin_memory(Tensor(a) self) -> Tensor(a)
  use_c10_dispatcher: full
  variants: method

- func: pinverse(Tensor self, float rcond=1e-15) -> Tensor
  use_c10_dispatcher: full
  variants: function, method

- func: poisson_nll_loss(Tensor input, Tensor target, bool log_input, bool full, float eps, int reduction) -> Tensor
  use_c10_dispatcher: full
  variants: function

- func: rad2deg(Tensor self) -> Tensor
  use_c10_dispatcher: full
  variants: function, method

- func: rad2deg_(Tensor(a!) self) -> Tensor(a!)
  use_c10_dispatcher: full
  variants: function, method

- func: rad2deg.out(Tensor self, *, Tensor(a!) out) -> Tensor(a!)

- func: deg2rad(Tensor self) -> Tensor
  use_c10_dispatcher: full
  variants: function, method

- func: deg2rad_(Tensor(a!) self) -> Tensor(a!)
  use_c10_dispatcher: full
  variants: function, method

- func: deg2rad.out(Tensor self, *, Tensor(a!) out) -> Tensor(a!)

- func: scalar_tensor(Scalar s, *, ScalarType? dtype=None, Layout? layout=None, Device? device=None, bool? pin_memory=None) -> Tensor
  use_c10_dispatcher: full

- func: rand.names(int[] size, *, Dimname[]? names, ScalarType? dtype=None, Layout? layout=None, Device? device=None, bool? pin_memory=None) -> Tensor
  device_guard: False

- func: rand.generator_with_names(int[] size, *, Generator? generator, Dimname[]? names, ScalarType? dtype=None, Layout? layout=None, Device? device=None, bool? pin_memory=None) -> Tensor
  device_guard: False

- func: rand(int[] size, *, ScalarType? dtype=None, Layout? layout=None, Device? device=None, bool? pin_memory=None) -> Tensor
  use_c10_dispatcher: full

- func: rand.generator(int[] size, *, Generator? generator, ScalarType? dtype=None, Layout? layout=None, Device? device=None, bool? pin_memory=None) -> Tensor

- func: rand.out(int[] size, *, Tensor(a!) out) -> Tensor(a!)

- func: rand.generator_out(int[] size, *, Generator? generator, Tensor(a!) out) -> Tensor(a!)

- func: rand_like(Tensor self, *, ScalarType? dtype=None, Layout? layout=None, Device? device=None, bool? pin_memory=None, MemoryFormat? memory_format=None) -> Tensor
  use_c10_dispatcher: full

- func: randint(int high, int[] size, *, ScalarType? dtype=None, Layout? layout=None, Device? device=None, bool? pin_memory=None) -> Tensor
  use_c10_dispatcher: full

- func: randint.generator(int high, int[] size, *, Generator? generator, ScalarType? dtype=None, Layout? layout=None, Device? device=None, bool? pin_memory=None) -> Tensor

- func: randint.low(int low, int high, int[] size, *, ScalarType? dtype=None, Layout? layout=None, Device? device=None, bool? pin_memory=None) -> Tensor
  use_c10_dispatcher: full

- func: randint.low_generator(int low, int high, int[] size, *, Generator? generator, ScalarType? dtype=None, Layout? layout=None, Device? device=None, bool? pin_memory=None) -> Tensor

- func: randint.out(int high, int[] size, *, Tensor(a!) out) -> Tensor(a!)

- func: randint.generator_out(int high, int[] size, *, Generator? generator, Tensor(a!) out) -> Tensor(a!)

- func: randint.low_out(int low, int high, int[] size, *, Tensor(a!) out) -> Tensor(a!)

- func: randint.low_generator_out(int low, int high, int[] size, *, Generator? generator, Tensor(a!) out) -> Tensor(a!)

- func: randint_like(Tensor self, int high, *, ScalarType? dtype=None, Layout? layout=None, Device? device=None, bool? pin_memory=None, MemoryFormat? memory_format=None) -> Tensor
  use_c10_dispatcher: full

- func: randint_like.low_dtype(Tensor self, int low, int high, *, ScalarType? dtype=None, Layout? layout=None, Device? device=None, bool? pin_memory=None, MemoryFormat? memory_format=None) -> Tensor
  use_c10_dispatcher: full

- func: randn(int[] size, *, ScalarType? dtype=None, Layout? layout=None, Device? device=None, bool? pin_memory=None) -> Tensor
  use_c10_dispatcher: full

- func: randn.generator(int[] size, *, Generator? generator, ScalarType? dtype=None, Layout? layout=None, Device? device=None, bool? pin_memory=None) -> Tensor

- func: randn.names(int[] size, *, Dimname[]? names, ScalarType? dtype=None, Layout? layout=None, Device? device=None, bool? pin_memory=None) -> Tensor
  device_guard: False

- func: randn.generator_with_names(int[] size, *, Generator? generator, Dimname[]? names, ScalarType? dtype=None, Layout? layout=None, Device? device=None, bool? pin_memory=None) -> Tensor
  device_guard: False

- func: randn.out(int[] size, *, Tensor(a!) out) -> Tensor(a!)

- func: randn.generator_out(int[] size, *, Generator? generator, Tensor(a!) out) -> Tensor(a!)

- func: randn_like(Tensor self, *, ScalarType? dtype=None, Layout? layout=None, Device? device=None, bool? pin_memory=None, MemoryFormat? memory_format=None) -> Tensor
  use_c10_dispatcher: full

- func: randperm(int n, *, ScalarType? dtype=None, Layout? layout=None, Device? device=None, bool? pin_memory=None) -> Tensor
  use_c10_dispatcher: full

- func: randperm.generator(int n, *, Generator? generator, ScalarType? dtype=None, Layout? layout=None, Device? device=None, bool? pin_memory=None) -> Tensor

- func: randperm.out(int n, *, Tensor(a!) out) -> Tensor(a!)

- func: randperm.generator_out(int n, *, Generator? generator, Tensor(a!) out) -> Tensor(a!)
  dispatch:
    CPU: randperm_out_cpu
    CUDA: randperm_out_cuda

- func: range.step(Scalar start, Scalar end, Scalar step=1, *, ScalarType? dtype=None, Layout? layout=None, Device? device=None, bool? pin_memory=None) -> Tensor
  use_c10_dispatcher: full

- func: range(Scalar start, Scalar end, *, ScalarType? dtype=None, Layout? layout=None, Device? device=None, bool? pin_memory=None) -> Tensor
  use_c10_dispatcher: full

- func: range.out(Scalar start, Scalar end, Scalar step=1, *, Tensor(a!) out) -> Tensor(a!)
  dispatch:
    CPU: range_cpu_out
    CUDA: range_cuda_out

- func: reciprocal(Tensor self) -> Tensor
  use_c10_dispatcher: full
  variants: function, method

- func: reciprocal_(Tensor(a!) self) -> Tensor(a!)
  use_c10_dispatcher: full
  variants: function, method

- func: reciprocal.out(Tensor self, *, Tensor(a!) out) -> Tensor(a!)

- func: neg(Tensor self) -> Tensor
  use_c10_dispatcher: full
  variants: function, method

- func: neg_(Tensor(a!) self) -> Tensor(a!)
  use_c10_dispatcher: full
  variants: function, method

- func: neg.out(Tensor self, *, Tensor(a!) out) -> Tensor(a!)

# Alias for neg
- func: negative(Tensor self) -> Tensor
  use_c10_dispatcher: full
  variants: function, method

- func: negative_(Tensor(a!) self) -> Tensor(a!)
  use_c10_dispatcher: full
  variants: function, method

- func: negative.out(Tensor self, *, Tensor(a!) out) -> Tensor(a!)

- func: repeat(Tensor self, int[] repeats) -> Tensor
  use_c10_dispatcher: full
  variants: method  # This is method-only to match the previous tensor API. In the future we could make this a function too.

- func: repeat_interleave.Tensor(Tensor repeats) -> Tensor
  use_c10_dispatcher: full
  variants: function
  dispatch:
    CPU: repeat_interleave_cpu
    CUDA: repeat_interleave_cuda

- func: repeat_interleave.self_Tensor(Tensor self, Tensor repeats, int? dim=None) -> Tensor
  use_c10_dispatcher: full
  variants: function, method

- func: repeat_interleave.self_int(Tensor self, int repeats, int? dim=None) -> Tensor
  use_c10_dispatcher: full
  variants: function, method

- func: reshape(Tensor(a) self, int[] shape) -> Tensor(a)
  use_c10_dispatcher: full
  variants: function, method
  device_guard: False

- func: _mkldnn_reshape(Tensor self, int[] shape) -> Tensor
  use_c10_dispatcher: full
  device_guard: False
  dispatch:
    MkldnnCPU: mkldnn_reshape

- func: reshape_as(Tensor(a) self, Tensor other) -> Tensor(a)
  use_c10_dispatcher: full
  variants: method
  device_guard: False

- func: round(Tensor self) -> Tensor
  use_c10_dispatcher: full
  variants: function, method

- func: round_(Tensor(a!) self) -> Tensor(a!)
  use_c10_dispatcher: full
  variants: function, method

- func: round.out(Tensor self, *, Tensor(a!) out) -> Tensor(a!)
  dispatch:
    CPU: round_out
    CUDA: round_out

- func: rrelu(Tensor self, Scalar lower=0.125, Scalar upper=0.3333333333333333, bool training=False, Generator? generator=None) -> Tensor

- func: rrelu_(Tensor(a!) self, Scalar lower=0.125, Scalar upper=0.3333333333333333, bool training=False, Generator? generator=None) -> Tensor(a!)

- func: relu(Tensor self) -> Tensor
  use_c10_dispatcher: full
  variants: function, method
  dispatch:
    CPU, CUDA: relu
    MkldnnCPU: mkldnn_relu
    QuantizedCPU: relu_quantized_cpu

- func: relu_(Tensor(a!) self) -> Tensor(a!)
  use_c10_dispatcher: full
  variants: function, method
  dispatch:
    CPU, CUDA: relu_
    MkldnnCPU: mkldnn_relu_
    QuantizedCPU: relu_quantized_cpu_

- func: prelu(Tensor self, Tensor weight) -> Tensor
  use_c10_dispatcher: full
  variants: function, method
  dispatch:
    CPU: prelu_cpu
    CUDA: prelu_cuda

- func: prelu_backward(Tensor grad_output, Tensor self, Tensor weight) -> (Tensor, Tensor)
  use_c10_dispatcher: full
  variants: function, method
  dispatch:
    CPU: prelu_backward_cpu
    CUDA: prelu_backward_cuda

- func: gelu(Tensor self) -> Tensor
  use_c10_dispatcher: full
  python_module: nn
  dispatch:
    CPU: gelu_cpu
    CUDA: gelu_cuda

- func: gelu_backward(Tensor grad, Tensor self) -> Tensor
  use_c10_dispatcher: full
  python_module: nn
  dispatch:
    CPU: gelu_backward_cpu
    CUDA: gelu_backward_cuda

- func: hardshrink(Tensor self, Scalar lambd=0.5) -> Tensor
  use_c10_dispatcher: full
  variants: function, method

- func: hardshrink_backward(Tensor grad_out, Tensor self, Scalar lambd) -> Tensor
  use_c10_dispatcher: full
  variants: function, method

- func: rsqrt(Tensor self) -> Tensor
  use_c10_dispatcher: full
  variants: function, method

- func: rsqrt_(Tensor(a!) self) -> Tensor(a!)
  use_c10_dispatcher: full
  variants: function, method

- func: rsqrt.out(Tensor self, *, Tensor(a!) out) -> Tensor(a!)
  dispatch:
    CPU, CUDA: rsqrt_out

- func: select.Dimname(Tensor(a) self, Dimname dim, int index) -> Tensor(a)
  variants: function, method
  device_guard: False

- func: select.int(Tensor(a) self, int dim, int index) -> Tensor(a)
  use_c10_dispatcher: full
  variants: function, method
  device_guard: False

- func: select_backward(Tensor grad, int[] input_sizes, int dim, int index) -> Tensor
  use_c10_dispatcher: full
  variants: function
  device_guard: False

- func: selu(Tensor self) -> Tensor
  use_c10_dispatcher: full

- func: selu_(Tensor(a!) self) -> Tensor(a!)
  use_c10_dispatcher: full

- func: celu(Tensor self, Scalar alpha=1.0) -> Tensor
  use_c10_dispatcher: full

- func: celu_(Tensor(a!) self, Scalar alpha=1.0) -> Tensor(a!)
  use_c10_dispatcher: full

- func: silu(Tensor self) -> Tensor
  use_c10_dispatcher: full
  python_module: nn

- func: silu_(Tensor(a!) self) -> Tensor(a!)
  use_c10_dispatcher: full
  python_module: nn

- func: silu.out(Tensor self, *, Tensor(a!) out) -> Tensor(a!)
  python_module: nn

- func: silu_backward(Tensor grad_output, Tensor self) -> Tensor
  use_c10_dispatcher: full
  python_module: nn

- func: sigmoid(Tensor self) -> Tensor
  use_c10_dispatcher: full
  variants: function, method
  dispatch:
    CPU, CUDA: sigmoid
    QuantizedCPU: sigmoid_quantized_cpu
    MkldnnCPU: mkldnn_sigmoid

- func: sigmoid_(Tensor(a!) self) -> Tensor(a!)
  use_c10_dispatcher: full
  variants: function, method
  dispatch:
    CPU, CUDA: sigmoid_
    MkldnnCPU: mkldnn_sigmoid_

- func: sigmoid.out(Tensor self, *, Tensor(a!) out) -> Tensor(a!)

- func: logit(Tensor self, float? eps=None) -> Tensor
  use_c10_dispatcher: full
  variants: function, method
  dispatch:
    CPU, CUDA: logit

- func: logit_(Tensor(a!) self, float? eps=None) -> Tensor(a!)
  use_c10_dispatcher: full
  variants: function, method
  dispatch:
    CPU, CUDA: logit_

- func: logit.out(Tensor self, float? eps=None, *, Tensor(a!) out) -> Tensor(a!)

- func: sin(Tensor self) -> Tensor
  use_c10_dispatcher: full
  variants: function, method

- func: sin_(Tensor(a!) self) -> Tensor(a!)
  use_c10_dispatcher: full
  variants: function, method

- func: sin.out(Tensor self, *, Tensor(a!) out) -> Tensor(a!)
  dispatch:
    CPU, CUDA: sin_out

- func: sinh(Tensor self) -> Tensor
  use_c10_dispatcher: full
  variants: function, method

- func: sinh_(Tensor(a!) self) -> Tensor(a!)
  use_c10_dispatcher: full
  variants: function, method

- func: sinh.out(Tensor self, *, Tensor(a!) out) -> Tensor(a!)

# Returns a copy of this `Variable` that is detached from its autograd graph.
# This method is OK to call if the `Variable` is a view.
#
# NOTE: Previously, if we change the tensor metadata (e.g. sizes / strides /
# storage / storage_offset) of a tensor created from `detach()`, those metadata
# in the original tensor will also be updated. However, the new behavior is that
# those metadata changes to the detached tensor will not update the original tensor
# anymore, and in the `detach()` function we need to set `allow_tensor_metadata_change_`
# to false to make such changes explicitly illegal, in order to prevent users from
# changing metadata of the detached tensor and expecting the original tensor to also
# be updated.
- func: detach(Tensor(a) self) -> Tensor(a)
  use_c10_dispatcher: full
  variants: function, method

# Like `detach()`, but modifies this `Variable` in-place. This method may
# only be called on non-view `Variable`s. You can use `is_view()` to check
# this. If this `Variable` is a view, throws an `std::runtime_error()`.
- func: detach_(Tensor(a!) self) -> Tensor(a!)
  use_c10_dispatcher: full
  variants: function, method

- func: size.int(Tensor self, int dim) -> int
  use_c10_dispatcher: full
  variants: function, method
  device_guard: False

- func: size.Dimname(Tensor self, Dimname dim) -> int
  variants: function, method
  device_guard: False

- func: slice.Tensor(Tensor(a) self, int dim=0, int start=0, int end=9223372036854775807, int step=1) -> Tensor(a)
  use_c10_dispatcher: full
  variants: function, method
  device_guard: False

- func: slice_backward(Tensor grad, int[] input_sizes, int dim, int start, int end, int step) -> Tensor
  use_c10_dispatcher: full
  variants: function
  device_guard: False

- func: slogdet(Tensor self) -> (Tensor sign, Tensor logabsdet)
  use_c10_dispatcher: full
  variants: function, method

- func: smm(Tensor self, Tensor mat2) -> Tensor
  use_c10_dispatcher: full
  variants: function, method

# softmax allows positional dtype, unlike most operators, because kwonly is BC-breaking when loading jit models.
- func: softmax.int(Tensor self, int dim, ScalarType? dtype=None) -> Tensor
  use_c10_dispatcher: full
  variants: function, method

- func: softmax.Dimname(Tensor self, Dimname dim, *, ScalarType? dtype=None) -> Tensor
  variants: function, method

- func: _softmax(Tensor self, int dim, bool half_to_float) -> Tensor
  use_c10_dispatcher: full
  dispatch:
    CPU: softmax_cpu
    CUDA: softmax_cuda
    MkldnnCPU: mkldnn_softmax

- func: _softmax_backward_data(Tensor grad_output, Tensor output, int dim, Tensor self) -> Tensor
  use_c10_dispatcher: full
  dispatch:
    CPU: softmax_backward_cpu
    CUDA: softmax_backward_cuda

- func: unsafe_split.Tensor(Tensor self, int split_size, int dim=0) -> Tensor[]
  use_c10_dispatcher: full
  variants: function, method
  device_guard: False

- func: split.Tensor(Tensor(a) self, int split_size, int dim=0) -> Tensor(a)[]
  use_c10_dispatcher: full
  variants: function, method
  device_guard: False

- func: unsafe_split_with_sizes(Tensor self, int[] split_sizes, int dim=0) -> Tensor[]
  use_c10_dispatcher: full
  variants: function, method
  device_guard: False

- func: split_with_sizes(Tensor(a) self, int[] split_sizes, int dim=0) -> Tensor(a)[]
  use_c10_dispatcher: full
  variants: function, method
  device_guard: False

- func: squeeze(Tensor(a) self) -> Tensor(a)
  use_c10_dispatcher: full
  variants: function, method
  device_guard: False

- func: squeeze.dim(Tensor(a) self, int dim) -> Tensor(a)
  use_c10_dispatcher: full
  variants: function, method
  device_guard: False

- func: squeeze.dimname(Tensor(a) self, Dimname dim) -> Tensor(a)
  variants: function, method
  device_guard: False

- func: squeeze_(Tensor(a!) self) -> Tensor(a!)
  use_c10_dispatcher: full
  variants: method
  device_guard: False

- func: squeeze_.dim(Tensor(a!) self, int dim) -> Tensor(a!)
  use_c10_dispatcher: full
  variants: method
  device_guard: False

- func: squeeze_.dimname(Tensor(a!) self, Dimname dim) -> Tensor(a!)
  variants: method
  device_guard: False

- func: sspaddmm(Tensor self, Tensor mat1, Tensor mat2, *, Scalar beta=1, Scalar alpha=1) -> Tensor
  use_c10_dispatcher: full
  variants: function, method

- func: sspaddmm.out(Tensor self, Tensor mat1, Tensor mat2, *, Scalar beta=1, Scalar alpha=1, Tensor(a!) out) -> Tensor(a!)
  dispatch:
    CPU: _sspaddmm_out_only_sparse
    CUDA: _sspaddmm_out_only_sparse_cuda
    SparseCPU: _sspaddmm_out_cpu
    SparseCUDA: _sspaddmm_out_cuda

- func: stack(Tensor[] tensors, int dim=0) -> Tensor
  use_c10_dispatcher: full

- func: stack.out(Tensor[] tensors, int dim=0, *, Tensor(a!) out) -> Tensor(a!)

- func: hstack(Tensor[] tensors) -> Tensor
  use_c10_dispatcher: full

- func: hstack.out(Tensor[] tensors, *, Tensor(a!) out) -> Tensor(a!)

- func: vstack(Tensor[] tensors) -> Tensor
  use_c10_dispatcher: full

- func: vstack.out(Tensor[] tensors, *, Tensor(a!) out) -> Tensor(a!)

- func: dstack(Tensor[] tensors) -> Tensor
  use_c10_dispatcher: full

- func: dstack.out(Tensor[] tensors, *, Tensor(a!) out) -> Tensor(a!)

# The signature is designed to be consistent with librosa except that it is
# missing the `pad_mode` and `center` arguments, which are taken care of at
# `torch.functional.py`. They shall be moved here once we have mapping between
# Python strings and C++ Enum in codegen.
- func: stft(Tensor self, int n_fft, int? hop_length=None, int? win_length=None, Tensor? window=None, bool normalized=False, bool onesided=True) -> Tensor
  use_c10_dispatcher: full
  variants: function, method

- func: istft(Tensor self, int n_fft, int? hop_length=None, int? win_length=None, Tensor? window=None, bool center=True, bool normalized=False, bool onesided=True, int? length=None) -> Tensor
  use_c10_dispatcher: full
  variants: function, method

- func: stride.int(Tensor self, int dim) -> int
  use_c10_dispatcher: full
  variants: function, method
  device_guard: False

- func: stride.Dimname(Tensor self, Dimname dim) -> int
  variants: function, method
  device_guard: False

- func: sum(Tensor self, *, ScalarType? dtype=None) -> Tensor
  use_c10_dispatcher: full
  variants: function, method

- func: sum.dim_IntList(Tensor self, int[1] dim, bool keepdim=False, *, ScalarType? dtype=None) -> Tensor
  use_c10_dispatcher: full
  variants: function, method

- func: sum.dim_DimnameList(Tensor self, Dimname[1] dim, bool keepdim=False, *, ScalarType? dtype=None) -> Tensor
  variants: function, method

- func: sum.IntList_out(Tensor self, int[1] dim, bool keepdim=False, *, ScalarType? dtype=None, Tensor(a!) out) -> Tensor(a!)

- func: sum.DimnameList_out(Tensor self, Dimname[1] dim, bool keepdim=False, *, ScalarType? dtype=None, Tensor(a!) out) -> Tensor(a!)

- func: nansum(Tensor self, *, ScalarType? dtype=None) -> Tensor
  use_c10_dispatcher: full
  variants: function, method

- func: nansum.dim_IntList(Tensor self, int[1] dim, bool keepdim=False, *, ScalarType? dtype=None) -> Tensor
  use_c10_dispatcher: full
  variants: function, method

- func: nansum.IntList_out(Tensor self, int[1] dim, bool keepdim=False, *, ScalarType? dtype=None, Tensor(a!) out) -> Tensor(a!)

- func: sum_to_size(Tensor self, int[] size) -> Tensor
  use_c10_dispatcher: full
  variants: method
  device_guard: False

- func: sqrt(Tensor self) -> Tensor
  use_c10_dispatcher: full
  variants: function, method

- func: sqrt_(Tensor(a!) self) -> Tensor(a!)
  use_c10_dispatcher: full
  variants: function, method

- func: sqrt.out(Tensor self, *, Tensor(a!) out) -> Tensor(a!)

- func: square(Tensor self) -> Tensor
  use_c10_dispatcher: full
  variants: function, method

- func: square_(Tensor(a!) self) -> Tensor(a!)
  use_c10_dispatcher: full
  variants: function, method

- func: std(Tensor self, bool unbiased=True) -> Tensor
  use_c10_dispatcher: full
  variants: function, method

- func: std.dim(Tensor self, int[1] dim, bool unbiased=True, bool keepdim=False) -> Tensor
  use_c10_dispatcher: full
  variants: function, method

- func: std_mean(Tensor self, bool unbiased=True) -> (Tensor, Tensor)
  use_c10_dispatcher: full
  variants: function

- func: std_mean.dim(Tensor self, int[1] dim, bool unbiased=True, bool keepdim=False) -> (Tensor, Tensor)
  use_c10_dispatcher: full
  variants: function

- func: std_mean.names_dim(Tensor self, Dimname[1] dim, bool unbiased=True, bool keepdim=False) -> (Tensor, Tensor)
  variants: function

- func: std.out(Tensor self, int[1] dim, bool unbiased=True, bool keepdim=False, *, Tensor(a!) out) -> Tensor(a!)

- func: std.names_dim(Tensor self, Dimname[1] dim, bool unbiased=True, bool keepdim=False) -> Tensor
  variants: function, method

- func: std.names_out(Tensor self, Dimname[1] dim, bool unbiased=True, bool keepdim=False, *, Tensor(a!) out) -> Tensor(a!)

- func: prod(Tensor self, *, ScalarType? dtype=None) -> Tensor
  use_c10_dispatcher: full
  variants: function, method

- func: prod.dim_int(Tensor self, int dim, bool keepdim=False, *, ScalarType? dtype=None) -> Tensor
  use_c10_dispatcher: full
  variants: function, method

- func: prod.int_out(Tensor self, int dim, bool keepdim=False, *, ScalarType? dtype=None, Tensor(a!) out) -> Tensor(a!)

- func: prod.dim_Dimname(Tensor self, Dimname dim, bool keepdim=False, *, ScalarType? dtype=None) -> Tensor
  variants: function, method

- func: prod.Dimname_out(Tensor self, Dimname dim, bool keepdim=False, *, ScalarType? dtype=None, Tensor(a!) out) -> Tensor(a!)

- func: t(Tensor(a) self) -> Tensor(a)
  use_c10_dispatcher: full
  device_guard: False
  variants: function, method

- func: t_(Tensor(a!) self) -> Tensor(a!)
  use_c10_dispatcher: full
  device_guard: False
  variants: method

- func: tan(Tensor self) -> Tensor
  use_c10_dispatcher: full
  variants: function, method

- func: tan_(Tensor(a!) self) -> Tensor(a!)
  use_c10_dispatcher: full
  variants: function, method

- func: tan.out(Tensor self, *, Tensor(a!) out) -> Tensor(a!)

- func: tanh(Tensor self) -> Tensor
  use_c10_dispatcher: full
  variants: function, method
  dispatch:
    CPU, CUDA: tanh
    QuantizedCPU: tanh_quantized_cpu

- func: tanh_(Tensor(a!) self) -> Tensor(a!)
  use_c10_dispatcher: full
  variants: function, method

- func: tanh.out(Tensor self, *, Tensor(a!) out) -> Tensor(a!)

- func: tensordot(Tensor self, Tensor other, int[] dims_self, int[] dims_other) -> Tensor
  use_c10_dispatcher: full
  variants: function

# TODO: namespace threshold in 'nn'
- func: threshold(Tensor self, Scalar threshold, Scalar value) -> Tensor
  use_c10_dispatcher: full
  variants: function
  dispatch:
    CPU: threshold
    CUDA: threshold_cuda
    QuantizedCPU: threshold_quantized_cpu

- func: threshold_(Tensor(a!) self, Scalar threshold, Scalar value) -> Tensor(a!)
  use_c10_dispatcher: full
  variants: function
  dispatch:
    CPU: threshold_
    CUDA: threshold__cuda

- func: threshold.out(Tensor self, Scalar threshold, Scalar value, *, Tensor(a!) out) -> Tensor(a!)
  dispatch:
    CPU: threshold_out
    CUDA: threshold_out_cuda

- func: threshold_backward(Tensor grad_output, Tensor self, Scalar threshold) -> Tensor
  use_c10_dispatcher: full
  variants: function
  dispatch:
    CPU: threshold_backward
    CUDA: threshold_backward_cuda

- func: transpose.int(Tensor(a) self, int dim0, int dim1) -> Tensor(a)
  use_c10_dispatcher: full
  variants: function, method
  device_guard: False

- func: transpose.Dimname(Tensor(a) self, Dimname dim0, Dimname dim1) -> Tensor(a)
  variants: function, method
  device_guard: False

- func: _mkldnn_transpose(Tensor self, int dim0, int dim1) -> Tensor
  use_c10_dispatcher: full
  device_guard: False
  dispatch:
    MkldnnCPU: mkldnn_transpose

- func: transpose_(Tensor(a!) self, int dim0, int dim1) -> Tensor(a!)
  use_c10_dispatcher: full
  variants: method
  device_guard: False

- func: _mkldnn_transpose_(Tensor(a!) self, int dim0, int dim1) -> Tensor(a!)
  use_c10_dispatcher: full
  device_guard: False
  dispatch:
    MkldnnCPU: mkldnn_transpose_

- func: one_hot(Tensor self, int num_classes=-1) -> Tensor
  use_c10_dispatcher: full
  python_module: nn
  variants: function

- func: flip(Tensor self, int[] dims) -> Tensor
  use_c10_dispatcher: full
  variants: function, method
  dispatch:
    CPU: flip_cpu
    CUDA: flip_cuda

- func: fliplr(Tensor self) -> Tensor
  use_c10_dispatcher: full
  variants: function, method

- func: flipud(Tensor self) -> Tensor
  use_c10_dispatcher: full
  variants: function, method

- func: roll(Tensor self, int[1] shifts, int[1] dims=[]) -> Tensor
  use_c10_dispatcher: full
  variants: function, method
  dispatch:
    CPU: roll_cpu
    CUDA: roll_cuda

# default int[] value [0,1] should not add space after comma, since codegen parser uses ', ' to split args

- func: rot90(Tensor self, int k=1, int[] dims=[0,1]) -> Tensor
  use_c10_dispatcher: full
  variants: function, method

- func: trapz.x(Tensor y, Tensor x, *, int dim=-1) -> Tensor
  use_c10_dispatcher: full

- func: trapz.dx(Tensor y, *, float dx=1, int dim=-1) -> Tensor
  use_c10_dispatcher: full

- func: _trilinear(Tensor i1, Tensor i2, Tensor i3, int[] expand1, int[] expand2, int[] expand3, int[] sumdim, int unroll_dim=1) -> Tensor
  use_c10_dispatcher: full

- func: triplet_margin_loss(Tensor anchor, Tensor positive, Tensor negative, float margin=1.0, float p=2, float eps=1e-06, bool swap=False, int reduction=Mean) -> Tensor
  use_c10_dispatcher: full

- func: true_divide.Tensor(Tensor self, Tensor other) -> Tensor
  use_c10_dispatcher: full
  variants: function, method
  dispatch:
    CPU, CUDA: true_divide
    SparseCPU, SparseCUDA: true_divide_sparse

- func: true_divide_.Tensor(Tensor(a!) self, Tensor other) -> Tensor(a!)
  use_c10_dispatcher: full
  variants: method
  dispatch:
    CPU, CUDA: true_divide_
    SparseCPU, SparseCUDA: true_divide_sparse_

- func: true_divide.out(Tensor self, Tensor other, *, Tensor(a!) out) -> Tensor(a!)
  dispatch:
    CPU, CUDA: true_divide_out
    SparseCPU, SparseCUDA: true_divide_out_sparse_zerodim

- func: true_divide.Scalar(Tensor self, Scalar other) -> Tensor
  use_c10_dispatcher: full
  variants: function, method

- func: true_divide_.Scalar(Tensor(a!) self, Scalar other) -> Tensor(a!)
  use_c10_dispatcher: full
  variants: method

- func: trunc(Tensor self) -> Tensor
  use_c10_dispatcher: full
  variants: function, method

- func: trunc_(Tensor(a!) self) -> Tensor(a!)
  use_c10_dispatcher: full
  variants: function, method

- func: trunc.out(Tensor self, *, Tensor(a!) out) -> Tensor(a!)

# Alias for trunc
- func: fix(Tensor self) -> Tensor
  use_c10_dispatcher: full
  variants: function, method

- func: fix_(Tensor(a!) self) -> Tensor(a!)
  use_c10_dispatcher: full
  variants: function, method

- func: fix.out(Tensor self, *, Tensor(a!) out) -> Tensor(a!)

- func: type_as(Tensor self, Tensor other) -> Tensor
  use_c10_dispatcher: full
  variants: method

- func: _has_compatible_shallow_copy_type(Tensor self, Tensor from) -> bool
  use_c10_dispatcher: full
  variants: function

- func: _unique(Tensor self, bool sorted=True, bool return_inverse=False) -> (Tensor, Tensor)
  use_c10_dispatcher: full
  variants: function
  dispatch:
    CPU: _unique_cpu
    CUDA: _unique_cuda

- func: unique_dim(Tensor self, int dim, bool sorted=True, bool return_inverse=False, bool return_counts=False) -> (Tensor, Tensor, Tensor)
  use_c10_dispatcher: full
  variants: function
  dispatch:
    CPU: unique_dim_cpu
    CUDA: unique_dim_cuda

- func: unique_consecutive(Tensor self, bool return_inverse=False, bool return_counts=False, int? dim=None) -> (Tensor, Tensor, Tensor)
  use_c10_dispatcher: full
  variants: function
  dispatch:
    CPU: unique_consecutive_cpu
    CUDA: unique_consecutive_cuda

- func: unique_dim_consecutive(Tensor self, int dim, bool return_inverse=False, bool return_counts=False) -> (Tensor, Tensor, Tensor)
  use_c10_dispatcher: full
  variants: function
  dispatch:
    CPU: unique_dim_consecutive_cpu
    CUDA: unique_dim_consecutive_cuda

# _unique and _unique_dim are fragile and modifying them easily cause internal break
# the below operator is a temporary hack for adding return_counts support
# Please don't rely on these two operators, they will be removed soon

- func: _unique2(Tensor self, bool sorted=True, bool return_inverse=False, bool return_counts=False) -> (Tensor, Tensor, Tensor)
  use_c10_dispatcher: full
  variants: function
  dispatch:
    CPU: _unique2_cpu
    CUDA: _unique2_cuda

- func: _unsafe_view(Tensor self, int[] size) -> Tensor
  use_c10_dispatcher: full

- func: unsqueeze(Tensor(a) self, int dim) -> Tensor(a)
  use_c10_dispatcher: full
  variants: function, method
  device_guard: False

- func: unsqueeze_(Tensor(a!) self, int dim) -> Tensor(a!)
  use_c10_dispatcher: full
  variants: method
  device_guard: False

- func: vander(Tensor x, int? N=None, bool increasing=False) -> Tensor
  use_c10_dispatcher: full

- func: var(Tensor self, bool unbiased=True) -> Tensor
  use_c10_dispatcher: full
  variants: function, method

- func: var.dim(Tensor self, int[1] dim, bool unbiased=True, bool keepdim=False) -> Tensor
  use_c10_dispatcher: full
  variants: function, method

- func: var.out(Tensor self, int[1] dim, bool unbiased=True, bool keepdim=False, *, Tensor(a!) out) -> Tensor(a!)

- func: var.names_dim(Tensor self, Dimname[1] dim, bool unbiased=True, bool keepdim=False) -> Tensor
  variants: function, method

- func: var.names_out(Tensor self, Dimname[1] dim, bool unbiased=True, bool keepdim=False, *, Tensor(a!) out) -> Tensor(a!)

- func: var_mean(Tensor self, bool unbiased=True) -> (Tensor, Tensor)
  use_c10_dispatcher: full
  variants: function

- func: var_mean.dim(Tensor self, int[1] dim, bool unbiased=True, bool keepdim=False) -> (Tensor, Tensor)
  use_c10_dispatcher: full
  variants: function

- func: var_mean.names_dim(Tensor self, Dimname[1] dim, bool unbiased=True, bool keepdim=False) -> (Tensor, Tensor)
  variants: function

- func: view_as(Tensor(a) self, Tensor other) -> Tensor(a)
  use_c10_dispatcher: full
  variants: method
  device_guard: False

# we define both of these because 'where' does the broadcast and '_s_where' doesn't;
# this allows us to implicitly calculate the broadcast derivative, while only dealing with the
# _s_where derivative.
- func: where.self(Tensor condition, Tensor self, Tensor other) -> Tensor
  use_c10_dispatcher: full
  variants: function, method

- func: where.ScalarSelf(Tensor condition, Scalar self, Tensor other) -> Tensor
  use_c10_dispatcher: full
  variants: function

- func: where.ScalarOther(Tensor condition, Tensor self, Scalar other) -> Tensor
  use_c10_dispatcher: full
  variants: function

- func: where.Scalar(Tensor condition, Scalar self, Scalar other) -> Tensor
  use_c10_dispatcher: full
  variants: function

- func: where(Tensor condition) -> Tensor[]
  use_c10_dispatcher: full
  variants: function

- func: _s_where(Tensor condition, Tensor self, Tensor other) -> Tensor
  use_c10_dispatcher: full
  variants: function

- func: norm_except_dim(Tensor v, int pow=2, int dim=0) -> Tensor
  use_c10_dispatcher: full
  variants: function

# VariableType::_weight_norm does not want to be given a gap in the autograd graph,
# so we don't define "dispatch" variants for it.
- func: _weight_norm(Tensor v, Tensor g, int dim=0) -> Tensor
  use_c10_dispatcher: full
  variants: function

- func: _weight_norm_cuda_interface(Tensor v, Tensor g, int dim=0) -> (Tensor, Tensor)
  use_c10_dispatcher: full
  variants: function
  dispatch:
    CUDA: weight_norm_cuda

- func: _weight_norm_cuda_interface_backward(Tensor grad_w, Tensor saved_v, Tensor saved_g, Tensor saved_norms, int dim) -> (Tensor, Tensor)
  use_c10_dispatcher: full
  variants: function
  dispatch:
    CUDA: weight_norm_cuda_backward

- func: _weight_norm_differentiable_backward(Tensor grad_w, Tensor saved_v, Tensor saved_g, Tensor saved_norms, int dim) -> (Tensor, Tensor)
  use_c10_dispatcher: full
  variants: function

- func: zeros.names(int[] size, *, Dimname[]? names, ScalarType? dtype=None, Layout? layout=None, Device? device=None, bool? pin_memory=None) -> Tensor
  device_guard: False

- func: zeros(int[] size, *, ScalarType? dtype=None, Layout? layout=None, Device? device=None, bool? pin_memory=None) -> Tensor
  use_c10_dispatcher: full

- func: zeros.out(int[] size, *, Tensor(a!) out) -> Tensor(a!)

- func: zeros_like(Tensor self, *, ScalarType? dtype=None, Layout? layout=None, Device? device=None, bool? pin_memory=None, MemoryFormat? memory_format=None) -> Tensor
  use_c10_dispatcher: full

- func: _standard_gamma_grad(Tensor self, Tensor output) -> Tensor
  use_c10_dispatcher: full
  variants: function
  dispatch:
    CPU: _standard_gamma_grad_cpu
    CUDA: _standard_gamma_grad_cuda

- func: _standard_gamma(Tensor self, Generator? generator=None) -> Tensor
  variants: function
  dispatch:
    CPU: _s_gamma_cpu
    CUDA: _s_gamma_cuda

- func: _dirichlet_grad(Tensor x, Tensor alpha, Tensor total) -> Tensor
  use_c10_dispatcher: full
  dispatch:
    CPU: _dirichlet_grad_cpu
    CUDA: _dirichlet_grad_cuda

- func: _sample_dirichlet(Tensor self, Generator? generator=None) -> Tensor
  variants: function
  dispatch:
    CPU: _s_dirichlet_cpu
    CUDA: _s_dirichlet_cuda

- func: poisson(Tensor self, Generator? generator=None) -> Tensor
  dispatch:
    CPU: _s_poisson_cpu
    CUDA: _s_poisson_cuda

- func: binomial(Tensor count, Tensor prob, Generator? generator=None) -> Tensor
  dispatch:
    CPU: _s_binomial_cpu
    CUDA: _s_binomial_cuda

# When more variants get ported to native, this dispatch will get more
# complicated

- func: native_norm(Tensor self, Scalar p=2) -> Tensor
  use_c10_dispatcher: full
  dispatch:
    SparseCPU, SparseCUDA: norm_sparse

- func: native_norm.ScalarOpt_dim_dtype(Tensor self, Scalar? p, int[1] dim, bool keepdim, ScalarType? dtype) -> Tensor
  use_c10_dispatcher: full
  dispatch:
    SparseCPU, SparseCUDA: norm_sparse

# TODO: reduce signatures down to one when optional args is available
- func: _sparse_sum(Tensor self) -> Tensor
  use_c10_dispatcher: full

- func: _sparse_sum.dtype(Tensor self, *, ScalarType dtype) -> Tensor
  use_c10_dispatcher: full

- func: _sparse_sum.dim(Tensor self, int[1] dim) -> Tensor
  use_c10_dispatcher: full

- func: _sparse_sum.dim_dtype(Tensor self, int[1] dim, *, ScalarType dtype) -> Tensor
  use_c10_dispatcher: full

- func: _sparse_sum_backward(Tensor grad, Tensor self, int[] dim) -> Tensor
  use_c10_dispatcher: full
  dispatch:
      SparseCPU: _sparse_sum_backward_cpu
      SparseCUDA: _sparse_sum_backward_cuda

- func: _sparse_softmax.int(Tensor self, int dim, ScalarType? dtype=None) -> Tensor
  use_c10_dispatcher: full
  variants: function

- func: _sparse_softmax.Dimname(Tensor self, Dimname dim, *, ScalarType? dtype=None) -> Tensor
  variants: function

- func: _sparse_softmax(Tensor self, int dim, bool half_to_float) -> Tensor
  use_c10_dispatcher: full
  dispatch:
    SparseCPU: softmax_sparse_cpu

- func: _sparse_softmax_backward_data(Tensor grad_output, Tensor output, int dim, Tensor self) -> Tensor
  use_c10_dispatcher: full
  dispatch:
    SparseCPU: softmax_backward_sparse_cpu

- func: _sparse_log_softmax.int(Tensor self, int dim, ScalarType? dtype=None) -> Tensor
  use_c10_dispatcher: full
  variants: function

- func: _sparse_log_softmax.Dimname(Tensor self, Dimname dim, *, ScalarType? dtype=None) -> Tensor
  variants: function

- func: _sparse_log_softmax(Tensor self, int dim, bool half_to_float) -> Tensor
  use_c10_dispatcher: full
  dispatch:
    SparseCPU: log_softmax_sparse_cpu

- func: _sparse_log_softmax_backward_data(Tensor grad_output, Tensor output, int dim, Tensor self) -> Tensor
  use_c10_dispatcher: full
  dispatch:
    SparseCPU: log_softmax_backward_sparse_cpu

- func: norm.ScalarOpt_dtype(Tensor self, Scalar? p, *, ScalarType dtype) -> Tensor
  use_c10_dispatcher: full
  variants: function, method

- func: norm.Scalar(Tensor self, Scalar p=2) -> Tensor
  use_c10_dispatcher: full
  variants: function, method

- func: norm.ScalarOpt_dim_dtype(Tensor self, Scalar? p, int[1] dim, bool keepdim, *, ScalarType dtype) -> Tensor
  use_c10_dispatcher: full
  variants: function, method

- func: norm.ScalarOpt_dim(Tensor self, Scalar? p, int[1] dim, bool keepdim=False) -> Tensor
  use_c10_dispatcher: full
  variants: function, method

- func: norm.dtype_out(Tensor self, Scalar? p, int[1] dim, bool keepdim, *, ScalarType dtype, Tensor(a!) out) -> Tensor(a!)

- func: norm.out(Tensor self, Scalar? p, int[1] dim, bool keepdim=False, *, Tensor(a!) out) -> Tensor(a!)

- func: norm.names_ScalarOpt_dim_dtype(Tensor self, Scalar? p, Dimname[1] dim, bool keepdim, *, ScalarType dtype) -> Tensor
  variants: function, method

- func: norm.names_ScalarOpt_dim(Tensor self, Scalar? p, Dimname[1] dim, bool keepdim=False) -> Tensor
  variants: function, method

- func: norm.names_dtype_out(Tensor self, Scalar? p, Dimname[1] dim, bool keepdim, *, ScalarType dtype, Tensor(a!) out) -> Tensor(a!)

- func: norm.names_out(Tensor self, Scalar? p, Dimname[1] dim, bool keepdim=False, *, Tensor(a!) out) -> Tensor(a!)

- func: frobenius_norm(Tensor self) -> Tensor
  use_c10_dispatcher: full
  variants: function

- func: frobenius_norm.dim(Tensor self, int[1] dim, bool keepdim=False) -> Tensor
  use_c10_dispatcher: full
  variants: function

- func: frobenius_norm.out(Tensor self, int[1] dim, bool keepdim=False, *, Tensor(a!) out) -> Tensor(a!)
  variants: function

- func: nuclear_norm(Tensor self, bool keepdim=False) -> Tensor
  use_c10_dispatcher: full
  variants: function

- func: nuclear_norm.out(Tensor self, bool keepdim=False, *, Tensor(a!) out) -> Tensor(a!)
  variants: function

- func: nuclear_norm.dim(Tensor self, int[2] dim, bool keepdim=False) -> Tensor
  use_c10_dispatcher: full
  variants: function

- func: nuclear_norm.dim_out(Tensor self, int[2] dim, bool keepdim=False, *, Tensor(a!) out) -> Tensor(a!)
  variants: function

- func: clone(Tensor self, *, MemoryFormat? memory_format=None) -> Tensor
  use_c10_dispatcher: full
  variants: function, method
  dispatch:
    CPU, CUDA: clone
    SparseCPU, SparseCUDA: clone_sparse
    MkldnnCPU: mkldnn_clone
    QuantizedCPU, QuantizedCUDA: quantized_clone

- func: resize_as_(Tensor(a!) self, Tensor the_template, *, MemoryFormat? memory_format=None) -> Tensor(a!)
  use_c10_dispatcher: full
  variants: function, method

- func: pow.Tensor_Scalar_out(Tensor self, Scalar exponent, *, Tensor(a!) out) -> Tensor(a!)
  dispatch:
    CPU, CUDA: pow_out
    SparseCPU, SparseCUDA: pow_out_sparse_scalar

- func: pow.Tensor_Scalar(Tensor self, Scalar exponent) -> Tensor
  use_c10_dispatcher: full
  variants: function, method
  dispatch:
    CPU, CUDA: pow
    SparseCPU, SparseCUDA: pow_sparse_scalar

- func: zero_(Tensor(a!) self) -> Tensor(a!)
  use_c10_dispatcher: full
  variants: method, function
  dispatch:
    CPU, CUDA: zero_
    SparseCPU, SparseCUDA: zero_sparse_
    MkldnnCPU: mkldnn_zero_

- func: sub.out(Tensor self, Tensor other, *, Scalar alpha=1, Tensor(a!) out) -> Tensor(a!)
  dispatch:
    CPU, CUDA: sub_out
    SparseCPU, SparseCUDA: sub_out_sparse

- func: sub.Tensor(Tensor self, Tensor other, *, Scalar alpha=1) -> Tensor
  use_c10_dispatcher: full
  variants: function, method
  dispatch:
    CPU, CUDA: sub
    SparseCPU, SparseCUDA: sub_sparse

- func: sub_.Tensor(Tensor(a!) self, Tensor other, *, Scalar alpha=1) -> Tensor(a!)
  use_c10_dispatcher: full
  variants: method
  dispatch:
    CPU, CUDA: sub_
    SparseCPU, SparseCUDA: sub_sparse_

# For C++ only, until we have conversion from C++ numbers to Tensor
- func: sub.Scalar(Tensor self, Scalar other, Scalar alpha=1) -> Tensor
  use_c10_dispatcher: full
  variants: function, method

- func: sub_.Scalar(Tensor(a!) self, Scalar other, Scalar alpha=1) -> Tensor(a!)
  use_c10_dispatcher: full
  variants: method

# subtract, alias for sub
- func: subtract.out(Tensor self, Tensor other, *, Scalar alpha=1, Tensor(a!) out) -> Tensor(a!)

- func: subtract.Tensor(Tensor self, Tensor other, *, Scalar alpha=1) -> Tensor
  use_c10_dispatcher: full
  variants: function, method

- func: subtract_.Tensor(Tensor(a!) self, Tensor other, *, Scalar alpha=1) -> Tensor(a!)
  use_c10_dispatcher: full
  variants: method

# For C++ only, until we have conversion from C++ numbers to Tensor
- func: subtract.Scalar(Tensor self, Scalar other, Scalar alpha=1) -> Tensor
  use_c10_dispatcher: full
  variants: function, method

- func: subtract_.Scalar(Tensor(a!) self, Scalar other, Scalar alpha=1) -> Tensor(a!)
  use_c10_dispatcher: full
  variants: method

- func: rsub.Tensor(Tensor self, Tensor other, *, Scalar alpha=1) -> Tensor
  use_c10_dispatcher: full
  variants: function

- func: heaviside.out(Tensor self, Tensor values, *, Tensor(a!) out) -> Tensor(a!)
  dispatch:
    CPU, CUDA: heaviside_out

- func: heaviside(Tensor self, Tensor values) -> Tensor
  use_c10_dispatcher: full
  variants: function, method

- func: heaviside_(Tensor(a!) self, Tensor values) -> Tensor(a!)
  variants: method

# For C++ only, until we have conversion from C++ numbers to Tensor
- func: rsub.Scalar(Tensor self, Scalar other, Scalar alpha=1) -> Tensor
  use_c10_dispatcher: full
  variants: function

# Functionally the same as addmm, but we give it a different derivative formula
# that doesn't propagate gradients to non-present entries on sparse.
- func: _sparse_addmm(Tensor self, Tensor sparse, Tensor dense, *, Scalar beta=1, Scalar alpha=1) -> Tensor
  use_c10_dispatcher: full

- func: addmm.out(Tensor self, Tensor mat1, Tensor mat2, *, Scalar beta=1, Scalar alpha=1, Tensor(a!) out) -> Tensor(a!)
  dispatch:
    CPU: addmm_cpu_out
    CUDA: addmm_out_cuda
    SparseCPU: addmm_out_sparse_dense_cpu
    SparseCUDA: addmm_out_sparse_dense_cuda

- func: addmm(Tensor self, Tensor mat1, Tensor mat2, *, Scalar beta=1, Scalar alpha=1) -> Tensor
  use_c10_dispatcher: full
  variants: function, method
  dispatch:
    CPU: addmm_cpu
    CUDA: addmm_cuda
    SparseCPU: addmm_sparse_dense_cpu
    SparseCUDA: addmm_sparse_dense_cuda

- func: addmm_(Tensor(a!) self, Tensor mat1, Tensor mat2, *, Scalar beta=1, Scalar alpha=1) -> Tensor(a!)
  use_c10_dispatcher: full
  variants: method
  dispatch:
    CPU: addmm_cpu_
    CUDA: addmm__cuda
    # Warning!  For whatever reason, the inplace sparse addmm is NON
    # broadcasting
    SparseCPU: s_addmm_sparse_dense_cpu_
    SparseCUDA: s_addmm_sparse_dense_cuda_

# NOTE [ Sparse: autograd and API ]
#
#
# Sparse Tensor Constructors
# ~~~~~~~~~~~~~~~~~~~~~~~~~~
#
# The API entry points to sparse tensor construction should be
# `sparse_coo tensor` and `_sparse_coo_tensor_unsafe`. Depending on whether the
# indices and values tensors are given, they eventually dispatch to either
# `sparse_coo_tensor_with_dims` or `sparse_coo_tensor_with_dims_and_tensors`.
#
# The autograd support for ctor is implement on `sparse_coo_tensor_with_dims_and_tensors`.
#
# The API methods `sparse_coo tensor` and `_sparse_coo_tensor_unsafe`
# **must not** have specific type dispatches because otherwise codegen will
# consider them as abstract methods (see Note [Abstract ATen methods]), dispatch
# using **Tensor** type, and thus lose autograd tracking on the actual method
# they dispatch to, e.g., `sparse_coo_tensor_with_dims_and_tensors`.
#
#
# Sparse Methods API Design
# ~~~~~~~~~~~~~~~~~~~~~~~~~
#
# Goals: 1. Flexible API for users to write custom sparse ops
#        2. ctor and member accessor with autograd support
#
# To achieve 1, we need to provide a set of *dangerous* APIs (dangerous in the
# sense that misusing them will break sparse tensor invariant and may out in
# unexpected behavior, e.g., crash). These methods are all prefixed with
# underscore "_" to indicate that they should be used with care. We provide:
#
#   + `_indices()`: returns the *raw* indices within the sparse tensor (not just
#                   sharing storage). Any inplace operation will change the
#                   actual indices, including t_, set_, as_strided_, resize_,
#                   etc.
#   + `_values()`: returns the *raw* values within the sparse tensor. Similar
#                  semantics as `_indices()`
#   + `_nnz()`: returns the number of non-zero entries. This will always be
#               determined by the shapes of indices and values.
#   + `_coalesced_(bool)`: inplace sets whether the tensor is coalesced, and
#                          returns itself.
#
# These methods are very useful in writing new operations, e.g., a custom
# autograd Function.
#
# We also provide other public *safe* APIs:
#   + `indices()`: returns a **view** of the indices tensor if the sparse tensor
#                  is **coalesced**.
#   + `values()`: returns a **view** of the values tensor if the containing
#                 sparse tensor is **coalesced**.
#   + `sparse_dim()`: number of sparse dimensions
#   + `dense_dim()`: number of dense dimensions
#   + `is_coalesced()`: whether the sparse tensor is coalesced
#
# `_indices()` and `_values()` should returns the raw indices and values dense
# tensors within a sparse tensor. They can be quite unsafe with inplace
# operations like `t_()`, and exposes uncoalesced indices and values. The public
# recommended API is `indices()` and `values()`, both of which first check that
# the tensor is coalesced and return views on those tensors.
#
#
# Autograd Support
# ~~~~~~~~~~~~~~~~
#
# Autograd is supported on `values()` and sparse tensor ctor with indices and
# values tensors. E.g., `torch.sparse_coo_tensor(i, v).values().sum()` is
# differentiable w.r.t. `v`.
#
# NB: The `values()` and `_values()` operators are special in that they are
# layout-aware, i.e., the output depends not just on the data it represents, but
# also on the input layout details (in this case, the `indices` tensor). See
# NOTE [ as_strided Backward and layout-aware/agnostic autograd ] in Functions.cpp
# for discussion on layout-aware vs layout-agnostic autograd. Since PyTorch ops
# operate in the layout-agnostic mode, similar to `as_strided`, backward of
# these two operators need to consider them in a layout-agnostic way:
#   + `values()`:
#     Input is coalesced.
#     We just pretend having `input.indices()` as an additional argument
#     `input_indices`, then forward is similar to
#     `input.to(kStrided).index_select(input_indices)` regardless of the layout.
#     Note that `values()` normally is layout-aware even if we constrain
#     ourselves on sparse inputs since it may include all zeros values entries
#     as "present" entries.
#   + `_values()`:
#     Input may be uncoalesced.
#     It is not straightforward to construct a layout-agnostic version because
#     duplicate indices entries may exist and additional parameterization is
#     needed to distribute the value into different values entries. Furthermore,
#     this op is intended to provide ways to write custom sparse ops, rather
#     than being used in autograd graph, so it is marked as *non-differentiable*
#     in derivatives.yaml.
#
# Before reading the following, see NOTE [ Autograd Variable Views ] in
# variable.h for details on views that are tracked by autograd, and views that
# are not.
#
# Moreover, these methods return tensors that share storage with inputs, so we
# mark these methods as view ops to support autograd history tracking.
# The sparse tensor ctor output should technically be view of both input indices
# and values tensors, but currently we only support setting as view of a single
# Variable, so it is only view of the values tensor.
# TODO: clone indices in sparse tensor ctor.
#
# For other methods that return outputs that share storage with inputs, i.e.,
# `indices()` and `_indices()`. We mark their outputs as non-differentiable, so
# the view relation is not tracked by autograd, but the version counter is still
# shared. In other words, their outputs are non-differentiable views of the
# sparse tensor.

# FIXME: would be nicer if TensorOptions was optional based; not adding default arguments for options given
# the default would never make sense.
- func: sparse_coo_tensor.size(int[] size, *, ScalarType? dtype=None, Layout? layout=None, Device? device=None, bool? pin_memory=False) -> Tensor
  use_c10_dispatcher: full

- func: sparse_coo_tensor.indices(Tensor indices, Tensor values, *, ScalarType? dtype=None, Layout? layout=None, Device? device=None, bool? pin_memory=None) -> Tensor
  use_c10_dispatcher: full

- func: sparse_coo_tensor.indices_size(Tensor indices, Tensor values, int[] size, *, ScalarType? dtype=None, Layout? layout=None, Device? device=None, bool? pin_memory=None) -> Tensor
  use_c10_dispatcher: full

- func: _sparse_coo_tensor_unsafe(Tensor indices, Tensor values, int[] size, *, ScalarType? dtype=None, Layout? layout=None, Device? device=None, bool? pin_memory=None) -> Tensor
  use_c10_dispatcher: full

- func: _validate_sparse_coo_tensor_args(Tensor indices, Tensor values, int[] size) -> ()
  use_c10_dispatcher: full

- func: _sparse_coo_tensor_with_dims(int sparse_dim, int dense_dim, int[] size, *, ScalarType? dtype=None, Layout? layout=None, Device? device=None, bool? pin_memory=False) -> Tensor
  use_c10_dispatcher: full
  dispatch:
    SparseCPU, SparseCUDA: new_with_dims_sparse

- func: _sparse_coo_tensor_with_dims_and_tensors(int sparse_dim, int dense_dim, int[] size, Tensor indices, Tensor values, *, ScalarType? dtype=None, Layout? layout=None, Device? device=None, bool? pin_memory=False) -> Tensor
  use_c10_dispatcher: full
  dispatch:
    SparseCPU, SparseCUDA: new_with_dims_and_tensor_sparse

- func: sparse_resize_(Tensor(a!) self, int[] size, int sparse_dim, int dense_dim) -> Tensor(a!)
  use_c10_dispatcher: full
  variants: method
  dispatch:
    SparseCPU, SparseCUDA: sparse_resize_

- func: sparse_resize_and_clear_(Tensor(a!) self, int[] size, int sparse_dim, int dense_dim) -> Tensor(a!)
  use_c10_dispatcher: full
  variants: method
  dispatch:
    SparseCPU, SparseCUDA: sparse_resize_and_clear_

- func: sparse_mask(Tensor self, Tensor mask) -> Tensor
  use_c10_dispatcher: full
  variants: method
  dispatch:
    SparseCPU: sparse_mask_cpu
    SparseCUDA: sparse_mask_cuda

- func: to_dense(Tensor self) -> Tensor
  use_c10_dispatcher: full
  variants: method
  dispatch:
    SparseCPU, SparseCUDA: sparse_to_dense
    MkldnnCPU: mkldnn_to_dense

- func: to_dense_backward(Tensor grad, Tensor input) -> Tensor
  use_c10_dispatcher: full

- func: sparse_dim(Tensor self) -> int
  use_c10_dispatcher: full
  variants: method
  dispatch:
    SparseCPU, SparseCUDA: sparse_dim_sparse
  device_guard: False

# legacy method
- func: _dimI(Tensor self) -> int
  use_c10_dispatcher: full
  variants: method
  dispatch:
    SparseCPU, SparseCUDA: sparse_dim_sparse
  device_guard: False

- func: dense_dim(Tensor self) -> int
  use_c10_dispatcher: full
  variants: method
  dispatch:
    SparseCPU, SparseCUDA: dense_dim_sparse
  device_guard: False

# legacy method
- func: _dimV(Tensor self) -> int
  use_c10_dispatcher: full
  variants: method
  dispatch:
    SparseCPU, SparseCUDA: dense_dim_sparse
  device_guard: False

- func: _nnz(Tensor self) -> int
  use_c10_dispatcher: full
  variants: method
  dispatch:
    SparseCPU, SparseCUDA: _nnz_sparse
  device_guard: False

- func: coalesce(Tensor self) -> Tensor
  use_c10_dispatcher: full
  variants: method
  dispatch:
    SparseCPU: coalesce_sparse_cpu
    SparseCUDA: coalesce_sparse_cuda

- func: is_coalesced(Tensor self) -> bool
  use_c10_dispatcher: full
  variants: method
  dispatch:
    SparseCPU, SparseCUDA: is_coalesced_sparse
  device_guard: False

- func: _indices(Tensor(a) self) -> Tensor(a)
  use_c10_dispatcher: full
  variants: method
  dispatch:
    SparseCPU, SparseCUDA: _indices_sparse
  device_guard: False

- func: _values(Tensor(a) self) -> Tensor(a)
  use_c10_dispatcher: full
  variants: method
  dispatch:
    SparseCPU, SparseCUDA: _values_sparse
  device_guard: False

# This method doesn't do any check but only directly sets the flag. So it can be
# a bit unsafe. Similar to _indices and _values, this is useful for implementing
# custom sparse operations in Python/C++ extension.
- func: _coalesced_(Tensor(a!) self, bool coalesced) -> Tensor(a!)
  use_c10_dispatcher: full
  variants: method
  dispatch:
    SparseCPU, SparseCUDA: _coalesced_sparse_
  device_guard: False

- func: indices(Tensor(a) self) -> Tensor(a)
  use_c10_dispatcher: full
  variants: method
  dispatch:
    SparseCPU, SparseCUDA: indices_sparse
  device_guard: False

- func: values(Tensor(a) self) -> Tensor(a)
  use_c10_dispatcher: full
  variants: method
  dispatch:
    SparseCPU, SparseCUDA: values_sparse
  device_guard: False

- func: hspmm.out(Tensor mat1, Tensor mat2, *, Tensor(a!) out) -> Tensor(a!)
  dispatch:
    SparseCPU: hspmm_out_sparse_cpu
    SparseCUDA: hspmm_out_sparse_cuda

- func: hspmm(Tensor mat1, Tensor mat2) -> Tensor
  use_c10_dispatcher: full
  dispatch:
    SparseCPU: hspmm_sparse_cpu
    SparseCUDA: hspmm_sparse_cuda

- func: copy_sparse_to_sparse_(Tensor(a!) self, Tensor src, bool non_blocking=False) -> Tensor(a!)
  use_c10_dispatcher: full
  variants: function
  dispatch:
    SparseCPU, SparseCUDA: copy_sparse_

- func: unbind.int(Tensor(a) self, int dim=0) -> Tensor(a)[]
  use_c10_dispatcher: full
  variants: function, method

- func: unbind.Dimname(Tensor(a) self, Dimname dim) -> Tensor(a)[]
  variants: function, method

- func: to_sparse.sparse_dim(Tensor self, int sparse_dim) -> Tensor
  use_c10_dispatcher: full
  variants: method
  dispatch:
    CPU, CUDA: dense_to_sparse

- func: to_sparse(Tensor self) -> Tensor
  use_c10_dispatcher: full
  variants: method
  dispatch:
    CPU, CUDA: dense_to_sparse

- func: to_mkldnn(Tensor self) -> Tensor
  use_c10_dispatcher: full
  variants: method
  dispatch:
    CPU: dense_to_mkldnn

- func: mkldnn_reorder_conv2d_weight(Tensor self, int[2] padding=0, int[2] stride=1, int[2] dilation=1, int groups=1) -> Tensor
  use_c10_dispatcher: full
  variants: function
  python_module: nn
  dispatch:
    MkldnnCPU: mkldnn_reorder_conv2d_weight

- func: mkldnn_reorder_conv3d_weight(Tensor self, int[3] padding=0, int[3] stride=1, int[3] dilation=1, int groups=1) -> Tensor
  use_c10_dispatcher: full
  variants: function
  python_module: nn
  dispatch:
    MkldnnCPU: mkldnn_reorder_conv3d_weight

- func: to_mkldnn_backward(Tensor grad, Tensor input) -> Tensor
  use_c10_dispatcher: full

- func: quantize_per_tensor(Tensor self, float scale, int zero_point, ScalarType dtype) -> Tensor
  use_c10_dispatcher: full
  variants: function
  dispatch:
    CPU, CUDA: quantize_per_tensor

- func: quantize_per_tensor.tensors(Tensor[] tensors, Tensor scales, Tensor zero_points, ScalarType dtype) -> Tensor[]
  use_c10_dispatcher: full
  variants: function
  dispatch:
    CPU: quantize_per_tensor_list_cpu

- func: quantize_per_channel(Tensor self, Tensor scales, Tensor zero_points, int axis, ScalarType dtype) -> Tensor
  use_c10_dispatcher: full
  variants: function
  dispatch:
    CPU: quantize_per_channel_cpu

- func: dequantize.self(Tensor self) -> Tensor
  use_c10_dispatcher: full
  variants: function, method
  dispatch:
    QuantizedCPU, QuantizedCUDA: dequantize_quant

- func: dequantize.tensors(Tensor[] tensors) -> Tensor[]
  use_c10_dispatcher: full
  variants: function
  dispatch:
    QuantizedCPU: dequantize_tensors_quantized_cpu

- func: q_scale(Tensor self) -> float
  use_c10_dispatcher: full
  variants: function, method
  dispatch:
    QuantizedCPU, QuantizedCUDA: q_scale_quant

- func: q_zero_point(Tensor self) -> int
  use_c10_dispatcher: full
  variants: function, method
  dispatch:
    QuantizedCPU, QuantizedCUDA: q_zero_point_quant

- func: q_per_channel_scales(Tensor self) -> Tensor
  use_c10_dispatcher: full
  variants: function, method
  dispatch:
    QuantizedCPU: q_per_channel_scales

- func: q_per_channel_zero_points(Tensor self) -> Tensor
  use_c10_dispatcher: full
  variants: function, method
  dispatch:
    QuantizedCPU: q_per_channel_zero_points

- func: q_per_channel_axis(Tensor self) -> int
  use_c10_dispatcher: full
  variants: function, method
  dispatch:
    QuantizedCPU: q_per_channel_axis

- func: int_repr(Tensor self) -> Tensor
  use_c10_dispatcher: full
  variants: function, method
  dispatch:
    QuantizedCPU: int_repr_quantized_cpu
    QuantizedCUDA: int_repr_quantized_cuda

- func: _make_per_tensor_quantized_tensor(Tensor self, float scale, int zero_point) -> Tensor
  use_c10_dispatcher: full
  dispatch:
    CPU: make_per_tensor_quantized_tensor_cpu
    CUDA: make_per_tensor_quantized_tensor_cuda

- func: _make_per_channel_quantized_tensor(Tensor self, Tensor scale, Tensor zero_point, int axis) -> Tensor
  use_c10_dispatcher: full
  dispatch:
    CPU: make_per_channel_quantized_tensor_cpu

- func: qscheme(Tensor self) -> QScheme
  use_c10_dispatcher: full
  variants: method
  dispatch:
    QuantizedCPU, QuantizedCUDA: qscheme_quant

- func: fake_quantize_per_tensor_affine(Tensor self, float scale, int zero_point, int quant_min, int quant_max) -> Tensor
  use_c10_dispatcher: full
  variants: function

- func: fake_quantize_per_tensor_affine_backward(Tensor grad, Tensor self, float scale, int zero_point, int quant_min, int quant_max) -> Tensor
  use_c10_dispatcher: full
  variants: function

- func: _fake_quantize_learnable_per_tensor_affine(Tensor self, Tensor scale, Tensor zero_point, int quant_min, int quant_max) -> Tensor
  use_c10_dispatcher: full
  variants: function

- func: _fake_quantize_learnable_per_tensor_affine_backward(Tensor grad, Tensor self, Tensor scale, Tensor zero_point, int quant_min, int quant_max) -> (Tensor, Tensor, Tensor)
  use_c10_dispatcher: full
  variants: function

- func: fake_quantize_per_channel_affine(Tensor self, Tensor scale, Tensor zero_point, int axis, int quant_min, int quant_max) -> Tensor
  use_c10_dispatcher: full
  variants: function

- func: fake_quantize_per_channel_affine_backward(Tensor grad, Tensor self, Tensor scale, Tensor zero_point, int axis, int quant_min, int quant_max) -> Tensor
  use_c10_dispatcher: full
  variants: function

- func: _fake_quantize_learnable_per_channel_affine(Tensor self, Tensor scale, Tensor zero_point, int axis, int quant_min, int quant_max) -> Tensor
  use_c10_dispatcher: full
  variants: function

- func: _fake_quantize_learnable_per_channel_affine_backward(Tensor grad, Tensor self, Tensor scale, Tensor zero_point, int axis, int quant_min, int quant_max) -> (Tensor, Tensor, Tensor)
  use_c10_dispatcher: full
  variants: function

- func: _choose_qparams_per_tensor(Tensor self, bool reduce_range=False) -> (float, int)
  use_c10_dispatcher: full
  variants: function

- func: _saturate_weight_to_fp16(Tensor weight) -> Tensor
  use_c10_dispatcher: full
  variants: function

# to(Device) must not exist because all constructors of Device also works for
# TensorOptions. Otherwise, an ambiguity error is thrown.
# See NOTE [ TensorOptions Constructors ].
- func: to.dtype_layout(Tensor self, *, ScalarType? dtype=None, Layout? layout=None, Device? device=None, bool? pin_memory=None, bool non_blocking=False, bool copy=False, MemoryFormat? memory_format=None) -> Tensor
  use_c10_dispatcher: full
  variants: method
  device_guard: False

- func: to.device(Tensor self, Device device, ScalarType dtype, bool non_blocking=False, bool copy=False, MemoryFormat? memory_format=None) -> Tensor
  use_c10_dispatcher: full
  variants: method
  device_guard: False

- func: to.dtype(Tensor self, ScalarType dtype, bool non_blocking=False, bool copy=False, MemoryFormat? memory_format=None) -> Tensor
  use_c10_dispatcher: full
  variants: method
  device_guard: False

- func: to.other(Tensor self, Tensor other, bool non_blocking=False, bool copy=False, MemoryFormat? memory_format=None) -> Tensor
  use_c10_dispatcher: full
  variants: method
  device_guard: False

- func: meshgrid(Tensor[] tensors) -> Tensor[]
  use_c10_dispatcher: full

- func: cartesian_prod(Tensor[] tensors) -> Tensor
  use_c10_dispatcher: full
  variants: function

- func: combinations(Tensor self, int r=2, bool with_replacement=False) -> Tensor
  use_c10_dispatcher: full
  variants: function

- func: item(Tensor self) -> Scalar
  use_c10_dispatcher: full
  variants: method

- func: result_type.Tensor(Tensor tensor, Tensor other) -> ScalarType
  use_c10_dispatcher: full
  variants: function

- func: result_type.Scalar(Tensor tensor, Scalar other) -> ScalarType
  use_c10_dispatcher: full
  variants: function

- func: result_type.Scalar_Tensor(Scalar scalar, Tensor tensor) -> ScalarType
  use_c10_dispatcher: full
  variants: function

- func: result_type.Scalar_Scalar(Scalar scalar1, Scalar scalar2) -> ScalarType
  use_c10_dispatcher: full

- func: can_cast(ScalarType from, ScalarType to) -> bool
  use_c10_dispatcher: full
  variants: function

- func: promote_types(ScalarType type1, ScalarType type2) -> ScalarType
  use_c10_dispatcher: full
  variants: function

# NB: Does NOT check precondition that numel == 1
- func: _local_scalar_dense(Tensor self) -> Scalar
  use_c10_dispatcher: full
  dispatch:
    CPU: _local_scalar_dense_cpu
    CUDA: _local_scalar_dense_cuda
  variants: function

# Fused RNN kernels
- func: _thnn_fused_lstm_cell(Tensor input_gates, Tensor hidden_gates, Tensor cx, Tensor? input_bias=None, Tensor? hidden_bias=None) -> (Tensor, Tensor, Tensor)
  use_c10_dispatcher: full
  dispatch:
    CUDA: _thnn_fused_lstm_cell_cuda

- func: _thnn_fused_lstm_cell_backward(Tensor? grad_hy, Tensor? grad_cy, Tensor cx, Tensor cy, Tensor workspace, bool has_bias) -> (Tensor, Tensor, Tensor, Tensor, Tensor)
  use_c10_dispatcher: full
  dispatch:
    CUDA: _thnn_fused_lstm_cell_backward_cuda

- func: _thnn_differentiable_lstm_cell_backward(Tensor? grad_hy, Tensor? grad_cy, Tensor input_gates, Tensor hidden_gates, Tensor? input_bias, Tensor? hidden_bias, Tensor cx, Tensor cy) -> (Tensor, Tensor, Tensor, Tensor, Tensor)
  use_c10_dispatcher: full

- func: _thnn_fused_gru_cell(Tensor input_gates, Tensor hidden_gates, Tensor hx, Tensor? input_bias=None, Tensor? hidden_bias=None) -> (Tensor, Tensor)
  use_c10_dispatcher: full
  dispatch:
    CUDA: _thnn_fused_gru_cell_cuda

- func: _thnn_fused_gru_cell_backward(Tensor grad_hy, Tensor workspace, bool has_bias) -> (Tensor, Tensor, Tensor, Tensor, Tensor)
  use_c10_dispatcher: full
  dispatch:
    CUDA: _thnn_fused_gru_cell_backward_cuda

- func: _thnn_differentiable_gru_cell_backward(Tensor grad_hy, Tensor input_gates, Tensor hidden_gates, Tensor hx, Tensor? input_bias, Tensor? hidden_bias) -> (Tensor, Tensor, Tensor, Tensor, Tensor)
  use_c10_dispatcher: full

# RNN cells and layers
- func: lstm.input(Tensor input, Tensor[] hx, Tensor[] params, bool has_biases, int num_layers, float dropout, bool train, bool bidirectional, bool batch_first) -> (Tensor, Tensor, Tensor)
  use_c10_dispatcher: full

- func: lstm.data(Tensor data, Tensor batch_sizes, Tensor[] hx, Tensor[] params, bool has_biases, int num_layers, float dropout, bool train, bool bidirectional) -> (Tensor, Tensor, Tensor)
  use_c10_dispatcher: full

- func: gru.input(Tensor input, Tensor hx, Tensor[] params, bool has_biases, int num_layers, float dropout, bool train, bool bidirectional, bool batch_first) -> (Tensor, Tensor)
  use_c10_dispatcher: full

- func: gru.data(Tensor data, Tensor batch_sizes, Tensor hx, Tensor[] params, bool has_biases, int num_layers, float dropout, bool train, bool bidirectional) -> (Tensor, Tensor)
  use_c10_dispatcher: full

- func: rnn_tanh.input(Tensor input, Tensor hx, Tensor[] params, bool has_biases, int num_layers, float dropout, bool train, bool bidirectional, bool batch_first) -> (Tensor, Tensor)
  use_c10_dispatcher: full

- func: rnn_tanh.data(Tensor data, Tensor batch_sizes, Tensor hx, Tensor[] params, bool has_biases, int num_layers, float dropout, bool train, bool bidirectional) -> (Tensor, Tensor)
  use_c10_dispatcher: full

- func: rnn_relu.input(Tensor input, Tensor hx, Tensor[] params, bool has_biases, int num_layers, float dropout, bool train, bool bidirectional, bool batch_first) -> (Tensor, Tensor)
  use_c10_dispatcher: full

- func: rnn_relu.data(Tensor data, Tensor batch_sizes, Tensor hx, Tensor[] params, bool has_biases, int num_layers, float dropout, bool train, bool bidirectional) -> (Tensor, Tensor)
  use_c10_dispatcher: full

- func: lstm_cell(Tensor input, Tensor[] hx, Tensor w_ih, Tensor w_hh, Tensor? b_ih=None, Tensor? b_hh=None) -> (Tensor, Tensor)
  use_c10_dispatcher: full

- func: gru_cell(Tensor input, Tensor hx, Tensor w_ih, Tensor w_hh, Tensor? b_ih=None, Tensor? b_hh=None) -> Tensor
  use_c10_dispatcher: full

- func: rnn_tanh_cell(Tensor input, Tensor hx, Tensor w_ih, Tensor w_hh, Tensor? b_ih=None, Tensor? b_hh=None) -> Tensor
  use_c10_dispatcher: full

- func: rnn_relu_cell(Tensor input, Tensor hx, Tensor w_ih, Tensor w_hh, Tensor? b_ih=None, Tensor? b_hh=None) -> Tensor
  use_c10_dispatcher: full

# Quantized RNN layer registration has been moved to C10 dispatch in `RNN.cpp`

# Quantized RNN layers
# - func: quantized_lstm(Tensor input, Tensor[] hx, Tensor[] params, bool has_biases, int num_layers, float dropout, bool train, bool bidirectional, bool batch_first, *, ScalarType? dtype=None, bool use_dynamic=False) -> (Tensor, Tensor, Tensor)
#  use_c10_dispatcher: full

# - func: quantized_lstm.data(Tensor data, Tensor batch_sizes, Tensor[] hx, Tensor[] params, bool has_biases, int num_layers, float dropout, bool train, bool bidirectional, *, ScalarType? dtype=None, bool use_dynamic=False) -> (Tensor, Tensor, Tensor)
#  use_c10_dispatcher: full

# Quantized GRU layers

# - func: quantized_gru.input(Tensor input, Tensor hx, Tensor[] params, bool has_biases, int num_layers, float dropout, bool train, bool bidirectional, bool batch_first) -> (Tensor, Tensor)
#   use_c10_dispatcher: full

# - func: quantized_gru.data(Tensor data, Tensor batch_sizes, Tensor hx, Tensor[] params, bool has_biases, int num_layers, float dropout, bool train, bool bidirectional) -> (Tensor, Tensor)
#   use_c10_dispatcher: full

# Quantized RNN cells
- func: quantized_lstm_cell(Tensor input, Tensor[] hx, Tensor w_ih, Tensor w_hh, Tensor b_ih, Tensor b_hh, Tensor packed_ih, Tensor packed_hh, Tensor col_offsets_ih, Tensor col_offsets_hh, Scalar scale_ih, Scalar scale_hh, Scalar zero_point_ih, Scalar zero_point_hh) -> (Tensor, Tensor)
  use_c10_dispatcher: full

- func: quantized_gru_cell(Tensor input, Tensor hx, Tensor w_ih, Tensor w_hh, Tensor b_ih, Tensor b_hh, Tensor packed_ih, Tensor packed_hh, Tensor col_offsets_ih, Tensor col_offsets_hh, Scalar scale_ih, Scalar scale_hh, Scalar zero_point_ih, Scalar zero_point_hh) -> Tensor
  use_c10_dispatcher: full

- func: quantized_rnn_relu_cell(Tensor input, Tensor hx, Tensor w_ih, Tensor w_hh, Tensor b_ih, Tensor b_hh, Tensor packed_ih, Tensor packed_hh, Tensor col_offsets_ih, Tensor col_offsets_hh, Scalar scale_ih, Scalar scale_hh, Scalar zero_point_ih, Scalar zero_point_hh) -> Tensor
  use_c10_dispatcher: full

- func: quantized_rnn_tanh_cell(Tensor input, Tensor hx, Tensor w_ih, Tensor w_hh, Tensor b_ih, Tensor b_hh, Tensor packed_ih, Tensor packed_hh, Tensor col_offsets_ih, Tensor col_offsets_hh, Scalar scale_ih, Scalar scale_hh, Scalar zero_point_ih, Scalar zero_point_hh) -> Tensor
  use_c10_dispatcher: full

# PackedSequence utilities
- func: _pack_padded_sequence(Tensor input, Tensor lengths, bool batch_first) -> (Tensor, Tensor)
  use_c10_dispatcher: full

- func: _pack_padded_sequence_backward(Tensor grad, int[] input_size, Tensor batch_sizes, bool batch_first) -> Tensor
  use_c10_dispatcher: full

- func: _pad_packed_sequence(Tensor data, Tensor batch_sizes, bool batch_first, Scalar padding_value, int total_length) -> (Tensor, Tensor)
  use_c10_dispatcher: full

# wrappers for legacy TH methods

- func: set_.source_Storage(Tensor(a!) self, Storage source) -> Tensor(a!)
  variants: method
  device_guard: False
  dispatch:
    CPU, CUDA: set_

- func: set_.source_Storage_storage_offset(Tensor(a!) self, Storage source, int storage_offset, int[] size, int[] stride=[]) -> Tensor(a!)
  variants: method
  device_guard: False
  dispatch:
    CPU: set_storage_cpu_
    CUDA: set_storage_cuda_
    QuantizedCPU, QuantizedCUDA: set_storage_quantized_

- func: set_.source_Tensor(Tensor(a!) self, Tensor source) -> Tensor(a!)
  use_c10_dispatcher: full
  variants: method
  device_guard: False
  dispatch:
    CPU, CUDA: set_tensor_

- func: set_(Tensor(a!) self) -> Tensor(a!)
  use_c10_dispatcher: full
  variants: method
  dispatch:
    CPU: set_cpu_
    CUDA: set_cuda_

- func: set_quantizer_(Tensor(a!) self, ConstQuantizerPtr quantizer) -> Tensor(a!)
  variants: method
  dispatch:
    QuantizedCPU, QuantizedCUDA: set_quantizer_

- func: is_set_to(Tensor self, Tensor tensor) -> bool
  use_c10_dispatcher: full
  variants: method
  device_guard: False
  dispatch:
    CPU, CUDA: is_set_to

- func: masked_fill_.Scalar(Tensor(a!) self, Tensor mask, Scalar value) -> Tensor(a!)
  use_c10_dispatcher: full
  variants: method
  dispatch:
    CPU: masked_fill__cpu
    CUDA: masked_fill__cuda

- func: masked_fill.Scalar(Tensor self, Tensor mask, Scalar value) -> Tensor
  use_c10_dispatcher: full
  variants: function, method

- func: masked_fill_.Tensor(Tensor(a!) self, Tensor mask, Tensor value) -> Tensor(a!)
  use_c10_dispatcher: full
  variants: method
  dispatch:
    CPU: masked_fill__cpu
    CUDA: masked_fill__cuda

- func: masked_fill.Tensor(Tensor self, Tensor mask, Tensor value) -> Tensor
  use_c10_dispatcher: full
  variants: function, method

- func: masked_scatter_(Tensor(a!) self, Tensor mask, Tensor source) -> Tensor(a!)
  use_c10_dispatcher: full
  variants: method
  dispatch:
    CPU: masked_scatter__cpu
    CUDA: masked_scatter__cuda

- func: masked_scatter(Tensor self, Tensor mask, Tensor source) -> Tensor
  use_c10_dispatcher: full
  variants: function, method

- func: view(Tensor(a) self, int[] size) -> Tensor(a)
  use_c10_dispatcher: full
  variants: method
  device_guard: False
  dispatch:
    CPU, CUDA, QuantizedCPU, QuantizedCUDA: view
    MkldnnCPU: mkldnn_view

- func: put_(Tensor(a!) self, Tensor index, Tensor source, bool accumulate=False) -> Tensor(a!)
  use_c10_dispatcher: full
  variants: method
  dispatch:
    CPU: legacy::cpu::_th_put_
    CUDA: legacy::cuda::_th_put_

- func: index_add_(Tensor(a!) self, int dim, Tensor index, Tensor source) -> Tensor(a!)
  use_c10_dispatcher: full
  variants: method
  dispatch:
    CPU: index_add_cpu_
    CUDA: index_add_cuda_

- func: index_add(Tensor self, int dim, Tensor index, Tensor source) -> Tensor
  use_c10_dispatcher: full
  variants: function, method

- func: index_add.dimname(Tensor self, Dimname dim, Tensor index, Tensor source) -> Tensor
  variants: function, method

- func: index_fill_.int_Scalar(Tensor(a!) self, int dim, Tensor index, Scalar value) -> Tensor(a!)
  use_c10_dispatcher: full
  variants: method
  dispatch:
    CPU: legacy::cpu::_th_index_fill_
    CUDA: legacy::cuda::_th_index_fill_

- func: index_fill.int_Scalar(Tensor self, int dim, Tensor index, Scalar value) -> Tensor
  use_c10_dispatcher: full
  variants: function, method

- func: index_fill_.int_Tensor(Tensor(a!) self, int dim, Tensor index, Tensor value) -> Tensor(a!)
  use_c10_dispatcher: full
  variants: method
  dispatch:
    CPU, CUDA: index_fill_

- func: index_fill.int_Tensor(Tensor self, int dim, Tensor index, Tensor value) -> Tensor
  use_c10_dispatcher: full
  variants: function, method

- func: index_fill_.Dimname_Scalar(Tensor(a!) self, Dimname dim, Tensor index, Scalar value) -> Tensor(a!)
  variants: method

- func: index_fill_.Dimname_Tensor(Tensor(a!) self, Dimname dim, Tensor index, Tensor value) -> Tensor(a!)
  variants: method

- func: index_fill.Dimname_Scalar(Tensor self, Dimname dim, Tensor index, Scalar value) -> Tensor
  variants: function, method

- func: index_fill.Dimname_Tensor(Tensor self, Dimname dim, Tensor index, Tensor value) -> Tensor
  variants: function, method

- func: scatter_.src(Tensor(a!) self, int dim, Tensor index, Tensor src) -> Tensor(a!)
  use_c10_dispatcher: full
  variants: method
  dispatch:
    CPU, CUDA: scatter_

- func: scatter.src(Tensor self, int dim, Tensor index, Tensor src) -> Tensor
  use_c10_dispatcher: full
  variants: function, method

- func: scatter_.value(Tensor(a!) self, int dim, Tensor index, Scalar value) -> Tensor(a!)
  use_c10_dispatcher: full
  variants: method
  dispatch:
    CPU, CUDA: scatter_fill_

- func: scatter.value(Tensor self, int dim, Tensor index, Scalar value) -> Tensor
  use_c10_dispatcher: full
  variants: function, method

- func: scatter.dimname_src(Tensor self, Dimname dim, Tensor index, Tensor src) -> Tensor
  variants: function, method

- func: scatter.dimname_value(Tensor self, Dimname dim, Tensor index, Scalar value) -> Tensor
  variants: function, method

- func: scatter_.reduce(Tensor(a!) self, int dim, Tensor index, Tensor src, *, str reduce) -> Tensor(a!)
  use_c10_dispatcher: full
  variants: method
  dispatch:
    CPU: scatter_cpu_reduce_

- func: scatter_.value_reduce(Tensor(a!) self, int dim, Tensor index, Scalar value, *, str reduce) -> Tensor(a!)
  use_c10_dispatcher: full
  variants: method
  dispatch:
    CPU: scatter_cpu_scalar_reduce_

- func: scatter_add_(Tensor(a!) self, int dim, Tensor index, Tensor src) -> Tensor(a!)
  use_c10_dispatcher: full
  variants: method
  dispatch:
    CPU, CUDA: scatter_add_

- func: scatter_add(Tensor self, int dim, Tensor index, Tensor src) -> Tensor
  use_c10_dispatcher: full
  variants: function, method

- func: scatter_add.dimname(Tensor self, Dimname dim, Tensor index, Tensor src) -> Tensor
  variants: function, method

- func: lt_.Scalar(Tensor(a!) self, Scalar other) -> Tensor(a!)
  use_c10_dispatcher: full
  variants: method

- func: lt_.Tensor(Tensor(a!) self, Tensor other) -> Tensor(a!)
  use_c10_dispatcher: full
  variants: method

- func: gt_.Scalar(Tensor(a!) self, Scalar other) -> Tensor(a!)
  use_c10_dispatcher: full
  variants: method

- func: gt_.Tensor(Tensor(a!) self, Tensor other) -> Tensor(a!)
  use_c10_dispatcher: full
  variants: method

- func: le_.Scalar(Tensor(a!) self, Scalar other) -> Tensor(a!)
  use_c10_dispatcher: full
  variants: method

- func: le_.Tensor(Tensor(a!) self, Tensor other) -> Tensor(a!)
  use_c10_dispatcher: full
  variants: method

- func: ge_.Scalar(Tensor(a!) self, Scalar other) -> Tensor(a!)
  use_c10_dispatcher: full
  variants: method

- func: ge_.Tensor(Tensor(a!) self, Tensor other) -> Tensor(a!)
  use_c10_dispatcher: full
  variants: method

- func: eq_.Scalar(Tensor(a!) self, Scalar other) -> Tensor(a!)
  use_c10_dispatcher: full
  variants: method

- func: eq_.Tensor(Tensor(a!) self, Tensor other) -> Tensor(a!)
  use_c10_dispatcher: full
  variants: method

- func: ne_.Scalar(Tensor(a!) self, Scalar other) -> Tensor(a!)
  use_c10_dispatcher: full
  variants: method

- func: ne_.Tensor(Tensor(a!) self, Tensor other) -> Tensor(a!)
  use_c10_dispatcher: full
  variants: method

- func: bitwise_and.Tensor_out(Tensor self, Tensor other, *, Tensor(a!) out) -> Tensor(a!)
  variants: function
  dispatch:
    CPU, CUDA: bitwise_and_out

- func: bitwise_and.Scalar_out(Tensor self, Scalar other, *, Tensor(a!) out) -> Tensor(a!)
  variants: function
  dispatch:
    CPU, CUDA: bitwise_and_out

- func: bitwise_and.Scalar(Tensor self, Scalar other) -> Tensor
  use_c10_dispatcher: full
  variants: method, function

- func: bitwise_and.Tensor(Tensor self, Tensor other) -> Tensor
  use_c10_dispatcher: full
  variants: method, function

- func: bitwise_and_.Scalar(Tensor(a!) self, Scalar other) -> Tensor(a!)
  use_c10_dispatcher: full
  variants: method

- func: bitwise_and_.Tensor(Tensor(a!) self, Tensor other) -> Tensor(a!)
  use_c10_dispatcher: full
  variants: method

- func: __and__.Scalar(Tensor self, Scalar other) -> Tensor
  use_c10_dispatcher: full
  variants: method, function

- func: __and__.Tensor(Tensor self, Tensor other) -> Tensor
  use_c10_dispatcher: full
  variants: method, function

- func: __iand__.Scalar(Tensor(a!) self, Scalar other) -> Tensor(a!)
  use_c10_dispatcher: full
  variants: method

- func: __iand__.Tensor(Tensor(a!) self, Tensor other) -> Tensor(a!)
  use_c10_dispatcher: full
  variants: method

- func: bitwise_or.Tensor_out(Tensor self, Tensor other, *, Tensor(a!) out) -> Tensor(a!)
  variants: function
  dispatch:
    CPU, CUDA: bitwise_or_out

- func: bitwise_or.Scalar_out(Tensor self, Scalar other, *, Tensor(a!) out) -> Tensor(a!)
  variants: function
  dispatch:
    CPU, CUDA: bitwise_or_out

- func: bitwise_or.Scalar(Tensor self, Scalar other) -> Tensor
  use_c10_dispatcher: full
  variants: method, function

- func: bitwise_or.Tensor(Tensor self, Tensor other) -> Tensor
  use_c10_dispatcher: full
  variants: method, function

- func: bitwise_or_.Scalar(Tensor(a!) self, Scalar other) -> Tensor(a!)
  use_c10_dispatcher: full
  variants: method

- func: bitwise_or_.Tensor(Tensor(a!) self, Tensor other) -> Tensor(a!)
  use_c10_dispatcher: full
  variants: method

- func: __or__.Scalar(Tensor self, Scalar other) -> Tensor
  use_c10_dispatcher: full
  variants: method, function

- func: __or__.Tensor(Tensor self, Tensor other) -> Tensor
  use_c10_dispatcher: full
  variants: method, function

- func: __ior__.Scalar(Tensor(a!) self, Scalar other) -> Tensor(a!)
  use_c10_dispatcher: full
  variants: method

- func: __ior__.Tensor(Tensor(a!) self, Tensor other) -> Tensor(a!)
  use_c10_dispatcher: full
  variants: method

- func: bitwise_xor.Tensor_out(Tensor self, Tensor other, *, Tensor(a!) out) -> Tensor(a!)
  variants: function
  dispatch:
    CPU, CUDA: bitwise_xor_out

- func: bitwise_xor.Scalar_out(Tensor self, Scalar other, *, Tensor(a!) out) -> Tensor(a!)
  variants: function
  dispatch:
    CPU, CUDA: bitwise_xor_out

- func: bitwise_xor.Scalar(Tensor self, Scalar other) -> Tensor
  use_c10_dispatcher: full
  variants: method, function

- func: bitwise_xor.Tensor(Tensor self, Tensor other) -> Tensor
  use_c10_dispatcher: full
  variants: method, function

- func: bitwise_xor_.Scalar(Tensor(a!) self, Scalar other) -> Tensor(a!)
  use_c10_dispatcher: full
  variants: method

- func: bitwise_xor_.Tensor(Tensor(a!) self, Tensor other) -> Tensor(a!)
  use_c10_dispatcher: full
  variants: method

- func: __xor__.Scalar(Tensor self, Scalar other) -> Tensor
  use_c10_dispatcher: full
  variants: method, function

- func: __xor__.Tensor(Tensor self, Tensor other) -> Tensor
  use_c10_dispatcher: full
  variants: method, function

- func: __ixor__.Scalar(Tensor(a!) self, Scalar other) -> Tensor(a!)
  use_c10_dispatcher: full
  variants: method

- func: __ixor__.Tensor(Tensor(a!) self, Tensor other) -> Tensor(a!)
  use_c10_dispatcher: full
  variants: method

- func: __lshift__.Scalar(Tensor self, Scalar other) -> Tensor
  use_c10_dispatcher: full
  variants: method, function
  dispatch:
    CPU, CUDA: __lshift__

- func: __lshift__.Tensor(Tensor self, Tensor other) -> Tensor
  use_c10_dispatcher: full
  variants: method, function
  dispatch:
    CPU, CUDA: __lshift__

- func: __ilshift__.Scalar(Tensor(a!) self, Scalar other) -> Tensor(a!)
  use_c10_dispatcher: full
  variants: method
  dispatch:
    CPU, CUDA: __ilshift__

- func: __ilshift__.Tensor(Tensor(a!) self, Tensor other) -> Tensor(a!)
  use_c10_dispatcher: full
  variants: method
  dispatch:
    CPU, CUDA: __ilshift__

- func: __rshift__.Scalar(Tensor self, Scalar other) -> Tensor
  use_c10_dispatcher: full
  variants: method, function
  dispatch:
    CPU, CUDA: __rshift__

- func: __rshift__.Tensor(Tensor self, Tensor other) -> Tensor
  use_c10_dispatcher: full
  variants: method, function
  dispatch:
    CPU, CUDA: __rshift__

- func: __irshift__.Scalar(Tensor(a!) self, Scalar other) -> Tensor(a!)
  use_c10_dispatcher: full
  variants: method
  dispatch:
    CPU, CUDA: __irshift__

- func: __irshift__.Tensor(Tensor(a!) self, Tensor other) -> Tensor(a!)
  use_c10_dispatcher: full
  variants: method
  dispatch:
    CPU, CUDA: __irshift__

- func: lgamma_(Tensor(a!) self) -> Tensor(a!)
  use_c10_dispatcher: full
  variants: method
  dispatch:
    CPU: _lgamma__cpu
    CUDA: _lgamma__cuda

- func: atan2_(Tensor(a!) self, Tensor other) -> Tensor(a!)
  use_c10_dispatcher: full
  variants: method

- func: tril_(Tensor(a!) self, int diagonal=0) -> Tensor(a!)
  use_c10_dispatcher: full
  variants: method
  dispatch:
    CPU: tril_cpu_
    CUDA: tril_cuda_

- func: triu_(Tensor(a!) self, int diagonal=0) -> Tensor(a!)
  use_c10_dispatcher: full
  variants: method
  dispatch:
    CPU: triu_cpu_
    CUDA: triu_cuda_

- func: digamma_(Tensor(a!) self) -> Tensor(a!)
  use_c10_dispatcher: full
  variants: method

- func: polygamma_(Tensor(a!) self, int n) -> Tensor(a!)
  use_c10_dispatcher: full
  variants: method

- func: renorm_(Tensor(a!) self, Scalar p, int dim, Scalar maxnorm) -> Tensor(a!)
  use_c10_dispatcher: full
  variants: method
  dispatch:
    CPU: legacy::cpu::_th_renorm_
    CUDA: legacy::cuda::_th_renorm_

- func: pow_.Scalar(Tensor(a!) self, Scalar exponent) -> Tensor(a!)
  use_c10_dispatcher: full
  variants: method
  dispatch:
    CPU, CUDA: pow_

- func: pow_.Tensor(Tensor(a!) self, Tensor exponent) -> Tensor(a!)
  use_c10_dispatcher: full
  variants: method
  dispatch:
    CPU, CUDA: pow_

- func: lerp_.Scalar(Tensor(a!) self, Tensor end, Scalar weight) -> Tensor(a!)
  use_c10_dispatcher: full
  variants: method
  dispatch:
    CPU: lerp_cpu_scalar_
    CUDA: lerp_cuda_scalar_

- func: lerp_.Tensor(Tensor(a!) self, Tensor end, Tensor weight) -> Tensor(a!)
  use_c10_dispatcher: full
  variants: method
  dispatch:
    CPU: lerp_cpu_tensor_
    CUDA: lerp_cuda_tensor_

- func: fmod_.Scalar(Tensor(a!) self, Scalar other) -> Tensor(a!)
  use_c10_dispatcher: full
  variants: method
  dispatch:
    CPU: fmod_
    CUDA: fmod_cuda_

- func: fmod_.Tensor(Tensor(a!) self, Tensor other) -> Tensor(a!)
  use_c10_dispatcher: full
  variants: method
  dispatch:
    CPU: fmod_
    CUDA: fmod_cuda_

- func: remainder_.Scalar(Tensor(a!) self, Scalar other) -> Tensor(a!)
  use_c10_dispatcher: full
  variants: method
  dispatch:
    CPU, CUDA: remainder_

- func: remainder_.Tensor(Tensor(a!) self, Tensor other) -> Tensor(a!)
  use_c10_dispatcher: full
  variants: method
  dispatch:
    CPU, CUDA: remainder_

- func: addbmm_(Tensor(a!) self, Tensor batch1, Tensor batch2, *, Scalar beta=1, Scalar alpha=1) -> Tensor(a!)
  use_c10_dispatcher: full
  variants: method
  dispatch:
    CPU: addbmm_cpu_
    CUDA: addbmm__cuda

- func: addbmm.out(Tensor self, Tensor batch1, Tensor batch2, *, Scalar beta=1, Scalar alpha=1, Tensor(a!) out) -> Tensor(a!)
  dispatch:
    CPU: addbmm_cpu_out
    CUDA: addbmm_out_cuda

- func: addbmm(Tensor self, Tensor batch1, Tensor batch2, *, Scalar beta=1, Scalar alpha=1) -> Tensor
  use_c10_dispatcher: full
  variants: method, function
  dispatch:
    CPU: addbmm_cpu
    CUDA: addbmm_cuda

- func: addcdiv_(Tensor(a!) self, Tensor tensor1, Tensor tensor2, *, Scalar value=1) -> Tensor(a!)
  use_c10_dispatcher: full
  variants: method

- func: random_.from(Tensor(a!) self, int from, int? to, *, Generator? generator=None) -> Tensor(a!)
  variants: method

- func: random_.to(Tensor(a!) self, int to, *, Generator? generator=None) -> Tensor(a!)
  variants: method

- func: random_(Tensor(a!) self, *, Generator? generator=None) -> Tensor(a!)
  variants: method

- func: uniform_(Tensor(a!) self, float from=0, float to=1, *, Generator? generator=None) -> Tensor(a!)
  variants: method

- func: cauchy_(Tensor(a!) self, float median=0, float sigma=1, *, Generator? generator=None) -> Tensor(a!)
  variants: method

- func: log_normal_(Tensor(a!) self, float mean=1, float std=2, *, Generator? generator=None) -> Tensor(a!)
  variants: method

- func: exponential_(Tensor(a!) self, float lambd=1, *, Generator? generator=None) -> Tensor(a!)
  variants: method

- func: geometric_(Tensor(a!) self, float p, *, Generator? generator=None) -> Tensor(a!)
  variants: method

# wrappers for TH functions

- func: diag.out(Tensor self, int diagonal=0, *, Tensor(a!) out) -> Tensor(a!)
  dispatch:
    CPU: diag_cpu_out
    CUDA: diag_cuda_out

- func: diag(Tensor self, int diagonal=0) -> Tensor
  use_c10_dispatcher: full
  variants: method, function

- func: cross.out(Tensor self, Tensor other, int? dim=None, *, Tensor(a!) out) -> Tensor(a!)

- func: cross(Tensor self, Tensor other, int? dim=None) -> Tensor
  use_c10_dispatcher: full
  variants: method, function

- func: triu.out(Tensor self, int diagonal=0, *, Tensor(a!) out) -> Tensor(a!)
  dispatch:
    CPU: triu_cpu_out
    CUDA: triu_cuda_out

- func: triu(Tensor self, int diagonal=0) -> Tensor
  use_c10_dispatcher: full
  variants: method, function

- func: tril.out(Tensor self, int diagonal=0, *, Tensor(a!) out) -> Tensor(a!)
  dispatch:
    CPU: tril_cpu_out
    CUDA: tril_cuda_out

- func: tril(Tensor self, int diagonal=0) -> Tensor
  use_c10_dispatcher: full
  variants: method, function

- func: tril_indices(int row, int col, int offset=0, *, ScalarType? dtype=long, Layout? layout=None, Device? device=None, bool? pin_memory=None) -> Tensor
  use_c10_dispatcher: full
  dispatch:
    CPU: tril_indices_cpu
    CUDA: tril_indices_cuda

- func: triu_indices(int row, int col, int offset=0, *, ScalarType? dtype=long, Layout? layout=None, Device? device=None, bool? pin_memory=None) -> Tensor
  use_c10_dispatcher: full
  dispatch:
    CPU: triu_indices_cpu
    CUDA: triu_indices_cuda

- func: trace(Tensor self) -> Tensor
  use_c10_dispatcher: full
  variants: method, function
  dispatch:
    CPU: legacy::cpu::_th_trace
    CUDA: trace_cuda

- func: ne.Scalar_out(Tensor self, Scalar other, *, Tensor(a!) out) -> Tensor(a!)
  dispatch:
    CPU, CUDA: ne_out
    QuantizedCPU: ne_out_quantized_cpu

- func: ne.Scalar(Tensor self, Scalar other) -> Tensor
  use_c10_dispatcher: full
  variants: method, function
  dispatch:
    CPU, CUDA: ne
    QuantizedCPU: ne_quantized_cpu

- func: ne.Tensor_out(Tensor self, Tensor other, *, Tensor(a!) out) -> Tensor(a!)
  dispatch:
    CPU, CUDA: ne_out
    QuantizedCPU: ne_out_quantized_cpu

- func: ne.Tensor(Tensor self, Tensor other) -> Tensor
  use_c10_dispatcher: full
  variants: method, function
  dispatch:
    CPU, CUDA: ne
    QuantizedCPU: ne_quantized_cpu

- func: eq.Scalar_out(Tensor self, Scalar other, *, Tensor(a!) out) -> Tensor(a!)
  dispatch:
    CPU, CUDA: eq_out
    QuantizedCPU: eq_out_quantized_cpu

- func: eq.Scalar(Tensor self, Scalar other) -> Tensor
  use_c10_dispatcher: full
  variants: method, function
  dispatch:
    CPU, CUDA: eq
    QuantizedCPU: eq_quantized_cpu

- func: eq.Tensor_out(Tensor self, Tensor other, *, Tensor(a!) out) -> Tensor(a!)
  dispatch:
    CPU, CUDA: eq_out
    QuantizedCPU: eq_out_quantized_cpu

- func: eq.Tensor(Tensor self, Tensor other) -> Tensor
  use_c10_dispatcher: full
  variants: method, function
  dispatch:
    CPU, CUDA: eq
    QuantizedCPU: eq_quantized_cpu

- func: ge.Scalar_out(Tensor self, Scalar other, *, Tensor(a!) out) -> Tensor(a!)
  dispatch:
    CPU, CUDA: ge_out
    QuantizedCPU: ge_out_quantized_cpu

- func: ge.Scalar(Tensor self, Scalar other) -> Tensor
  use_c10_dispatcher: full
  variants: method, function
  dispatch:
    CPU, CUDA: ge
    QuantizedCPU: ge_quantized_cpu

- func: ge.Tensor_out(Tensor self, Tensor other, *, Tensor(a!) out) -> Tensor(a!)
  dispatch:
    CPU, CUDA: ge_out
    QuantizedCPU: ge_out_quantized_cpu

- func: ge.Tensor(Tensor self, Tensor other) -> Tensor
  use_c10_dispatcher: full
  variants: method, function
  dispatch:
    CPU, CUDA: ge
    QuantizedCPU: ge_quantized_cpu

- func: le.Scalar_out(Tensor self, Scalar other, *, Tensor(a!) out) -> Tensor(a!)
  dispatch:
    CPU, CUDA: le_out
    QuantizedCPU: le_out_quantized_cpu

- func: le.Scalar(Tensor self, Scalar other) -> Tensor
  use_c10_dispatcher: full
  variants: method, function
  dispatch:
    CPU, CUDA: le
    QuantizedCPU: le_quantized_cpu

- func: le.Tensor_out(Tensor self, Tensor other, *, Tensor(a!) out) -> Tensor(a!)
  dispatch:
    CPU, CUDA: le_out
    QuantizedCPU: le_out_quantized_cpu

- func: le.Tensor(Tensor self, Tensor other) -> Tensor
  use_c10_dispatcher: full
  variants: method, function
  dispatch:
    CPU, CUDA: le
    QuantizedCPU: le_quantized_cpu

- func: gt.Scalar_out(Tensor self, Scalar other, *, Tensor(a!) out) -> Tensor(a!)
  dispatch:
    CPU, CUDA: gt_out
    QuantizedCPU: gt_out_quantized_cpu

- func: gt.Scalar(Tensor self, Scalar other) -> Tensor
  use_c10_dispatcher: full
  variants: method, function
  dispatch:
    CPU, CUDA: gt
    QuantizedCPU: gt_quantized_cpu

- func: gt.Tensor_out(Tensor self, Tensor other, *, Tensor(a!) out) -> Tensor(a!)
  dispatch:
    CPU, CUDA: gt_out
    QuantizedCPU: gt_out_quantized_cpu

- func: gt.Tensor(Tensor self, Tensor other) -> Tensor
  use_c10_dispatcher: full
  variants: method, function
  dispatch:
    CPU, CUDA: gt
    QuantizedCPU: gt_quantized_cpu

- func: lt.Scalar_out(Tensor self, Scalar other, *, Tensor(a!) out) -> Tensor(a!)
  dispatch:
    CPU, CUDA: lt_out
    QuantizedCPU: lt_out_quantized_cpu

- func: lt.Scalar(Tensor self, Scalar other) -> Tensor
  use_c10_dispatcher: full
  variants: method, function
  dispatch:
    CPU, CUDA: lt
    QuantizedCPU: lt_quantized_cpu

- func: lt.Tensor_out(Tensor self, Tensor other, *, Tensor(a!) out) -> Tensor(a!)
  dispatch:
    CPU, CUDA: lt_out
    QuantizedCPU: lt_out_quantized_cpu

- func: lt.Tensor(Tensor self, Tensor other) -> Tensor
  use_c10_dispatcher: full
  variants: method, function
  dispatch:
    CPU, CUDA: lt
    QuantizedCPU: lt_quantized_cpu

- func: take.out(Tensor self, Tensor index, *, Tensor(a!) out) -> Tensor(a!)
  dispatch:
    CPU: legacy::cpu::_th_take_out
    CUDA: legacy::cuda::_th_take_out

- func: take(Tensor self, Tensor index) -> Tensor
  use_c10_dispatcher: full
  variants: method, function
  dispatch:
    CPU: legacy::cpu::_th_take
    CUDA: legacy::cuda::_th_take

- func: index_select.out(Tensor self, int dim, Tensor index, *, Tensor(a!) out) -> Tensor(a!)
  dispatch:
    CPU: index_select_out_cpu_
    CUDA: index_select_out_cuda

- func: index_select(Tensor self, int dim, Tensor index) -> Tensor
  use_c10_dispatcher: full
  variants: method, function
  dispatch:
    CPU: index_select_cpu_
    CUDA: index_select_cuda
    SparseCPU: index_select_sparse
    SparseCUDA: index_select_sparse

- func: index_select.dimname_out(Tensor self, Dimname dim, Tensor index, *, Tensor(a!) out) -> Tensor(a!)

- func: index_select.dimname(Tensor self, Dimname dim, Tensor index) -> Tensor
  variants: method, function

- func: index_select_backward(Tensor grad, int[] self_sizes, int dim, Tensor index) -> Tensor
  use_c10_dispatcher: full
  variants: function
  device_guard: False

- func: masked_select.out(Tensor self, Tensor mask, *, Tensor(a!) out) -> Tensor(a!)
  dispatch:
    CPU: masked_select_out_cpu
    CUDA: masked_select_out_cuda

- func: masked_select(Tensor self, Tensor mask) -> Tensor
  use_c10_dispatcher: full
  variants: method, function
  dispatch:
    CPU: masked_select_cpu
    CUDA: masked_select_cuda

- func: nonzero.out(Tensor self, *, Tensor(a!) out) -> Tensor(a!)
  dispatch:
    CPU: legacy::cpu::_th_nonzero_out
    CUDA: legacy::cuda::_th_nonzero_out

- func: nonzero(Tensor self) -> Tensor
  use_c10_dispatcher: full
  variants: method, function
  dispatch:
    CPU: legacy::cpu::_th_nonzero
    CUDA: legacy::cuda::_th_nonzero

- func: nonzero_numpy(Tensor self) -> Tensor[]
  use_c10_dispatcher: full
  variants: method, function

- func: gather.out(Tensor self, int dim, Tensor index, *, bool sparse_grad=False, Tensor(a!) out) -> Tensor(a!)
  dispatch:
    CPU: gather_out_cpu_cuda
    CUDA: gather_out_cpu_cuda

- func: gather(Tensor self, int dim, Tensor index, *, bool sparse_grad=False) -> Tensor
  use_c10_dispatcher: full
  variants: method, function
  dispatch:
    CPU, CUDA: gather

- func: gather_backward(Tensor grad, Tensor self, int dim, Tensor index, bool sparse_grad) -> Tensor
  use_c10_dispatcher: full
  variants: function
  device_guard: False

- func: gather.dimname_out(Tensor self, Dimname dim, Tensor index, *, bool sparse_grad=False, Tensor(a!) out) -> Tensor(a!)

- func: gather.dimname(Tensor self, Dimname dim, Tensor index, *, bool sparse_grad=False) -> Tensor
  variants: method, function

- func: _gather_sparse_backward(Tensor self, int dim, Tensor index, Tensor grad) -> Tensor
  use_c10_dispatcher: full

- func: addcmul.out(Tensor self, Tensor tensor1, Tensor tensor2, *, Scalar value=1, Tensor(a!) out) -> Tensor(a!)

- func: addcmul(Tensor self, Tensor tensor1, Tensor tensor2, *, Scalar value=1) -> Tensor
  use_c10_dispatcher: full
  variants: method, function

- func: addcmul_(Tensor(a!) self, Tensor tensor1, Tensor tensor2, *, Scalar value=1) -> Tensor(a!)
  use_c10_dispatcher: full
  variants: method

- func: addcdiv.out(Tensor self, Tensor tensor1, Tensor tensor2, *, Scalar value=1, Tensor(a!) out) -> Tensor(a!)

- func: addcdiv(Tensor self, Tensor tensor1, Tensor tensor2, *, Scalar value=1) -> Tensor
  use_c10_dispatcher: full
  variants: method, function

- func: lstsq.X(Tensor self, Tensor A, *, Tensor(a!) X, Tensor(b!) qr) -> (Tensor(a!) solution, Tensor(b!) QR)
  dispatch:
    CPU: legacy::cpu::_th_gels_out
    CUDA: legacy::cuda::_th_gels_out

- func: lstsq(Tensor self, Tensor A) -> (Tensor solution, Tensor QR)
  use_c10_dispatcher: full
  variants: method, function
  dispatch:
    CPU: legacy::cpu::_th_gels
    CUDA: legacy::cuda::_th_gels

- func: triangular_solve.X(Tensor self, Tensor A, bool upper=True, bool transpose=False, bool unitriangular=False, *, Tensor(a!) X, Tensor(b!) M) -> (Tensor(a!) solution, Tensor(b!) cloned_coefficient)

- func: triangular_solve(Tensor self, Tensor A, bool upper=True, bool transpose=False, bool unitriangular=False) -> (Tensor solution, Tensor cloned_coefficient)
  use_c10_dispatcher: full
  variants: method, function

- func: _triangular_solve_helper(Tensor self, Tensor A, bool upper, bool transpose, bool unitriangular) -> (Tensor, Tensor)
  use_c10_dispatcher: full
  variants: function
  dispatch:
    CPU: _triangular_solve_helper_cpu
    CUDA: _triangular_solve_helper_cuda

- func: symeig.e(Tensor self, bool eigenvectors=False, bool upper=True, *, Tensor(a!) e, Tensor(b!) V) -> (Tensor(a!) eigenvalues, Tensor(b!) eigenvectors)

- func: symeig(Tensor self, bool eigenvectors=False, bool upper=True) -> (Tensor eigenvalues, Tensor eigenvectors)
  use_c10_dispatcher: full
  variants: method, function

- func: _symeig_helper(Tensor self, bool eigenvectors, bool upper) -> (Tensor, Tensor)
  use_c10_dispatcher: full
  variants: function
  dispatch:
    CPU: _symeig_helper_cpu
    CUDA: _symeig_helper_cuda

- func: eig.e(Tensor self, bool eigenvectors=False, *, Tensor(a!) e, Tensor(b!) v) -> (Tensor(a!) eigenvalues, Tensor(b!) eigenvectors)
  dispatch:
    CPU: legacy::cpu::_th_eig_out
    CUDA: legacy::cuda::_th_eig_out

- func: eig(Tensor self, bool eigenvectors=False) -> (Tensor eigenvalues, Tensor eigenvectors)
  use_c10_dispatcher: full
  variants: method, function
  dispatch:
    CPU: legacy::cpu::_th_eig
    CUDA: legacy::cuda::_th_eig

- func: svd.U(Tensor self, bool some=True, bool compute_uv=True, *, Tensor(a!) U, Tensor(b!) S, Tensor(c!) V) -> (Tensor(a!) U, Tensor(b!) S, Tensor(c!) V)

- func: svd(Tensor self, bool some=True, bool compute_uv=True) -> (Tensor U, Tensor S, Tensor V)
  use_c10_dispatcher: full
  variants: method, function

- func: _svd_helper(Tensor self, bool some, bool compute_uv) -> (Tensor, Tensor, Tensor)
  use_c10_dispatcher: full
  variants: function
  dispatch:
    CPU: _svd_helper_cpu
    CUDA: _svd_helper_cuda

- func: cholesky.out(Tensor self, bool upper=False, *, Tensor(a!) out) -> Tensor(a!)

- func: cholesky(Tensor self, bool upper=False) -> Tensor
  use_c10_dispatcher: full
  variants: method, function

- func: _cholesky_helper(Tensor self, bool upper) -> Tensor
  use_c10_dispatcher: full
  variants: function
  dispatch:
    CPU: _cholesky_helper_cpu
    CUDA: _cholesky_helper_cuda

- func: cholesky_solve.out(Tensor self, Tensor input2, bool upper=False, *, Tensor(a!) out) -> Tensor(a!)

- func: cholesky_solve(Tensor self, Tensor input2, bool upper=False) -> Tensor
  use_c10_dispatcher: full
  variants: method, function

- func: _cholesky_solve_helper(Tensor self, Tensor A, bool upper) -> Tensor
  use_c10_dispatcher: full
  variants: function
  dispatch:
    CPU: _cholesky_solve_helper_cpu
    CUDA: _cholesky_solve_helper_cuda

- func: solve(Tensor self, Tensor A) -> (Tensor solution, Tensor LU)
  use_c10_dispatcher: full
  variants: function, method

- func: solve.solution(Tensor self, Tensor A, *, Tensor(a!) solution, Tensor(b!) lu) -> (Tensor(a!) solution, Tensor(b!) LU)

- func: _solve_helper(Tensor self, Tensor A) -> (Tensor, Tensor)
  use_c10_dispatcher: full
  variants: function
  dispatch:
    CPU: _solve_helper_cpu
    CUDA: _solve_helper_cuda

- func: cholesky_inverse.out(Tensor self, bool upper=False, *, Tensor(a!) out) -> Tensor(a!)
  dispatch:
    CPU: legacy::cpu::_th_potri_out
    CUDA: legacy::cuda::_th_potri_out

- func: cholesky_inverse(Tensor self, bool upper=False) -> Tensor
  use_c10_dispatcher: full
  variants: method, function
  dispatch:
    CPU: legacy::cpu::_th_potri
    CUDA: legacy::cuda::_th_potri

- func: qr.Q(Tensor self, bool some=True, *, Tensor(a!) Q, Tensor(b!) R) -> (Tensor(a!) Q, Tensor(b!) R)

- func: qr(Tensor self, bool some=True) -> (Tensor Q, Tensor R)
  use_c10_dispatcher: full
  variants: method, function

- func: _qr_helper(Tensor self, bool some) -> (Tensor, Tensor)
  use_c10_dispatcher: full
  variants: function
  dispatch:
    CPU: _qr_helper_cpu
    CUDA: _qr_helper_cuda

- func: geqrf.a(Tensor self, *, Tensor(a!) a, Tensor(b!) tau) -> (Tensor(a!) a, Tensor(b!) tau)
  dispatch:
    CPU: legacy::cpu::_th_geqrf_out
    CUDA: legacy::cuda::_th_geqrf_out

- func: geqrf(Tensor self) -> (Tensor a, Tensor tau)
  use_c10_dispatcher: full
  variants: method, function
  dispatch:
    CPU: legacy::cpu::_th_geqrf
    CUDA: legacy::cuda::_th_geqrf

- func: orgqr.out(Tensor self, Tensor input2, *, Tensor(a!) out) -> Tensor(a!)
  dispatch:
    CPU: legacy::cpu::_th_orgqr_out

- func: orgqr(Tensor self, Tensor input2) -> Tensor
  use_c10_dispatcher: full
  variants: method, function
  dispatch:
    CPU: legacy::cpu::_th_orgqr

- func: ormqr.out(Tensor self, Tensor input2, Tensor input3, bool left=True, bool transpose=False, *, Tensor(a!) out) -> Tensor(a!)
  dispatch:
    CPU: legacy::cpu::_th_ormqr_out

- func: ormqr(Tensor self, Tensor input2, Tensor input3, bool left=True, bool transpose=False) -> Tensor
  use_c10_dispatcher: full
  variants: method, function
  dispatch:
    CPU: legacy::cpu::_th_ormqr

- func: _lu_with_info(Tensor self, bool pivot=True, bool check_errors=True) -> (Tensor, Tensor, Tensor)
  use_c10_dispatcher: full
  variants: function
  dispatch:
    CPU: _lu_with_info_cpu
    CUDA: _lu_with_info_cuda

- func: lu_solve.out(Tensor self, Tensor LU_data, Tensor LU_pivots, *, Tensor(a!) out) -> Tensor(a!)

- func: lu_solve(Tensor self, Tensor LU_data, Tensor LU_pivots) -> Tensor
  use_c10_dispatcher: full
  variants: method, function

- func: _lu_solve_helper(Tensor self, Tensor LU_data, Tensor LU_pivots) -> Tensor
  use_c10_dispatcher: full
  variants: function
  dispatch:
    CPU: _lu_solve_helper_cpu
    CUDA: _lu_solve_helper_cuda

# TODO: remove dispatch section when porting TH CUDA to ATen
- func: multinomial.out(Tensor self, int num_samples, bool replacement=False, *, Generator? generator=None, Tensor(a!) out) -> Tensor(a!)
  dispatch:
    CPU, CUDA: multinomial_out

- func: multinomial(Tensor self, int num_samples, bool replacement=False, *, Generator? generator=None) -> Tensor
  variants: method, function
  dispatch:
    CPU, CUDA: multinomial

- func: _multinomial_alias_setup(Tensor probs) -> (Tensor, Tensor)
  use_c10_dispatcher: full
  variants: function
  dispatch:
    CPU: legacy::cpu::_th_multinomial_alias_setup
    CUDA: legacy::cuda::_th_multinomial_alias_setup

- func: _multinomial_alias_draw(Tensor J, Tensor q, int num_samples, *, Generator? generator=None) -> Tensor
  variants: function
  dispatch:
    CPU: legacy::cpu::_th_multinomial_alias_draw
    CUDA: legacy::cuda::_th_multinomial_alias_draw

- func: lgamma.out(Tensor self, *, Tensor(a!) out) -> Tensor(a!)
  dispatch:
    CPU: _lgamma_out_cpu
    CUDA: _lgamma_out_cuda

- func: lgamma(Tensor self) -> Tensor
  use_c10_dispatcher: full
  variants: method, function
  dispatch:
    CPU, CUDA: lgamma

- func: digamma.out(Tensor self, *, Tensor(a!) out) -> Tensor(a!)

- func: digamma(Tensor self) -> Tensor
  use_c10_dispatcher: full
  variants: method, function

- func: polygamma.out(int n, Tensor self, *, Tensor(a!) out) -> Tensor(a!)

- func: polygamma(int n, Tensor self) -> Tensor
  use_c10_dispatcher: full
  variants: method, function

- func: erfinv(Tensor self) -> Tensor
  use_c10_dispatcher: full
  variants: method, function
  dispatch:
    CPU, CUDA: erfinv

- func: erfinv_(Tensor(a!) self) -> Tensor(a!)
  use_c10_dispatcher: full
  variants: method
  dispatch:
    CPU: _erfinv__cpu
    CUDA: _erfinv__cuda

- func: erfinv.out(Tensor self, *, Tensor(a!) out) -> Tensor(a!)
  dispatch:
    CPU: _erfinv_out_cpu
    CUDA: _erfinv_out_cuda

- func: sign(Tensor self) -> Tensor
  use_c10_dispatcher: full
  variants: function, method

- func: sign_(Tensor(a!) self) -> Tensor(a!)
  use_c10_dispatcher: full
  variants: method

- func: sign.out(Tensor self, *, Tensor(a!) out) -> Tensor(a!)
  dispatch:
    CPU, CUDA: sign_out

- func: signbit(Tensor self) -> Tensor
  use_c10_dispatcher: full
  variants: function, method

- func: signbit.out(Tensor self, *, Tensor(a!) out) -> Tensor(a!)
  dispatch:
    CPU: signbit_out
    CUDA: signbit_out

- func: dist(Tensor self, Tensor other, Scalar p=2) -> Tensor
  use_c10_dispatcher: full
  variants: method, function

- func: atan2.out(Tensor self, Tensor other, *, Tensor(a!) out) -> Tensor(a!)

- func: atan2(Tensor self, Tensor other) -> Tensor
  use_c10_dispatcher: full
  variants: method, function

- func: lerp.Scalar_out(Tensor self, Tensor end, Scalar weight, *, Tensor(a!) out) -> Tensor(a!)
  dispatch:
    CPU: lerp_cpu_scalar_out
    CUDA: lerp_cuda_scalar_out

- func: lerp.Tensor_out(Tensor self, Tensor end, Tensor weight, *, Tensor(a!) out) -> Tensor(a!)
  dispatch:
    CPU: lerp_cpu_tensor_out
    CUDA: lerp_cuda_tensor_out

- func: lerp.Scalar(Tensor self, Tensor end, Scalar weight) -> Tensor
  use_c10_dispatcher: full
  variants: method, function
  dispatch:
    CPU: lerp_cpu_scalar
    CUDA: lerp_cuda_scalar

- func: lerp.Tensor(Tensor self, Tensor end, Tensor weight) -> Tensor
  use_c10_dispatcher: full
  variants: method, function
  dispatch:
    CPU: lerp_cpu_tensor
    CUDA: lerp_cuda_tensor

- func: histc.out(Tensor self, int bins=100, Scalar min=0, Scalar max=0, *, Tensor(a!) out) -> Tensor(a!)
  dispatch:
    CPU: legacy::cpu::_th_histc_out
    CUDA: _histc_out_cuda

- func: histc(Tensor self, int bins=100, Scalar min=0, Scalar max=0) -> Tensor
  use_c10_dispatcher: full
  variants: method, function
  dispatch:
    CPU: legacy::cpu::_th_histc
    CUDA: _histc_cuda

- func: fmod.Scalar_out(Tensor self, Scalar other, *, Tensor(a!) out) -> Tensor(a!)
  dispatch:
    CPU: fmod_out
    CUDA: fmod_cuda_out

- func: fmod.Scalar(Tensor self, Scalar other) -> Tensor
  use_c10_dispatcher: full
  variants: method, function
  dispatch:
    CPU: fmod
    CUDA: fmod_cuda

- func: fmod.Tensor_out(Tensor self, Tensor other, *, Tensor(a!) out) -> Tensor(a!)
  dispatch:
    CPU: fmod_out
    CUDA: fmod_cuda_out

- func: fmod.Tensor(Tensor self, Tensor other) -> Tensor
  use_c10_dispatcher: full
  variants: method, function
  dispatch:
    CPU: fmod
    CUDA: fmod_cuda

- func: hypot.out(Tensor self, Tensor other, *, Tensor(a!) out) -> Tensor(a!)

- func: hypot(Tensor self, Tensor other) -> Tensor
  use_c10_dispatcher: full
  variants: method, function

- func: hypot_(Tensor(a!) self, Tensor other) -> Tensor(a!)
  variants: method

- func: nextafter.out(Tensor self, Tensor other, *, Tensor(a!) out) -> Tensor(a!)

- func: nextafter(Tensor self, Tensor other) -> Tensor
  use_c10_dispatcher: full
  variants: method, function

- func: nextafter_(Tensor(a!) self, Tensor other) -> Tensor(a!)
  variants: method

- func: remainder.Scalar_out(Tensor self, Scalar other, *, Tensor(a!) out) -> Tensor(a!)
  dispatch:
    CPU, CUDA: remainder_out

- func: remainder.Scalar(Tensor self, Scalar other) -> Tensor
  use_c10_dispatcher: full
  variants: method, function
  dispatch:
    CPU, CUDA: remainder

- func: remainder.Tensor_out(Tensor self, Tensor other, *, Tensor(a!) out) -> Tensor(a!)
  dispatch:
    CPU, CUDA: remainder_out

- func: remainder.Tensor(Tensor self, Tensor other) -> Tensor
  use_c10_dispatcher: full
  variants: method, function
  dispatch:
    CPU, CUDA: remainder

- func: min(Tensor self) -> Tensor
  use_c10_dispatcher: full
  variants: method, function
  dispatch:
    CPU, CUDA: min
    QuantizedCPU: min_quantized_cpu

- func: max(Tensor self) -> Tensor
  use_c10_dispatcher: full
  variants: method, function
  dispatch:
    CPU, CUDA: max
    QuantizedCPU: max_quantized_cpu

- func: maximum(Tensor self, Tensor other) -> Tensor
  use_c10_dispatcher: full
  variants: method, function

- func: maximum.out(Tensor self, Tensor other, *, Tensor(a!) out) -> Tensor(a!)

# binary max, alias of maximum
# NOTE: max is not an alias for maximum, since there is also unary max
- func: max.other(Tensor self, Tensor other) -> Tensor
  use_c10_dispatcher: full
  variants: method, function

- func: max.out(Tensor self, Tensor other, *, Tensor(a!) out) -> Tensor(a!)

- func: minimum(Tensor self, Tensor other) -> Tensor
  use_c10_dispatcher: full
  variants: method, function

- func: minimum.out(Tensor self, Tensor other, *, Tensor(a!) out) -> Tensor(a!)

# binary min, alias for minimum
# NOTE: min is not an alias for minimum, since there is also unary min
- func: min.out(Tensor self, Tensor other, *, Tensor(a!) out) -> Tensor(a!)

- func: min.other(Tensor self, Tensor other) -> Tensor
  use_c10_dispatcher: full
  variants: method, function

- func: median(Tensor self) -> Tensor
  use_c10_dispatcher: full
  variants: method, function
  dispatch:
    CPU: median_cpu
    CUDA: median_cuda

- func: quantile.scalar_out(Tensor self, float q, int? dim=None, bool keepdim=False, *, Tensor(a!) out) -> Tensor(a!)

- func: quantile.scalar(Tensor self, float q, int? dim=None, bool keepdim=False) -> Tensor
  use_c10_dispatcher: full
  variants: method, function

- func: quantile.out(Tensor self, Tensor q, int? dim=None, bool keepdim=False, *, Tensor(a!) out) -> Tensor(a!)

- func: quantile(Tensor self, Tensor q, int? dim=None, bool keepdim=False) -> Tensor
  use_c10_dispatcher: full
  variants: method, function

- func: sort.values(Tensor self, int dim=-1, bool descending=False, *, Tensor(a!) values, Tensor(b!) indices) -> (Tensor(a!) values, Tensor(b!) indices)
  dispatch:
    CPU: legacy::cpu::_th_sort_out
    CUDA: legacy::cuda::_th_sort_out

- func: sort(Tensor self, int dim=-1, bool descending=False) -> (Tensor values, Tensor indices)
  use_c10_dispatcher: full
  variants: method, function
  dispatch:
    CPU: legacy::cpu::_th_sort
    CUDA: legacy::cuda::_th_sort
    QuantizedCPU: sort_quantized_cpu

- func: sort.dimname_values(Tensor self, Dimname dim, bool descending=False, *, Tensor(a!) values, Tensor(b!) indices) -> (Tensor(a!) values, Tensor(b!) indices)

- func: sort.dimname(Tensor self, Dimname dim, bool descending=False) -> (Tensor values, Tensor indices)
  variants: method, function

- func: argsort(Tensor self, int dim=-1, bool descending=False) -> Tensor
  use_c10_dispatcher: full
  variants: method, function

- func: argsort.dimname(Tensor self, Dimname dim, bool descending=False) -> Tensor
  variants: method, function

- func: topk.values(Tensor self, int k, int dim=-1, bool largest=True, bool sorted=True, *, Tensor(a!) values, Tensor(b!) indices) -> (Tensor(a!) values, Tensor(b!) indices)
  dispatch:
    CPU: topk_out_cpu
    CUDA: legacy::cuda::_th_topk_out

- func: topk(Tensor self, int k, int dim=-1, bool largest=True, bool sorted=True) -> (Tensor values, Tensor indices)
  use_c10_dispatcher: full
  variants: method, function
  dispatch:
    CPU, CUDA: topk
    QuantizedCPU: topk_quantized_cpu

- func: all(Tensor self) -> Tensor
  use_c10_dispatcher: full
  variants: method, function

- func: any(Tensor self) -> Tensor
  use_c10_dispatcher: full
  variants: method, function
  dispatch:
    CPU, CUDA: any
    SparseCPU, SparseCUDA: any_sparse

- func: renorm.out(Tensor self, Scalar p, int dim, Scalar maxnorm, *, Tensor(a!) out) -> Tensor(a!)
  dispatch:
    CPU: legacy::cpu::_th_renorm_out
    CUDA: legacy::cuda::_th_renorm_out

- func: renorm(Tensor self, Scalar p, int dim, Scalar maxnorm) -> Tensor
  use_c10_dispatcher: full
  variants: method, function
  dispatch:
    CPU: legacy::cpu::_th_renorm
    CUDA: legacy::cuda::_th_renorm

- func: unfold(Tensor(a) self, int dimension, int size, int step) -> Tensor(a)
  use_c10_dispatcher: full
  variants: method
  device_guard: False
  dispatch:
    CPU, CUDA: unfold
    QuantizedCPU, QuantizedCUDA: unfold

- func: unfold_backward(Tensor grad_in, int[] input_sizes, int dim, int size, int step) -> Tensor
  use_c10_dispatcher: full
  variants: function
  dispatch:
    CPU, CUDA: unfold_backward

- func: equal(Tensor self, Tensor other) -> bool
  use_c10_dispatcher: full
  variants: method, function
  dispatch:
    CPU: cpu_equal
    CUDA: cuda_equal
    QuantizedCPU: equal_quantized_cpu

- func: pow.Tensor_Tensor_out(Tensor self, Tensor exponent, *, Tensor(a!) out) -> Tensor(a!)
  dispatch:
    CPU, CUDA: pow_out

- func: pow.Tensor_Tensor(Tensor self, Tensor exponent) -> Tensor
  use_c10_dispatcher: full
  variants: method, function
  dispatch:
    CPU, CUDA: pow

- func: pow.Scalar_out(Scalar self, Tensor exponent, *, Tensor(a!) out) -> Tensor(a!)
  dispatch:
    CPU, CUDA: pow_out

- func: pow.Scalar(Scalar self, Tensor exponent) -> Tensor
  use_c10_dispatcher: full
  dispatch:
    CPU, CUDA: pow

- func: normal_(Tensor(a!) self, float mean=0, float std=1, *, Generator? generator=None) -> Tensor(a!)
  variants: method

- func: normal.Tensor_float_out(Tensor mean, float std=1, *, Generator? generator=None, Tensor(a!) out) -> Tensor(a!)

- func: normal.Tensor_float(Tensor mean, float std=1, *, Generator? generator=None) -> Tensor

- func: normal.float_Tensor_out(float mean, Tensor std, *, Generator? generator=None, Tensor(a!) out) -> Tensor(a!)

- func: normal.float_Tensor(float mean, Tensor std, *, Generator? generator=None) -> Tensor

- func: normal.Tensor_Tensor_out(Tensor mean, Tensor std, *, Generator? generator=None, Tensor(a!) out) -> Tensor(a!)

- func: normal.Tensor_Tensor(Tensor mean, Tensor std, *, Generator? generator=None) -> Tensor

- func: normal.float_float(float mean, float std, int[] size, *, Generator? generator=None, ScalarType? dtype=None, Layout? layout=None, Device? device=None, bool? pin_memory=None) -> Tensor

- func: normal.float_float_out(float mean, float std, int[] size, *, Generator? generator=None, Tensor(a!) out) -> Tensor(a!)

- func: alias(Tensor(a) self) -> Tensor(a)
  use_c10_dispatcher: full
  variants: method, function

- func: _addr(Tensor self, Tensor vec1, Tensor vec2, *, Scalar beta=1, Scalar alpha=1) -> Tensor
  use_c10_dispatcher: full
  dispatch:
    CPU: legacy::cpu::_th_addr
    CUDA: addr_cuda

- func: _addr_(Tensor(a!) self, Tensor vec1, Tensor vec2, *, Scalar beta=1, Scalar alpha=1) -> Tensor(a!)
  use_c10_dispatcher: full
  dispatch:
    CPU: legacy::cpu::_th_addr_
    CUDA: addr__cuda

- func: _addr.out(Tensor self, Tensor vec1, Tensor vec2, *, Scalar beta=1, Scalar alpha=1, Tensor(a!) out) -> Tensor(a!)
  dispatch:
    CPU: legacy::cpu::_th_addr_out
    CUDA: addr_out_cuda

- func: _index_copy_(Tensor(a!) self, int dim, Tensor index, Tensor source) -> Tensor(a!)
  use_c10_dispatcher: full
  dispatch:
    CPU: legacy::cpu::_th_index_copy_
    CUDA: legacy::cuda::_th_index_copy_

- func: _cumsum(Tensor self, int dim) -> Tensor
  use_c10_dispatcher: full
  dispatch:
    CPU: _cumsum_cpu
    CUDA: _cumsum_cuda

- func: _cumsum.out(Tensor self, int dim, *, Tensor(a!) out) -> Tensor(a!)
  dispatch:
    CPU: _cumsum_out_cpu
    CUDA: _cumsum_out_cuda

- func: _cumprod(Tensor self, int dim) -> Tensor
  use_c10_dispatcher: full
  dispatch:
    CPU: _cumprod_cpu
    CUDA: _cumprod_cuda

- func: _cumprod.out(Tensor self, int dim, *, Tensor(a!) out) -> Tensor(a!)
  dispatch:
    CPU: _cumprod_out_cpu
    CUDA: _cumprod_out_cuda

- func: _var(Tensor self, bool unbiased=True) -> Tensor
  use_c10_dispatcher: full
  dispatch:
    CPU: legacy::cpu::_th_var

- func: _std(Tensor self, bool unbiased=True) -> Tensor
  use_c10_dispatcher: full
  dispatch:
    CPU: legacy::cpu::_th_std

- func: _amp_non_finite_check_and_unscale_(Tensor(a!) self, Tensor(b!) found_inf, Tensor inv_scale) -> ()
  use_c10_dispatcher: full
  variants: function
  dispatch:
    CUDA: _amp_non_finite_check_and_unscale_cuda_

- func: _amp_update_scale(Tensor(a!) growth_tracker, Tensor current_scale, Tensor found_inf, float scale_growth_factor, float scale_backoff_factor, int growth_interval) -> Tensor
  use_c10_dispatcher: full
  variants: function
  dispatch:
    CUDA: _amp_update_scale_cuda

- func: _cat(Tensor[] tensors, int dim=0) -> Tensor
  use_c10_dispatcher: full
  dispatch:
    CPU: _cat_cpu
    CUDA: cat_cuda
    QuantizedCPU: cat_quantized_cpu

- func: _cat.out(Tensor[] tensors, int dim=0, *, Tensor(a!) out) -> Tensor(a!)
  dispatch:
    CPU: _cat_out_cpu
    CUDA: cat_out_cuda
    QuantizedCPU: cat_out_quantized_cpu

- func: _foreach_add.Scalar(Tensor[] tensors, Scalar scalar) -> Tensor[]
  use_c10_dispatcher: full
  device_guard: False
  variants: function
  dispatch:
    CPU: foreach_tensor_add_scalar_kernel_slow
    CUDA: foreach_tensor_add_scalar_kernel_cuda

<<<<<<< HEAD
- func: _foreach_add_.Scalar(Tensor[](a!) self, Scalar scalar) -> ()
=======
- func: _foreach_add_.Scalar(Tensor(a!)[] self, Scalar scalar) -> ()
>>>>>>> 4fc29e9c
  device_guard: False
  variants: function
  dispatch:
    CPU: foreach_tensor_add_scalar_kernel_slow_
    CUDA: foreach_tensor_add_scalar_kernel_cuda_

- func: _foreach_add.List(Tensor[] tensors1, Tensor[] tensors2) -> Tensor[]
  device_guard: False
  variants: function
  dispatch:
    CPU: foreach_tensor_add_list_kernel_slow
    CUDA: foreach_tensor_add_list_kernel_cuda

- func: _foreach_add_.List(Tensor(a!)[] self, Tensor[] other) -> ()
  device_guard: False
  variants: function
  dispatch:
    CPU: foreach_tensor_add_list_kernel_slow_
    CUDA: foreach_tensor_add_list_kernel_cuda_

- func: _mode(Tensor self, int dim=-1, bool keepdim=False) -> (Tensor, Tensor)
  use_c10_dispatcher: full
  dispatch:
    CPU: legacy::cpu::_th_mode
    CUDA: legacy::cuda::_th_mode

- func: _mode.values(Tensor self, int dim=-1, bool keepdim=False, *, Tensor(a!) values, Tensor(b!) indices) -> (Tensor(a!), Tensor(b!))
  dispatch:
    CPU: legacy::cpu::_th_mode_out
    CUDA: legacy::cuda::_th_mode_out

- func: bucketize.Tensor(Tensor self, Tensor boundaries, *, bool out_int32=False, bool right=False) -> Tensor
  use_c10_dispatcher: full
  dispatch:
    CPU: bucketize_cpu
    CUDA: bucketize_cuda

- func: bucketize.Tensor_out(Tensor self, Tensor boundaries, *, bool out_int32=False, bool right=False, Tensor(a!) out) -> Tensor(a!)
  dispatch:
    CPU: bucketize_out_cpu
    CUDA: bucketize_out_cuda

- func: bucketize.Scalar(Scalar self, Tensor boundaries, *, bool out_int32=False, bool right=False) -> Tensor
  use_c10_dispatcher: full
  dispatch:
    CPU: bucketize_cpu
    CUDA: bucketize_cuda

- func: searchsorted.Tensor(Tensor sorted_sequence, Tensor self, *, bool out_int32=False, bool right=False) -> Tensor
  use_c10_dispatcher: full
  dispatch:
    CPU: searchsorted_cpu
    CUDA: searchsorted_cuda

- func: searchsorted.Tensor_out(Tensor sorted_sequence, Tensor self, *, bool out_int32=False, bool right=False, Tensor(a!) out) -> Tensor(a!)
  dispatch:
    CPU: searchsorted_out_cpu
    CUDA: searchsorted_out_cuda

- func: searchsorted.Scalar(Tensor sorted_sequence, Scalar self, *, bool out_int32=False, bool right=False) -> Tensor
  use_c10_dispatcher: full
  dispatch:
    CPU: searchsorted_cpu
    CUDA: searchsorted_cuda

## NN wrappers

- func: mse_loss.out(Tensor self, Tensor target, int reduction=Mean, *, Tensor(a!) out) -> Tensor(a!)
  python_module: nn

- func: mse_loss(Tensor self, Tensor target, int reduction=Mean) -> Tensor
  use_c10_dispatcher: full
  python_module: nn

- func: mse_loss_backward.grad_input(Tensor grad_output, Tensor self, Tensor target, int reduction, *, Tensor(a!) grad_input) -> Tensor(a!)
  python_module: nn
  dispatch:
    CPU, CUDA: mse_loss_backward_out

- func: mse_loss_backward(Tensor grad_output, Tensor self, Tensor target, int reduction) -> Tensor
  use_c10_dispatcher: full
  python_module: nn
  dispatch:
    CPU, CUDA: mse_loss_backward

- func: l1_loss.out(Tensor self, Tensor target, int reduction=Mean, *, Tensor(a!) out) -> Tensor(a!)
  python_module: nn

- func: l1_loss(Tensor self, Tensor target, int reduction=Mean) -> Tensor
  use_c10_dispatcher: full
  python_module: nn

- func: l1_loss_backward.grad_input(Tensor grad_output, Tensor self, Tensor target, int reduction, *, Tensor(a!) grad_input) -> Tensor(a!)
  python_module: nn
  dispatch:
    CPU, CUDA: l1_loss_backward_out

- func: l1_loss_backward(Tensor grad_output, Tensor self, Tensor target, int reduction) -> Tensor
  use_c10_dispatcher: full
  python_module: nn

- func: multi_margin_loss.out(Tensor self, Tensor target, Scalar p=1, Scalar margin=1, Tensor? weight=None, int reduction=Mean, *, Tensor(a!) out) -> Tensor(a!)
  python_module: nn
  dispatch:
    CPU: multi_margin_loss_cpu_out
    CUDA: legacy::cuda::_thnn_multi_margin_loss_forward_out

- func: multi_margin_loss(Tensor self, Tensor target, Scalar p=1, Scalar margin=1, Tensor? weight=None, int reduction=Mean) -> Tensor
  use_c10_dispatcher: full
  python_module: nn
  dispatch:
    CPU: multi_margin_loss_cpu
    CUDA: legacy::cuda::_thnn_multi_margin_loss_forward

- func: multi_margin_loss_backward.grad_input(Tensor grad_output, Tensor self, Tensor target, Scalar p, Scalar margin, Tensor? weight=None, int reduction=Mean, *, Tensor(a!) grad_input) -> Tensor(a!)
  python_module: nn
  dispatch:
    CPU: multi_margin_loss_cpu_backward_out
    CUDA: legacy::cuda::_thnn_multi_margin_loss_backward_out

- func: multi_margin_loss_backward(Tensor grad_output, Tensor self, Tensor target, Scalar p, Scalar margin, Tensor? weight=None, int reduction=Mean) -> Tensor
  use_c10_dispatcher: full
  python_module: nn
  dispatch:
    CPU: multi_margin_loss_cpu_backward
    CUDA: legacy::cuda::_thnn_multi_margin_loss_backward

- func: multilabel_margin_loss.out(Tensor self, Tensor target, int reduction=Mean, *, Tensor(a!) out) -> Tensor(a!)
  python_module: nn

- func: multilabel_margin_loss(Tensor self, Tensor target, int reduction=Mean) -> Tensor
  use_c10_dispatcher: full
  python_module: nn

- func: multilabel_margin_loss_forward.output(Tensor self, Tensor target, int reduction, *, Tensor(a!) output, Tensor(b!) is_target) -> (Tensor(a!), Tensor(b!))
  python_module: nn
  dispatch:
    CPU: multilabel_margin_loss_forward_out_cpu
    CUDA: legacy::cuda::_thnn_multilabel_margin_loss_forward_out

- func: multilabel_margin_loss_forward(Tensor self, Tensor target, int reduction) -> (Tensor output, Tensor is_target)
  use_c10_dispatcher: full
  python_module: nn
  dispatch:
    CPU: multilabel_margin_loss_forward_cpu
    CUDA: legacy::cuda::_thnn_multilabel_margin_loss_forward

- func: multilabel_margin_loss_backward.grad_input(Tensor grad_output, Tensor self, Tensor target, int reduction, Tensor is_target, *, Tensor(a!) grad_input) -> Tensor(a!)
  python_module: nn
  dispatch:
    CPU: multilabel_margin_loss_backward_cpu_out
    CUDA: legacy::cuda::_thnn_multilabel_margin_loss_backward_out

- func: multilabel_margin_loss_backward(Tensor grad_output, Tensor self, Tensor target, int reduction, Tensor is_target) -> Tensor
  use_c10_dispatcher: full
  python_module: nn
  dispatch:
    CPU: multilabel_margin_loss_backward_cpu
    CUDA: legacy::cuda::_thnn_multilabel_margin_loss_backward

- func: nll_loss.out(Tensor self, Tensor target, Tensor? weight=None, int reduction=Mean, int ignore_index=-100, *, Tensor(a!) out) -> Tensor(a!)
  python_module: nn

- func: nll_loss(Tensor self, Tensor target, Tensor? weight=None, int reduction=Mean, int ignore_index=-100) -> Tensor
  use_c10_dispatcher: full
  python_module: nn

- func: nll_loss_forward.output(Tensor self, Tensor target, Tensor? weight, int reduction, int ignore_index, *, Tensor(a!) output, Tensor(b!) total_weight) -> (Tensor(a!), Tensor(b!))
  python_module: nn
  dispatch:
    CPU: nll_loss_forward_out_cpu
    CUDA: legacy::cuda::_thnn_nll_loss_forward_out

- func: nll_loss_forward(Tensor self, Tensor target, Tensor? weight, int reduction, int ignore_index) -> (Tensor output, Tensor total_weight)
  use_c10_dispatcher: full
  python_module: nn
  dispatch:
    CPU: nll_loss_forward_cpu
    CUDA: legacy::cuda::_thnn_nll_loss_forward

- func: nll_loss_backward.grad_input(Tensor grad_output, Tensor self, Tensor target, Tensor? weight, int reduction, int ignore_index, Tensor total_weight, *, Tensor(a!) grad_input) -> Tensor(a!)
  python_module: nn
  dispatch:
    CPU: nll_loss_backward_out_cpu
    CUDA: legacy::cuda::_thnn_nll_loss_backward_out

- func: nll_loss_backward(Tensor grad_output, Tensor self, Tensor target, Tensor? weight, int reduction, int ignore_index, Tensor total_weight) -> Tensor
  use_c10_dispatcher: full
  python_module: nn
  dispatch:
    CPU: nll_loss_backward_cpu
    CUDA: legacy::cuda::_thnn_nll_loss_backward

- func: nll_loss2d.out(Tensor self, Tensor target, Tensor? weight=None, int reduction=Mean, int ignore_index=-100, *, Tensor(a!) out) -> Tensor(a!)
  python_module: nn

- func: nll_loss2d(Tensor self, Tensor target, Tensor? weight=None, int reduction=Mean, int ignore_index=-100) -> Tensor
  use_c10_dispatcher: full
  python_module: nn

- func: nll_loss2d_forward.output(Tensor self, Tensor target, Tensor? weight, int reduction, int ignore_index, *, Tensor(a!) output, Tensor(b!) total_weight) -> (Tensor(a!), Tensor(b!))
  python_module: nn
  dispatch:
    CPU: nll_loss2d_forward_out_cpu
    CUDA: legacy::cuda::_thnn_nll_loss2d_forward_out

- func: nll_loss2d_forward(Tensor self, Tensor target, Tensor? weight, int reduction, int ignore_index) -> (Tensor output, Tensor total_weight)
  use_c10_dispatcher: full
  python_module: nn
  dispatch:
    CPU: nll_loss2d_forward_cpu
    CUDA: legacy::cuda::_thnn_nll_loss2d_forward

- func: nll_loss2d_backward.grad_input(Tensor grad_output, Tensor self, Tensor target, Tensor? weight, int reduction, int ignore_index, Tensor total_weight, *, Tensor(a!) grad_input) -> Tensor(a!)
  python_module: nn
  dispatch:
    CPU: nll_loss2d_backward_out_cpu
    CUDA: legacy::cuda::_thnn_nll_loss2d_backward_out

- func: nll_loss2d_backward(Tensor grad_output, Tensor self, Tensor target, Tensor? weight, int reduction, int ignore_index, Tensor total_weight) -> Tensor
  use_c10_dispatcher: full
  python_module: nn
  dispatch:
    CPU: nll_loss2d_backward_cpu
    CUDA: legacy::cuda::_thnn_nll_loss2d_backward

- func: smooth_l1_loss.out(Tensor self, Tensor target, int reduction=Mean, *, Tensor(a!) out) -> Tensor(a!)
  python_module: nn
  dispatch:
    CPU: smooth_l1_loss_out
    CUDA: smooth_l1_loss_out

- func: smooth_l1_loss(Tensor self, Tensor target, int reduction=Mean) -> Tensor
  use_c10_dispatcher: full
  python_module: nn

- func: smooth_l1_loss_backward.grad_input(Tensor grad_output, Tensor self, Tensor target, int reduction, *, Tensor(a!) grad_input) -> Tensor(a!)
  python_module: nn
  dispatch:
    CPU: smooth_l1_loss_backward_out
    CUDA: smooth_l1_loss_backward_out

- func: smooth_l1_loss_backward(Tensor grad_output, Tensor self, Tensor target, int reduction) -> Tensor
  use_c10_dispatcher: full
  python_module: nn

- func: soft_margin_loss.out(Tensor self, Tensor target, int reduction=Mean, *, Tensor(a!) out) -> Tensor(a!)
  python_module: nn

- func: soft_margin_loss(Tensor self, Tensor target, int reduction=Mean) -> Tensor
  use_c10_dispatcher: full
  python_module: nn

- func: soft_margin_loss_backward.grad_input(Tensor grad_output, Tensor self, Tensor target, int reduction, *, Tensor(a!) grad_input) -> Tensor(a!)
  python_module: nn

- func: soft_margin_loss_backward(Tensor grad_output, Tensor self, Tensor target, int reduction) -> Tensor
  use_c10_dispatcher: full
  python_module: nn

- func: elu.out(Tensor self, Scalar alpha=1, Scalar scale=1, Scalar input_scale=1, *, Tensor(a!) out) -> Tensor(a!)
  python_module: nn

- func: elu(Tensor self, Scalar alpha=1, Scalar scale=1, Scalar input_scale=1) -> Tensor
  use_c10_dispatcher: full
  python_module: nn

- func: elu_backward.grad_input(Tensor grad_output, Scalar alpha, Scalar scale, Scalar input_scale, Tensor output, *, Tensor(a!) grad_input) -> Tensor(a!)
  python_module: nn
  dispatch:
    CPU, CUDA: elu_backward_out

- func: elu_backward(Tensor grad_output, Scalar alpha, Scalar scale, Scalar input_scale, Tensor output) -> Tensor
  use_c10_dispatcher: full
  python_module: nn

- func: elu_(Tensor(a!) self, Scalar alpha=1, Scalar scale=1, Scalar input_scale=1) -> Tensor(a!)
  use_c10_dispatcher: full
  python_module: nn

- func: glu.out(Tensor self, int dim=-1, *, Tensor(a!) out) -> Tensor(a!)
  python_module: nn
  dispatch:
    CPU: glu_out
    CUDA: legacy::cuda::_thnn_glu_forward_out

- func: glu(Tensor self, int dim=-1) -> Tensor
  use_c10_dispatcher: full
  python_module: nn
  dispatch:
    CPU: glu
    CUDA: legacy::cuda::_thnn_glu_forward

- func: glu_backward.grad_input(Tensor grad_output, Tensor self, int dim, *, Tensor(a!) grad_input) -> Tensor(a!)
  python_module: nn
  dispatch:
    CPU: glu_backward_out
    CUDA: legacy::cuda::_thnn_glu_backward_out

- func: glu_backward(Tensor grad_output, Tensor self, int dim) -> Tensor
  use_c10_dispatcher: full
  python_module: nn
  dispatch:
    CPU: glu_backward
    CUDA: legacy::cuda::_thnn_glu_backward

- func: hardsigmoid.out(Tensor self, *, Tensor(a!) out) -> Tensor(a!)
  python_module: nn

- func: hardsigmoid(Tensor self) -> Tensor
  use_c10_dispatcher: full
  python_module: nn
  dispatch:
    CPU, CUDA: hardsigmoid
    QuantizedCPU: hardsigmoid_quantized_cpu

- func: hardsigmoid_(Tensor(a!) self) -> Tensor(a!)
  use_c10_dispatcher: full
  python_module: nn

- func: hardsigmoid_backward(Tensor grad_output, Tensor self) -> Tensor
  use_c10_dispatcher: full
  python_module: nn
  dispatch:
    CPU, CUDA: hardsigmoid_backward

- func: hardtanh.out(Tensor self, Scalar min_val=-1, Scalar max_val=1, *, Tensor(a!) out) -> Tensor(a!)
  python_module: nn
  dispatch:
    CPU, CUDA: hardtanh_out
    QuantizedCPU: hardtanh_out_quantized_cpu

- func: hardtanh(Tensor self, Scalar min_val=-1, Scalar max_val=1) -> Tensor
  use_c10_dispatcher: full
  python_module: nn
  dispatch:
    CPU, CUDA: hardtanh
    QuantizedCPU: hardtanh_quantized_cpu

- func: hardtanh_backward.grad_input(Tensor grad_output, Tensor self, Scalar min_val, Scalar max_val, *, Tensor(a!) grad_input) -> Tensor(a!)
  python_module: nn
  dispatch:
    CPU, CUDA: hardtanh_backward_out

- func: hardtanh_backward(Tensor grad_output, Tensor self, Scalar min_val, Scalar max_val) -> Tensor
  use_c10_dispatcher: full
  python_module: nn

- func: hardtanh_(Tensor(a!) self, Scalar min_val=-1, Scalar max_val=1) -> Tensor(a!)
  use_c10_dispatcher: full
  python_module: nn
  dispatch:
    CPU, CUDA: hardtanh_
    QuantizedCPU: hardtanh_quantized_cpu_

- func: hardswish.out(Tensor self, *, Tensor(a!) out) -> Tensor(a!)
  python_module: nn

- func: hardswish(Tensor self) -> Tensor
  use_c10_dispatcher: full
  python_module: nn

- func: hardswish_(Tensor(a!) self) -> Tensor(a!)
  use_c10_dispatcher: full
  python_module: nn

- func: hardswish_backward(Tensor grad_output, Tensor self) -> Tensor
  use_c10_dispatcher: full
  python_module: nn
  dispatch:
    CPU, CUDA: hardswish_backward

- func: leaky_relu.out(Tensor self, Scalar negative_slope=0.01, *, Tensor(a!) out) -> Tensor(a!)
  python_module: nn
  dispatch:
    CPU, CUDA: leaky_relu_out
    QuantizedCPU: leaky_relu_out_quantized_cpu

- func: leaky_relu(Tensor self, Scalar negative_slope=0.01) -> Tensor
  use_c10_dispatcher: full
  python_module: nn
  dispatch:
    CPU, CUDA: leaky_relu
    QuantizedCPU: heaky_relu_quantized_cpu

- func: leaky_relu_backward(Tensor grad_output, Tensor self, Scalar negative_slope, bool self_is_result) -> Tensor
  use_c10_dispatcher: full
  python_module: nn

- func: leaky_relu_(Tensor(a!) self, Scalar negative_slope=0.01) -> Tensor(a!)
  use_c10_dispatcher: full
  python_module: nn
  dispatch:
    CPU, CUDA: leaky_relu_
    QuantizedCPU: leaky_relu_quantized_cpu_

- func: log_sigmoid.out(Tensor self, *, Tensor(a!) out) -> Tensor(a!)
  python_module: nn

- func: log_sigmoid(Tensor self) -> Tensor
  use_c10_dispatcher: full
  python_module: nn

- func: log_sigmoid_forward.output(Tensor self, *, Tensor(a!) output, Tensor(b!) buffer) -> (Tensor(a!), Tensor(b!))
  python_module: nn
  dispatch:
    CPU: log_sigmoid_forward_out_cpu
    CUDA: legacy::cuda::_thnn_log_sigmoid_forward_out

- func: log_sigmoid_forward(Tensor self) -> (Tensor output, Tensor buffer)
  use_c10_dispatcher: full
  python_module: nn
  dispatch:
    CPU: log_sigmoid_forward_cpu
    CUDA: legacy::cuda::_thnn_log_sigmoid_forward

- func: log_sigmoid_backward.grad_input(Tensor grad_output, Tensor self, Tensor buffer, *, Tensor(a!) grad_input) -> Tensor(a!)
  python_module: nn
  dispatch:
    CPU: log_sigmoid_backward_out_cpu
    CUDA: legacy::cuda::_thnn_log_sigmoid_backward_out

- func: log_sigmoid_backward(Tensor grad_output, Tensor self, Tensor buffer) -> Tensor
  use_c10_dispatcher: full
  python_module: nn
  dispatch:
    CPU: log_sigmoid_backward_cpu
    CUDA: legacy::cuda::_thnn_log_sigmoid_backward

- func: rrelu_with_noise.out(Tensor self, Tensor noise, Scalar lower=0.125, Scalar upper=0.3333333333333333, bool training=False, Generator? generator=None, *, Tensor(a!) out) -> Tensor(a!)
  python_module: nn
  dispatch:
    CPU: rrelu_with_noise_out_cpu
    CUDA: legacy::cuda::_thnn_rrelu_with_noise_forward_out

- func: rrelu_with_noise(Tensor self, Tensor noise, Scalar lower=0.125, Scalar upper=0.3333333333333333, bool training=False, Generator? generator=None) -> Tensor
  python_module: nn
  dispatch:
    CPU: rrelu_with_noise_cpu
    CUDA: legacy::cuda::_thnn_rrelu_with_noise_forward

- func: rrelu_with_noise_backward(Tensor grad_output, Tensor self, Tensor noise, Scalar lower, Scalar upper, bool training, bool self_is_result) -> Tensor
  use_c10_dispatcher: full
  python_module: nn

- func: rrelu_with_noise_(Tensor(a!) self, Tensor noise, Scalar lower=0.125, Scalar upper=0.3333333333333333, bool training=False, Generator? generator=None) -> Tensor(a!)
  python_module: nn
  dispatch:
    CPU: rrelu_with_noise_cpu_
    CUDA: legacy::cuda::_thnn_rrelu_with_noise_forward_

- func: softplus.out(Tensor self, Scalar beta=1, Scalar threshold=20, *, Tensor(a!) out) -> Tensor(a!)
  python_module: nn

- func: softplus(Tensor self, Scalar beta=1, Scalar threshold=20) -> Tensor
  use_c10_dispatcher: full
  python_module: nn

- func: softplus_backward.grad_input(Tensor grad_output, Tensor self, Scalar beta, Scalar threshold, Tensor output, *, Tensor(a!) grad_input) -> Tensor(a!)
  python_module: nn
  dispatch:
    CPU, CUDA: softplus_backward_out

- func: softplus_backward(Tensor grad_output, Tensor self, Scalar beta, Scalar threshold, Tensor output) -> Tensor
  use_c10_dispatcher: full
  python_module: nn

- func: softshrink.out(Tensor self, Scalar lambd=0.5, *, Tensor(a!) out) -> Tensor(a!)
  python_module: nn

- func: softshrink(Tensor self, Scalar lambd=0.5) -> Tensor
  use_c10_dispatcher: full
  python_module: nn

- func: softshrink_backward.grad_input(Tensor grad_output, Tensor self, Scalar lambd, *, Tensor(a!) grad_input) -> Tensor(a!)
  python_module: nn
  dispatch:
    CPU, CUDA: softshrink_backward_out

- func: softshrink_backward(Tensor grad_output, Tensor self, Scalar lambd) -> Tensor
  use_c10_dispatcher: full
  python_module: nn

- func: adaptive_avg_pool2d.out(Tensor self, int[2] output_size, *, Tensor(a!) out) -> Tensor(a!)
  python_module: nn
  dispatch:
    CPU, CUDA: adaptive_avg_pool2d_out_cpu
    MkldnnCPU: mkldnn_adaptive_avg_pool2d_out

- func: adaptive_avg_pool2d(Tensor self, int[2] output_size) -> Tensor
  use_c10_dispatcher: full
  python_module: nn

- func: mkldnn_adaptive_avg_pool2d(Tensor self, int[2] output_size) -> Tensor
  use_c10_dispatcher: full
  dispatch:
    MkldnnCPU: mkldnn_adaptive_avg_pool2d

- func: _adaptive_avg_pool2d(Tensor self, int[2] output_size) -> Tensor
  use_c10_dispatcher: full
  dispatch:
    CPU: adaptive_avg_pool2d_cpu
    CUDA: adaptive_avg_pool2d_cuda
    QuantizedCPU: adaptive_avg_pool2d_quantized_cpu

- func: _adaptive_avg_pool2d_backward(Tensor grad_output, Tensor self) -> Tensor
  use_c10_dispatcher: full
  python_module: nn
  dispatch:
    CPU: adaptive_avg_pool2d_backward_cpu
    CUDA: adaptive_avg_pool2d_backward_cuda

- func: adaptive_avg_pool3d.out(Tensor self, int[3] output_size, *, Tensor(a!) out) -> Tensor(a!)
  python_module: nn
  dispatch:
    CPU: adaptive_avg_pool3d_out_cpu
    CUDA: adaptive_avg_pool3d_out_cuda
    QuantizedCPU: adaptive_avg_pool3d_out_quantized_cpu

- func: adaptive_avg_pool3d(Tensor self, int[3] output_size) -> Tensor
  use_c10_dispatcher: full
  python_module: nn
  dispatch:
    CPU: adaptive_avg_pool3d_cpu
    CUDA: adaptive_avg_pool3d_cuda
    QuantizedCPU: adaptive_avg_pool3d_quantized_cpu

- func: adaptive_avg_pool3d_backward.grad_input(Tensor grad_output, Tensor self, *, Tensor(a!) grad_input) -> Tensor(a!)
  python_module: nn
  dispatch:
    CPU: adaptive_avg_pool3d_backward_out_cpu
    CUDA: adaptive_avg_pool3d_backward_out_cuda

- func: adaptive_avg_pool3d_backward(Tensor grad_output, Tensor self) -> Tensor
  use_c10_dispatcher: full
  python_module: nn
  dispatch:
    CPU: adaptive_avg_pool3d_backward_cpu
    CUDA: adaptive_avg_pool3d_backward_cuda

# Return: (Tensor output, Tensor indices)
- func: adaptive_max_pool2d.out(Tensor self, int[2] output_size, *, Tensor(a!) out, Tensor(b!) indices) -> (Tensor(a!), Tensor(b!))
  python_module: nn
  dispatch:
    CPU: adaptive_max_pool2d_out_cpu
    CUDA: adaptive_max_pool2d_out_cuda

# Return: (Tensor output, Tensor indices)
- func: adaptive_max_pool2d(Tensor self, int[2] output_size) -> (Tensor, Tensor)
  use_c10_dispatcher: full
  python_module: nn
  dispatch:
    CPU: adaptive_max_pool2d_cpu
    CUDA: adaptive_max_pool2d_cuda

- func: adaptive_max_pool2d_backward.grad_input(Tensor grad_output, Tensor self, Tensor indices, *, Tensor(a!) grad_input) -> Tensor(a!)
  python_module: nn
  dispatch:
    CPU: adaptive_max_pool2d_backward_out_cpu
    CUDA: adaptive_max_pool2d_backward_out_cuda

- func: adaptive_max_pool2d_backward(Tensor grad_output, Tensor self, Tensor indices) -> Tensor
  use_c10_dispatcher: full
  python_module: nn
  dispatch:
    CPU: adaptive_max_pool2d_backward_cpu
    CUDA: adaptive_max_pool2d_backward_cuda

# Return: (Tensor output, Tensor indices)
- func: adaptive_max_pool3d.out(Tensor self, int[3] output_size, *, Tensor(a!) out, Tensor(b!) indices) -> (Tensor(a!), Tensor(b!))
  python_module: nn
  dispatch:
    CPU: adaptive_max_pool3d_out_cpu
    CUDA: adaptive_max_pool3d_out_cuda

# Return: (Tensor output, Tensor indices)
- func: adaptive_max_pool3d(Tensor self, int[3] output_size) -> (Tensor, Tensor)
  use_c10_dispatcher: full
  python_module: nn
  dispatch:
    CPU: adaptive_max_pool3d_cpu
    CUDA: adaptive_max_pool3d_cuda

- func: adaptive_max_pool3d_backward.grad_input(Tensor grad_output, Tensor self, Tensor indices, *, Tensor(a!) grad_input) -> Tensor(a!)
  python_module: nn
  dispatch:
    CPU: adaptive_max_pool3d_backward_out_cpu
    CUDA: adaptive_max_pool3d_backward_out_cuda

- func: adaptive_max_pool3d_backward(Tensor grad_output, Tensor self, Tensor indices) -> Tensor
  use_c10_dispatcher: full
  python_module: nn
  dispatch:
    CPU: adaptive_max_pool3d_backward_cpu
    CUDA: adaptive_max_pool3d_backward_cuda

- func: avg_pool2d.out(Tensor self, int[2] kernel_size, int[2] stride=[], int[2] padding=0, bool ceil_mode=False, bool count_include_pad=True, int? divisor_override=None, *, Tensor(a!) out) -> Tensor(a!)
  python_module: nn
  dispatch:
    CPU: avg_pool2d_out_cpu
    CUDA: avg_pool2d_out_cuda
    MkldnnCPU: mkldnn_avg_pool2d_out

- func: avg_pool2d(Tensor self, int[2] kernel_size, int[2] stride=[], int[2] padding=0, bool ceil_mode=False, bool count_include_pad=True, int? divisor_override=None) -> Tensor
  use_c10_dispatcher: full
  python_module: nn
  dispatch:
    CPU: avg_pool2d_cpu
    CUDA: avg_pool2d_cuda
    MkldnnCPU: mkldnn_avg_pool2d
    QuantizedCPU: avg_pool2d_quantized_cpu

- func: avg_pool2d_backward.grad_input(Tensor grad_output, Tensor self, int[2] kernel_size, int[2] stride, int[2] padding, bool ceil_mode, bool count_include_pad, int? divisor_override, *, Tensor(a!) grad_input) -> Tensor(a!)
  python_module: nn
  dispatch:
    CPU: avg_pool2d_backward_out_cpu
    CUDA: avg_pool2d_backward_out_cuda

- func: avg_pool2d_backward(Tensor grad_output, Tensor self, int[2] kernel_size, int[2] stride, int[2] padding, bool ceil_mode, bool count_include_pad, int? divisor_override) -> Tensor
  use_c10_dispatcher: full
  python_module: nn
  dispatch:
    CPU: avg_pool2d_backward_cpu
    CUDA: avg_pool2d_backward_cuda

- func: avg_pool3d.out(Tensor self, int[3] kernel_size, int[3] stride=[], int[3] padding=0, bool ceil_mode=False, bool count_include_pad=True, int? divisor_override=None, *, Tensor(a!) out) -> Tensor(a!)
  python_module: nn
  dispatch:
    CPU: avg_pool3d_out_cpu
    CUDA: avg_pool3d_out_cuda
    MkldnnCPU: mkldnn_avg_pool3d_out

- func: avg_pool3d(Tensor self, int[3] kernel_size, int[3] stride=[], int[3] padding=0, bool ceil_mode=False, bool count_include_pad=True, int? divisor_override=None) -> Tensor
  use_c10_dispatcher: full
  python_module: nn
  dispatch:
    CPU: avg_pool3d_cpu
    CUDA: avg_pool3d_cuda
    MkldnnCPU: mkldnn_avg_pool3d
    QuantizedCPU: avg_pool3d_quantized_cpu

- func: avg_pool3d_backward.grad_input(Tensor grad_output, Tensor self, int[3] kernel_size, int[3] stride, int[3] padding, bool ceil_mode, bool count_include_pad, int? divisor_override, *, Tensor(a!) grad_input) -> Tensor(a!)
  python_module: nn
  dispatch:
    CPU: avg_pool3d_backward_out_cpu
    CUDA: avg_pool3d_backward_out_cuda

- func: avg_pool3d_backward(Tensor grad_output, Tensor self, int[3] kernel_size, int[3] stride, int[3] padding, bool ceil_mode, bool count_include_pad, int? divisor_override) -> Tensor
  use_c10_dispatcher: full
  python_module: nn
  dispatch:
    CPU: avg_pool3d_backward_cpu
    CUDA: avg_pool3d_backward_cuda

# Return: (Tensor output, Tensor indices)
- func: fractional_max_pool2d.output(Tensor self, int[2] kernel_size, int[2] output_size, Tensor random_samples, *, Tensor(a!) output, Tensor(b!) indices) -> (Tensor(a!), Tensor(b!))
  python_module: nn
  dispatch:
    CPU: fractional_max_pool2d_out_cpu
    CUDA: fractional_max_pool2d_out_cuda

# Return: (Tensor output, Tensor indices)
- func: fractional_max_pool2d(Tensor self, int[2] kernel_size, int[2] output_size, Tensor random_samples) -> (Tensor, Tensor)
  use_c10_dispatcher: full
  python_module: nn
  dispatch:
    CPU: fractional_max_pool2d_cpu
    CUDA: fractional_max_pool2d_cuda

- func: fractional_max_pool2d_backward.grad_input(Tensor grad_output, Tensor self, int[2] kernel_size, int[2] output_size, Tensor indices, *, Tensor(a!) grad_input) -> Tensor(a!)
  python_module: nn
  dispatch:
    CPU: fractional_max_pool2d_backward_out_cpu
    CUDA: fractional_max_pool2d_backward_out_cuda

- func: fractional_max_pool2d_backward(Tensor grad_output, Tensor self, int[2] kernel_size, int[2] output_size, Tensor indices) -> Tensor
  use_c10_dispatcher: full
  python_module: nn
  dispatch:
    CPU: fractional_max_pool2d_backward_cpu
    CUDA: fractional_max_pool2d_backward_cuda

# Return: (Tensor output, Tensor indices)
- func: fractional_max_pool3d.output(Tensor self, int[3] kernel_size, int[3] output_size, Tensor random_samples, *, Tensor(a!) output, Tensor(b!) indices) -> (Tensor(a!), Tensor(b!))
  python_module: nn
  dispatch:
    CPU: fractional_max_pool3d_out_cpu
    CUDA: fractional_max_pool3d_out_cuda

# Return: (Tensor output, Tensor indices)
- func: fractional_max_pool3d(Tensor self, int[3] kernel_size, int[3] output_size, Tensor random_samples) -> (Tensor, Tensor)
  use_c10_dispatcher: full
  python_module: nn
  dispatch:
    CPU: fractional_max_pool3d_cpu
    CUDA: fractional_max_pool3d_cuda

- func: fractional_max_pool3d_backward.grad_input(Tensor grad_output, Tensor self, int[3] kernel_size, int[3] output_size, Tensor indices, *, Tensor(a!) grad_input) -> Tensor(a!)
  python_module: nn
  dispatch:
    CPU: fractional_max_pool3d_backward_out_cpu
    CUDA: fractional_max_pool3d_backward_out_cuda

- func: fractional_max_pool3d_backward(Tensor grad_output, Tensor self, int[3] kernel_size, int[3] output_size, Tensor indices) -> Tensor
  use_c10_dispatcher: full
  python_module: nn
  dispatch:
    CPU: fractional_max_pool3d_backward_cpu
    CUDA: fractional_max_pool3d_backward_cuda

# Return: (Tensor output, Tensor indices)
- func: max_pool2d_with_indices.out(Tensor self, int[2] kernel_size, int[2] stride=[], int[2] padding=0, int[2] dilation=1, bool ceil_mode=False, *, Tensor(a!) out, Tensor(b!) indices) -> (Tensor(a!), Tensor(b!))
  python_module: nn
  dispatch:
    CPU: max_pool2d_with_indices_out_cpu
    CUDA: max_pool2d_with_indices_out_cuda

# Return: (Tensor output, Tensor indices)
- func: max_pool2d_with_indices(Tensor self, int[2] kernel_size, int[2] stride=[], int[2] padding=0, int[2] dilation=1, bool ceil_mode=False) -> (Tensor, Tensor)
  use_c10_dispatcher: full
  python_module: nn
  dispatch:
    CPU: max_pool2d_with_indices_cpu
    CUDA: max_pool2d_with_indices_cuda

- func: max_pool2d_with_indices_backward.grad_input(Tensor grad_output, Tensor self, int[2] kernel_size, int[2] stride, int[2] padding, int[2] dilation, bool ceil_mode, Tensor indices, *, Tensor(a!) grad_input) -> Tensor(a!)
  python_module: nn
  dispatch:
    CPU: max_pool2d_with_indices_backward_out_cpu
    CUDA: max_pool2d_with_indices_backward_out_cuda

- func: max_pool2d_with_indices_backward(Tensor grad_output, Tensor self, int[2] kernel_size, int[2] stride, int[2] padding, int[2] dilation, bool ceil_mode, Tensor indices) -> Tensor
  use_c10_dispatcher: full
  python_module: nn
  dispatch:
    CPU: max_pool2d_with_indices_backward_cpu
    CUDA: max_pool2d_with_indices_backward_cuda

# Return: (Tensor output, Tensor indices)
- func: max_pool3d_with_indices.out(Tensor self, int[3] kernel_size, int[3] stride=[], int[3] padding=0, int[3] dilation=1, bool ceil_mode=False, *, Tensor(a!) out, Tensor(b!) indices) -> (Tensor(a!), Tensor(b!))
  python_module: nn
  dispatch:
    CPU: max_pool3d_with_indices_out_cpu
    CUDA: max_pool3d_with_indices_out_cuda

# Return: (Tensor output, Tensor indices)
- func: max_pool3d_with_indices(Tensor self, int[3] kernel_size, int[3] stride=[], int[3] padding=0, int[3] dilation=1, bool ceil_mode=False) -> (Tensor, Tensor)
  use_c10_dispatcher: full
  python_module: nn
  dispatch:
    CPU: max_pool3d_with_indices_cpu
    CUDA: max_pool3d_with_indices_cuda

- func: max_pool3d_with_indices_backward.grad_input(Tensor grad_output, Tensor self, int[3] kernel_size, int[3] stride, int[3] padding, int[3] dilation, bool ceil_mode, Tensor indices, *, Tensor(a!) grad_input) -> Tensor(a!)
  python_module: nn
  dispatch:
    CPU: max_pool3d_with_indices_backward_out_cpu
    CUDA: max_pool3d_with_indices_backward_out_cuda

- func: max_pool3d_with_indices_backward(Tensor grad_output, Tensor self, int[3] kernel_size, int[3] stride, int[3] padding, int[3] dilation, bool ceil_mode, Tensor indices) -> Tensor
  use_c10_dispatcher: full
  python_module: nn
  dispatch:
    CPU: max_pool3d_with_indices_backward_cpu
    CUDA: max_pool3d_with_indices_backward_cuda

- func: max_unpool2d.out(Tensor self, Tensor indices, int[2] output_size, *, Tensor(a!) out) -> Tensor(a!)
  python_module: nn
  dispatch:
    CPU: max_unpooling2d_forward_out_cpu
    CUDA: max_unpooling2d_forward_out_cuda

- func: max_unpool2d(Tensor self, Tensor indices, int[2] output_size) -> Tensor
  use_c10_dispatcher: full
  python_module: nn
  dispatch:
    CPU: max_unpooling2d_forward_cpu
    CUDA: max_unpooling2d_forward_cuda

- func: max_unpool2d_backward.grad_input(Tensor grad_output, Tensor self, Tensor indices, int[2] output_size, *, Tensor(a!) grad_input) -> Tensor(a!)
  python_module: nn
  dispatch:
    CPU: max_unpooling2d_backward_out_cpu
    CUDA: max_unpooling2d_backward_out_cuda

- func: max_unpool2d_backward(Tensor grad_output, Tensor self, Tensor indices, int[2] output_size) -> Tensor
  use_c10_dispatcher: full
  python_module: nn
  dispatch:
    CPU: max_unpooling2d_backward_cpu
    CUDA: max_unpooling2d_backward_cuda

- func: max_unpool3d.out(Tensor self, Tensor indices, int[3] output_size, int[3] stride, int[3] padding, *, Tensor(a!) out) -> Tensor(a!)
  python_module: nn
  dispatch:
    CPU: max_unpooling3d_forward_out_cpu
    CUDA: max_unpooling3d_forward_out_cuda

- func: max_unpool3d(Tensor self, Tensor indices, int[3] output_size, int[3] stride, int[3] padding) -> Tensor
  use_c10_dispatcher: full
  python_module: nn
  dispatch:
    CPU: max_unpooling3d_forward_cpu
    CUDA: max_unpooling3d_forward_cuda

- func: max_unpool3d_backward.grad_input(Tensor grad_output, Tensor self, Tensor indices, int[3] output_size, int[3] stride, int[3] padding, *, Tensor(a!) grad_input) -> Tensor(a!)
  python_module: nn
  dispatch:
    CPU: max_unpooling3d_backward_out_cpu
    CUDA: max_unpooling3d_backward_out_cuda

- func: max_unpool3d_backward(Tensor grad_output, Tensor self, Tensor indices, int[3] output_size, int[3] stride, int[3] padding) -> Tensor
  use_c10_dispatcher: full
  python_module: nn
  dispatch:
    CPU: max_unpooling3d_backward_cpu
    CUDA: max_unpooling3d_backward_cuda

- func: reflection_pad1d.out(Tensor self, int[2] padding, *, Tensor(a!) out) -> Tensor(a!)
  python_module: nn
  dispatch:
    CPU: reflection_pad1d_out_cpu
    CUDA: reflection_pad1d_out_cuda

- func: reflection_pad1d(Tensor self, int[2] padding) -> Tensor
  use_c10_dispatcher: full
  python_module: nn
  dispatch:
    CPU: reflection_pad1d_cpu
    CUDA: reflection_pad1d_cuda
    QuantizedCPU: reflection_pad1d_cpu

- func: reflection_pad1d_backward.grad_input(Tensor grad_output, Tensor self, int[2] padding, *, Tensor(a!) grad_input) -> Tensor(a!)
  python_module: nn
  dispatch:
    CPU: reflection_pad1d_backward_out_cpu
    CUDA: reflection_pad1d_backward_out_cuda

- func: reflection_pad1d_backward(Tensor grad_output, Tensor self, int[2] padding) -> Tensor
  use_c10_dispatcher: full
  python_module: nn
  dispatch:
    CPU: reflection_pad1d_backward_cpu
    CUDA: reflection_pad1d_backward_cuda

- func: reflection_pad2d.out(Tensor self, int[4] padding, *, Tensor(a!) out) -> Tensor(a!)
  python_module: nn
  dispatch:
    CPU: reflection_pad2d_out_cpu
    CUDA: reflection_pad2d_out_cuda

- func: reflection_pad2d(Tensor self, int[4] padding) -> Tensor
  use_c10_dispatcher: full
  python_module: nn
  dispatch:
    CPU: reflection_pad2d_cpu
    CUDA: reflection_pad2d_cuda

- func: reflection_pad2d_backward.grad_input(Tensor grad_output, Tensor self, int[4] padding, *, Tensor(a!) grad_input) -> Tensor(a!)
  python_module: nn
  dispatch:
    CPU: reflection_pad2d_backward_out_cpu
    CUDA: reflection_pad2d_backward_out_cuda

- func: reflection_pad2d_backward(Tensor grad_output, Tensor self, int[4] padding) -> Tensor
  use_c10_dispatcher: full
  python_module: nn
  dispatch:
    CPU: reflection_pad2d_backward_cpu
    CUDA: reflection_pad2d_backward_cuda

- func: replication_pad1d.out(Tensor self, int[2] padding, *, Tensor(a!) out) -> Tensor(a!)
  python_module: nn
  dispatch:
    CPU: replication_pad1d_out_cpu
    CUDA: replication_pad1d_out_cuda

- func: replication_pad1d(Tensor self, int[2] padding) -> Tensor
  use_c10_dispatcher: full
  python_module: nn
  dispatch:
    CPU: replication_pad1d_cpu
    CUDA: replication_pad1d_cuda

- func: replication_pad1d_backward.grad_input(Tensor grad_output, Tensor self, int[2] padding, *, Tensor(a!) grad_input) -> Tensor(a!)
  python_module: nn
  dispatch:
    CPU: replication_pad1d_backward_out_cpu
    CUDA: replication_pad1d_backward_out_cuda

- func: replication_pad1d_backward(Tensor grad_output, Tensor self, int[2] padding) -> Tensor
  use_c10_dispatcher: full
  python_module: nn
  dispatch:
    CPU: replication_pad1d_backward_cpu
    CUDA: replication_pad1d_backward_cuda

- func: replication_pad2d.out(Tensor self, int[4] padding, *, Tensor(a!) out) -> Tensor(a!)
  python_module: nn
  dispatch:
    CPU: replication_pad2d_out_cpu
    CUDA: replication_pad2d_out_cuda

- func: replication_pad2d(Tensor self, int[4] padding) -> Tensor
  use_c10_dispatcher: full
  python_module: nn
  dispatch:
    CPU: replication_pad2d_cpu
    CUDA: replication_pad2d_cuda

- func: replication_pad2d_backward.grad_input(Tensor grad_output, Tensor self, int[4] padding, *, Tensor(a!) grad_input) -> Tensor(a!)
  python_module: nn
  dispatch:
    CPU: replication_pad2d_backward_out_cpu
    CUDA: replication_pad2d_backward_out_cuda

- func: replication_pad2d_backward(Tensor grad_output, Tensor self, int[4] padding) -> Tensor
  use_c10_dispatcher: full
  python_module: nn
  dispatch:
    CPU: replication_pad2d_backward_cpu
    CUDA: replication_pad2d_backward_cuda

- func: replication_pad3d.out(Tensor self, int[6] padding, *, Tensor(a!) out) -> Tensor(a!)
  python_module: nn
  dispatch:
    CPU: replication_pad3d_out_cpu
    CUDA: replication_pad3d_out_cuda

- func: replication_pad3d(Tensor self, int[6] padding) -> Tensor
  use_c10_dispatcher: full
  python_module: nn
  dispatch:
    CPU: replication_pad3d_cpu
    CUDA: replication_pad3d_cuda

- func: replication_pad3d_backward.grad_input(Tensor grad_output, Tensor self, int[6] padding, *, Tensor(a!) grad_input) -> Tensor(a!)
  python_module: nn
  dispatch:
    CPU: replication_pad3d_backward_out_cpu
    CUDA: replication_pad3d_backward_out_cuda

- func: replication_pad3d_backward(Tensor grad_output, Tensor self, int[6] padding) -> Tensor
  use_c10_dispatcher: full
  python_module: nn
  dispatch:
    CPU: replication_pad3d_backward_cpu
    CUDA: replication_pad3d_backward_cuda

- func: upsample_linear1d.out(Tensor self, int[1] output_size, bool align_corners, float? scales=None, *, Tensor(a!) out) -> Tensor(a!)
  python_module: nn
  dispatch:
    CPU: upsample_linear1d_out_cpu
    CUDA: upsample_linear1d_out_cuda

- func: upsample_linear1d(Tensor self, int[1] output_size, bool align_corners, float? scales=None) -> Tensor
  use_c10_dispatcher: full
  python_module: nn
  dispatch:
    CPU: upsample_linear1d_cpu
    CUDA: upsample_linear1d_cuda

- func: upsample_linear1d_backward.grad_input(Tensor grad_output, int[1] output_size, int[3] input_size, bool align_corners, float? scales=None, *, Tensor(a!) grad_input) -> Tensor(a!)
  python_module: nn
  dispatch:
    CPU: upsample_linear1d_backward_out_cpu
    CUDA: upsample_linear1d_backward_out_cuda

- func: upsample_linear1d_backward(Tensor grad_output, int[1] output_size, int[3] input_size, bool align_corners, float? scales=None) -> Tensor
  use_c10_dispatcher: full
  python_module: nn
  dispatch:
    CPU: upsample_linear1d_backward_cpu
    CUDA: upsample_linear1d_backward_cuda

- func: upsample_bilinear2d.out(Tensor self, int[2] output_size, bool align_corners, float? scales_h=None, float? scales_w=None, *, Tensor(a!) out) -> Tensor(a!)
  python_module: nn
  dispatch:
    CPU: upsample_bilinear2d_out_cpu
    CUDA: upsample_bilinear2d_out_cuda

- func: upsample_bilinear2d(Tensor self, int[2] output_size, bool align_corners, float? scales_h=None, float? scales_w=None) -> Tensor
  use_c10_dispatcher: full
  python_module: nn
  dispatch:
    CPU: upsample_bilinear2d_cpu
    CUDA: upsample_bilinear2d_cuda
    QuantizedCPU: upsample_bilinear2d_quantized_cpu

- func: upsample_bilinear2d_backward.grad_input(Tensor grad_output, int[2] output_size, int[4] input_size, bool align_corners, float? scales_h=None, float? scales_w=None, *, Tensor(a!) grad_input) -> Tensor(a!)
  python_module: nn
  dispatch:
    CPU: upsample_bilinear2d_backward_out_cpu
    CUDA: upsample_bilinear2d_backward_out_cuda

- func: upsample_bilinear2d_backward(Tensor grad_output, int[2] output_size, int[4] input_size, bool align_corners, float? scales_h=None, float? scales_w=None) -> Tensor
  use_c10_dispatcher: full
  python_module: nn
  dispatch:
    CPU: upsample_bilinear2d_backward_cpu
    CUDA: upsample_bilinear2d_backward_cuda

- func: upsample_bicubic2d.out(Tensor self, int[2] output_size, bool align_corners, float? scales_h=None, float? scales_w=None, *, Tensor(a!) out) -> Tensor(a!)
  python_module: nn
  dispatch:
    CPU: upsample_bicubic2d_out_cpu
    CUDA: upsample_bicubic2d_out_cuda

- func: upsample_bicubic2d(Tensor self, int[2] output_size, bool align_corners, float? scales_h=None, float? scales_w=None) -> Tensor
  use_c10_dispatcher: full
  python_module: nn
  dispatch:
    CPU: upsample_bicubic2d_cpu
    CUDA: upsample_bicubic2d_cuda

- func: upsample_bicubic2d_backward.grad_input(Tensor grad_output, int[2] output_size, int[4] input_size, bool align_corners, float? scales_h=None, float? scales_w=None, *, Tensor(a!) grad_input) -> Tensor(a!)
  python_module: nn
  dispatch:
    CPU: upsample_bicubic2d_backward_out_cpu
    CUDA: upsample_bicubic2d_backward_out_cuda

- func: upsample_bicubic2d_backward(Tensor grad_output, int[2] output_size, int[4] input_size, bool align_corners, float? scales_h=None, float? scales_w=None) -> Tensor
  use_c10_dispatcher: full
  python_module: nn
  dispatch:
    CPU: upsample_bicubic2d_backward_cpu
    CUDA: upsample_bicubic2d_backward_cuda

- func: upsample_trilinear3d.out(Tensor self, int[3] output_size, bool align_corners, float? scales_d=None, float? scales_h=None, float? scales_w=None, *, Tensor(a!) out) -> Tensor(a!)
  python_module: nn
  dispatch:
    CPU: upsample_trilinear3d_out_cpu
    CUDA: upsample_trilinear3d_out_cuda

- func: upsample_trilinear3d(Tensor self, int[3] output_size, bool align_corners, float? scales_d=None, float? scales_h=None, float? scales_w=None) -> Tensor
  use_c10_dispatcher: full
  python_module: nn
  dispatch:
    CPU: upsample_trilinear3d_cpu
    CUDA: upsample_trilinear3d_cuda

- func: upsample_trilinear3d_backward.grad_input(Tensor grad_output, int[3] output_size, int[5] input_size, bool align_corners, float? scales_d=None, float? scales_h=None, float? scales_w=None, *, Tensor(a!) grad_input) -> Tensor(a!)
  python_module: nn
  dispatch:
    CPU: upsample_trilinear3d_backward_out_cpu
    CUDA: upsample_trilinear3d_backward_out_cuda

- func: upsample_trilinear3d_backward(Tensor grad_output, int[3] output_size, int[5] input_size, bool align_corners, float? scales_d=None, float? scales_h=None, float? scales_w=None) -> Tensor
  use_c10_dispatcher: full
  python_module: nn
  dispatch:
    CPU: upsample_trilinear3d_backward_cpu
    CUDA: upsample_trilinear3d_backward_cuda

- func: upsample_nearest1d.out(Tensor self, int[1] output_size, float? scales=None, *, Tensor(a!) out) -> Tensor(a!)
  python_module: nn
  dispatch:
    CPU: upsample_nearest1d_out_cpu
    CUDA: upsample_nearest1d_out_cuda

- func: upsample_nearest1d(Tensor self, int[1] output_size, float? scales=None) -> Tensor
  use_c10_dispatcher: full
  python_module: nn
  dispatch:
    CPU: upsample_nearest1d_cpu
    CUDA: upsample_nearest1d_cuda

- func: upsample_nearest1d_backward.grad_input(Tensor grad_output, int[1] output_size, int[3] input_size, float? scales=None, *, Tensor(a!) grad_input) -> Tensor(a!)
  python_module: nn
  dispatch:
    CPU: upsample_nearest1d_backward_out_cpu
    CUDA: upsample_nearest1d_backward_out_cuda

- func: upsample_nearest1d_backward(Tensor grad_output, int[1] output_size, int[3] input_size, float? scales=None) -> Tensor
  use_c10_dispatcher: full
  python_module: nn
  dispatch:
    CPU: upsample_nearest1d_backward_cpu
    CUDA: upsample_nearest1d_backward_cuda

- func: upsample_nearest2d.out(Tensor self, int[2] output_size, float? scales_h=None, float? scales_w=None, *, Tensor(a!) out) -> Tensor(a!)
  python_module: nn
  dispatch:
    CPU: upsample_nearest2d_out_cpu
    CUDA: upsample_nearest2d_out_cuda

- func: upsample_nearest2d(Tensor self, int[2] output_size, float? scales_h=None, float? scales_w=None) -> Tensor
  use_c10_dispatcher: full
  python_module: nn
  dispatch:
    CPU: upsample_nearest2d_cpu
    CUDA: upsample_nearest2d_cuda
    QuantizedCPU: upsample_nearest2d_quantized_cpu

- func: upsample_nearest2d_backward.grad_input(Tensor grad_output, int[2] output_size, int[4] input_size, float? scales_h=None, float? scales_w=None, *, Tensor(a!) grad_input) -> Tensor(a!)
  python_module: nn
  dispatch:
    CPU: upsample_nearest2d_backward_out_cpu
    CUDA: upsample_nearest2d_backward_out_cuda

- func: upsample_nearest2d_backward(Tensor grad_output, int[2] output_size, int[4] input_size, float? scales_h=None, float? scales_w=None) -> Tensor
  use_c10_dispatcher: full
  python_module: nn
  dispatch:
    CPU: upsample_nearest2d_backward_cpu
    CUDA: upsample_nearest2d_backward_cuda

- func: upsample_nearest3d.out(Tensor self, int[3] output_size, float? scales_d=None, float? scales_h=None, float? scales_w=None, *, Tensor(a!) out) -> Tensor(a!)
  python_module: nn
  dispatch:
    CPU: upsample_nearest3d_out_cpu
    CUDA: upsample_nearest3d_out_cuda

- func: upsample_nearest3d(Tensor self, int[3] output_size, float? scales_d=None, float? scales_h=None, float? scales_w=None) -> Tensor
  use_c10_dispatcher: full
  python_module: nn
  dispatch:
    CPU: upsample_nearest3d_cpu
    CUDA: upsample_nearest3d_cuda
    QuantizedCPU: upsample_nearest3d_quantized_cpu

- func: upsample_nearest3d_backward.grad_input(Tensor grad_output, int[3] output_size, int[5] input_size, float? scales_d=None, float? scales_h=None, float? scales_w=None, *, Tensor(a!) grad_input) -> Tensor(a!)
  python_module: nn
  dispatch:
    CPU: upsample_nearest3d_backward_out_cpu
    CUDA: upsample_nearest3d_backward_out_cuda

- func: upsample_nearest3d_backward(Tensor grad_output, int[3] output_size, int[5] input_size, float? scales_d=None, float? scales_h=None, float? scales_w=None) -> Tensor
  use_c10_dispatcher: full
  python_module: nn
  dispatch:
    CPU: upsample_nearest3d_backward_cpu
    CUDA: upsample_nearest3d_backward_cuda

- func: upsample_linear1d.vec(Tensor input, int[]? output_size, bool align_corners, float[]? scale_factors) -> Tensor
  use_c10_dispatcher: full
  python_module: nn
  dispatch:
    CPU: upsample_linear1d_cpu
    CUDA: upsample_linear1d_cuda

- func: upsample_linear1d_backward.vec(Tensor grad_output, int[]? output_size, int[] input_size, bool align_corners, float[]? scale_factors) -> Tensor
  use_c10_dispatcher: full
  python_module: nn
  dispatch:
    CPU: upsample_linear1d_backward_cpu
    CUDA: upsample_linear1d_backward_cuda

- func: upsample_bilinear2d.vec(Tensor input, int[]? output_size, bool align_corners, float[]? scale_factors) -> Tensor
  use_c10_dispatcher: full
  python_module: nn
  dispatch:
    CPU: upsample_bilinear2d_cpu
    CUDA: upsample_bilinear2d_cuda
    QuantizedCPU: upsample_bilinear2d_quantized_cpu

- func: upsample_bilinear2d_backward.vec(Tensor grad_output, int[]? output_size, int[] input_size, bool align_corners, float[]? scale_factors) -> Tensor
  use_c10_dispatcher: full
  python_module: nn
  dispatch:
    CPU: upsample_bilinear2d_backward_cpu
    CUDA: upsample_bilinear2d_backward_cuda

- func: upsample_trilinear3d.vec(Tensor input, int[]? output_size, bool align_corners, float[]? scale_factors) -> Tensor
  use_c10_dispatcher: full
  python_module: nn
  dispatch:
    CPU: upsample_trilinear3d_cpu
    CUDA: upsample_trilinear3d_cuda

- func: upsample_trilinear3d_backward.vec(Tensor grad_output, int[]? output_size, int[] input_size, bool align_corners, float[]? scale_factors) -> Tensor
  use_c10_dispatcher: full
  python_module: nn
  dispatch:
    CPU: upsample_trilinear3d_backward_cpu
    CUDA: upsample_trilinear3d_backward_cuda

- func: upsample_bicubic2d.vec(Tensor input, int[]? output_size, bool align_corners, float[]? scale_factors) -> Tensor
  use_c10_dispatcher: full
  python_module: nn
  dispatch:
    CPU: upsample_bicubic2d_cpu
    CUDA: upsample_bicubic2d_cuda

- func: upsample_bicubic2d_backward.vec(Tensor grad_output, int[]? output_size, int[] input_size, bool align_corners, float[]? scale_factors) -> Tensor
  use_c10_dispatcher: full
  python_module: nn
  dispatch:
    CPU: upsample_bicubic2d_backward_cpu
    CUDA: upsample_bicubic2d_backward_cuda

- func: upsample_nearest1d.vec(Tensor input, int[]? output_size, float[]? scale_factors) -> Tensor
  use_c10_dispatcher: full
  python_module: nn
  dispatch:
    CPU: upsample_nearest1d_cpu
    CUDA: upsample_nearest1d_cuda

- func: upsample_nearest1d_backward.vec(Tensor grad_output, int[]? output_size, int[] input_size, float[]? scale_factors) -> Tensor
  use_c10_dispatcher: full
  python_module: nn
  dispatch:
    CPU: upsample_nearest1d_backward_cpu
    CUDA: upsample_nearest1d_backward_cuda

- func: upsample_nearest2d.vec(Tensor input, int[]? output_size, float[]? scale_factors) -> Tensor
  use_c10_dispatcher: full
  python_module: nn
  dispatch:
    CPU: upsample_nearest2d_cpu
    CUDA: upsample_nearest2d_cuda
    QuantizedCPU: upsample_nearest2d_quantized_cpu

- func: upsample_nearest2d_backward.vec(Tensor grad_output, int[]? output_size, int[] input_size, float[]? scale_factors) -> Tensor
  use_c10_dispatcher: full
  python_module: nn
  dispatch:
    CPU: upsample_nearest2d_backward_cpu
    CUDA: upsample_nearest2d_backward_cuda

- func: upsample_nearest3d.vec(Tensor input, int[]? output_size, float[]? scale_factors) -> Tensor
  use_c10_dispatcher: full
  python_module: nn
  dispatch:
    CPU: upsample_nearest3d_cpu
    CUDA: upsample_nearest3d_cuda
    QuantizedCPU: upsample_nearest3d_quantized_cpu

- func: upsample_nearest3d_backward.vec(Tensor grad_output, int[]? output_size, int[] input_size, float[]? scale_factors) -> Tensor
  use_c10_dispatcher: full
  python_module: nn
  dispatch:
    CPU: upsample_nearest3d_backward_cpu
    CUDA: upsample_nearest3d_backward_cuda

- func: sigmoid_backward.grad_input(Tensor grad_output, Tensor output, *, Tensor(a!) grad_input) -> Tensor(a!)
  python_module: nn
  dispatch:
    CPU, CUDA: sigmoid_backward_out

- func: sigmoid_backward(Tensor grad_output, Tensor output) -> Tensor
  use_c10_dispatcher: full
  python_module: nn

- func: logit_backward.grad_input(Tensor grad_output, Tensor self, float? eps=None, *, Tensor(a!) grad_input) -> Tensor(a!)
  python_module: nn
  dispatch:
    CPU, CUDA: logit_backward_out

- func: logit_backward(Tensor grad_output, Tensor self, float? eps=None) -> Tensor
  use_c10_dispatcher: full
  python_module: nn

- func: tanh_backward.grad_input(Tensor grad_output, Tensor output, *, Tensor(a!) grad_input) -> Tensor(a!)
  python_module: nn
  dispatch:
    CPU, CUDA: tanh_backward_out

- func: tanh_backward(Tensor grad_output, Tensor output) -> Tensor
  use_c10_dispatcher: full
  python_module: nn

# What's a thnn_conv_ versus a slow_conv_?
#
# Historically, we have inefficient implementations of convolutions
# coming from the THNN/THCUNN library.  These convolutions typically
# operated by computing the Toeplitz matrix and then doing a matrix
# multiply with the input; this is very memory inefficient!  However,
# occasionally, we really don't have anything better, so it's helpful
# to have these fallbacks when there is no more optimized implementation
# in cudnn or mkldnn, etc.  Both thnn_ and slow_ convolutions fall
# into this bucket.
#
# The difference between these two designations, is that thnn_ refers
# to a convolution that is still written in the "legacy" style; that is,
# C code in the THNN/ or THCUNN/ directory.  A slow_ convolution is
# one that is written in the native style: modern C++.  Algorithmically,
# these are the same thing, but we give them different prefixes to
# make the operational distinction clear.

- func: slow_conv_transpose2d.out(Tensor self, Tensor weight, int[2] kernel_size, Tensor? bias=None, int[2] stride=1, int[2] padding=0, int[2] output_padding=0, int[2] dilation=1, *, Tensor(a!) out) -> Tensor(a!)
  python_module: nn
  dispatch:
    CPU: slow_conv_transpose2d_out_cpu
    CUDA: slow_conv_transpose2d_out_cuda

- func: slow_conv_transpose2d(Tensor self, Tensor weight, int[2] kernel_size, Tensor? bias=None, int[2] stride=1, int[2] padding=0, int[2] output_padding=0, int[2] dilation=1) -> Tensor
  use_c10_dispatcher: full
  python_module: nn
  dispatch:
    CPU: slow_conv_transpose2d_cpu
    CUDA: slow_conv_transpose2d_cuda

- func: slow_conv_transpose2d_backward.grad_output(Tensor grad_output, Tensor self, Tensor weight, int[2] kernel_size, int[2] stride, int[2] padding, int[2] output_padding, int[2] dilation, Tensor columns, Tensor ones, *, Tensor(a!)? grad_input, Tensor(b!)? grad_weight, Tensor(c!)? grad_bias) -> (Tensor(a!), Tensor(b!), Tensor(c!))
  python_module: nn
  dispatch:
    CPU: slow_conv_transpose2d_backward_out_cpu
    CUDA: slow_conv_transpose2d_backward_out_cuda

- func: slow_conv_transpose2d_backward.output_mask(Tensor grad_output, Tensor self, Tensor weight, int[2] kernel_size, int[2] stride, int[2] padding, int[2] output_padding, int[2] dilation, Tensor columns, Tensor ones, bool[3] output_mask) -> (Tensor grad_input, Tensor grad_weight, Tensor grad_bias)
  use_c10_dispatcher: full
  python_module: nn
  dispatch:
    CPU: slow_conv_transpose2d_backward_cpu
    CUDA: slow_conv_transpose2d_backward_cuda

- func: slow_conv_transpose3d.out(Tensor self, Tensor weight, int[3] kernel_size, Tensor? bias=None, int[3] stride=1, int[3] padding=0, int[3] output_padding=0, int[3] dilation=1, *, Tensor(a!) out) -> Tensor(a!)
  python_module: nn
  dispatch:
    CPU: slow_conv_transpose3d_out_cpu
    CUDA: slow_conv_transpose3d_out_cuda

- func: slow_conv_transpose3d(Tensor self, Tensor weight, int[3] kernel_size, Tensor? bias=None, int[3] stride=1, int[3] padding=0, int[3] output_padding=0, int[3] dilation=1) -> Tensor
  use_c10_dispatcher: full
  python_module: nn
  dispatch:
    CPU: slow_conv_transpose3d_cpu
    CUDA: slow_conv_transpose3d_cuda

- func: slow_conv_transpose3d_backward.grad_output(Tensor grad_output, Tensor self, Tensor weight, int[3] kernel_size, int[3] stride, int[3] padding, int[3] output_padding, int[3] dilation, Tensor finput, Tensor fgrad_input, *, Tensor(a!)? grad_input, Tensor(b!)? grad_weight, Tensor(c!)? grad_bias) -> (Tensor(a!), Tensor(b!), Tensor(c!))
  python_module: nn
  dispatch:
    CPU: slow_conv_transpose3d_backward_out_cpu
    CUDA: slow_conv_transpose3d_backward_out_cuda

- func: slow_conv_transpose3d_backward.output_mask(Tensor grad_output, Tensor self, Tensor weight, int[3] kernel_size, int[3] stride, int[3] padding, int[3] output_padding, int[3] dilation, Tensor finput, Tensor fgrad_input, bool[3] output_mask) -> (Tensor grad_input, Tensor grad_weight, Tensor grad_bias)
  use_c10_dispatcher: full
  python_module: nn
  dispatch:
    CPU: slow_conv_transpose3d_backward_cpu
    CUDA: slow_conv_transpose3d_backward_cuda

- func: thnn_conv2d.out(Tensor self, Tensor weight, int[2] kernel_size, Tensor? bias=None, int[2] stride=1, int[2] padding=0, *, Tensor(a!) out) -> Tensor(a!)
  python_module: nn

- func: thnn_conv2d(Tensor self, Tensor weight, int[2] kernel_size, Tensor? bias=None, int[2] stride=1, int[2] padding=0) -> Tensor
  use_c10_dispatcher: full
  python_module: nn

- func: thnn_conv2d_forward.output(Tensor self, Tensor weight, int[2] kernel_size, Tensor? bias, int[2] stride, int[2] padding, *, Tensor(a!) output, Tensor(b!) finput, Tensor(c!) fgrad_input) -> (Tensor(a!), Tensor(b!), Tensor(c!))
  python_module: nn
  dispatch:
    CPU: slow_conv2d_forward_out_cpu
    CUDA: legacy::cuda::_thnn_conv2d_forward_out

- func: thnn_conv2d_forward(Tensor self, Tensor weight, int[2] kernel_size, Tensor? bias, int[2] stride, int[2] padding) -> (Tensor output, Tensor finput, Tensor fgrad_input)
  use_c10_dispatcher: full
  python_module: nn
  dispatch:
    CPU: slow_conv2d_forward_cpu
    CUDA: legacy::cuda::_thnn_conv2d_forward

- func: thnn_conv2d_backward.grad_input(Tensor grad_output, Tensor self, Tensor weight, int[2] kernel_size, int[2] stride, int[2] padding, Tensor finput, Tensor fgrad_input, *, Tensor(a!)? grad_input, Tensor(b!)? grad_weight, Tensor(c!)? grad_bias) -> (Tensor(a!), Tensor(b!), Tensor(c!))
  python_module: nn
  dispatch:
    CPU: slow_conv2d_backward_out_cpu
    CUDA: slow_conv2d_backward_out_cuda

- func: thnn_conv2d_backward.output_mask(Tensor grad_output, Tensor self, Tensor weight, int[2] kernel_size, int[2] stride, int[2] padding, Tensor finput, Tensor fgrad_input, bool[3] output_mask) -> (Tensor grad_input, Tensor grad_weight, Tensor grad_bias)
  use_c10_dispatcher: full
  python_module: nn
  dispatch:
    CPU: slow_conv2d_backward_cpu
    CUDA: slow_conv2d_backward_cuda

- func: thnn_conv_depthwise2d.out(Tensor self, Tensor weight, int[2] kernel_size, Tensor? bias=None, int[2] stride=1, int[2] padding=0, int[2] dilation=1, *, Tensor(a!) out) -> Tensor(a!)
  python_module: nn

- func: thnn_conv_depthwise2d(Tensor self, Tensor weight, int[2] kernel_size, Tensor? bias=None, int[2] stride=1, int[2] padding=0, int[2] dilation=1) -> Tensor
  use_c10_dispatcher: full
  python_module: nn

- func: thnn_conv_depthwise2d_forward.out(Tensor self, Tensor weight, int[2] kernel_size, Tensor? bias, int[2] stride, int[2] padding, int[2] dilation, *, Tensor(a!) out) -> Tensor(a!)
  python_module: nn
  dispatch:
    CUDA: legacy::cuda::_thnn_conv_depthwise2d_forward_out

- func: thnn_conv_depthwise2d_forward(Tensor self, Tensor weight, int[2] kernel_size, Tensor? bias, int[2] stride, int[2] padding, int[2] dilation) -> Tensor
  use_c10_dispatcher: full
  python_module: nn
  dispatch:
    CUDA: legacy::cuda::_thnn_conv_depthwise2d_forward

- func: thnn_conv_depthwise2d_backward.grad_input(Tensor grad_output, Tensor self, Tensor weight, int[2] kernel_size, int[2] stride, int[2] padding, int[2] dilation, *, Tensor(a!)? grad_input, Tensor(b!)? grad_weight) -> (Tensor(a!), Tensor(b!))
  python_module: nn
  dispatch:
    CUDA: thnn_conv_depthwise2d_backward_out

- func: thnn_conv_depthwise2d_backward.output_mask(Tensor grad_output, Tensor self, Tensor weight, int[2] kernel_size, int[2] stride, int[2] padding, int[2] dilation, bool[2] output_mask) -> (Tensor grad_input, Tensor grad_weight)
  use_c10_dispatcher: full
  python_module: nn
  dispatch:
    CUDA: thnn_conv_depthwise2d_backward

- func: slow_conv3d.out(Tensor self, Tensor weight, int[3] kernel_size, Tensor? bias=None, int[3] stride=1, int[3] padding=0, *, Tensor(a!) out) -> Tensor(a!)
  python_module: nn

- func: slow_conv3d(Tensor self, Tensor weight, int[3] kernel_size, Tensor? bias=None, int[3] stride=1, int[3] padding=0) -> Tensor
  use_c10_dispatcher: full
  python_module: nn

- func: slow_conv3d_forward.output(Tensor self, Tensor weight, int[3] kernel_size, Tensor? bias, int[3] stride, int[3] padding, *, Tensor(a!) output, Tensor(b!) finput, Tensor(c!) fgrad_input) -> (Tensor(a!), Tensor(b!), Tensor(c!))
  python_module: nn
  dispatch:
    CPU: slow_conv3d_forward_out_cpu

- func: slow_conv3d_forward(Tensor self, Tensor weight, int[3] kernel_size, Tensor? bias, int[3] stride, int[3] padding) -> (Tensor output, Tensor finput, Tensor fgrad_input)
  use_c10_dispatcher: full
  python_module: nn
  dispatch:
    CPU: slow_conv3d_forward_cpu

- func: slow_conv3d_backward.grad_input(Tensor grad_output, Tensor self, Tensor weight, int[3] kernel_size, int[3] stride, int[3] padding, Tensor finput, Tensor fgrad_input, *, Tensor(a!)? grad_input, Tensor(b!)? grad_weight, Tensor(c!)? grad_bias) -> (Tensor(a!), Tensor(b!), Tensor(c!))
  python_module: nn
  dispatch:
    CPU: slow_conv3d_backward_out_cpu

- func: slow_conv3d_backward.output_mask(Tensor grad_output, Tensor self, Tensor weight, int[3] kernel_size, int[3] stride, int[3] padding, Tensor finput, Tensor fgrad_input, bool[3] output_mask) -> (Tensor grad_input, Tensor grad_weight, Tensor grad_bias)
  use_c10_dispatcher: full
  python_module: nn
  dispatch:
    CPU: slow_conv3d_backward_cpu

- func: slow_conv_dilated2d(Tensor self, Tensor weight, int[2] kernel_size, Tensor? bias=None, int[2] stride=1, int[2] padding=0, int[2] dilation=1) -> Tensor
  use_c10_dispatcher: full
  python_module: nn
  dispatch:
    CPU: slow_conv_dilated2d_cpu
    CUDA: slow_conv_dilated2d_cuda

- func: slow_conv_dilated2d_backward(Tensor grad_output, Tensor self, Tensor weight, int[2] kernel_size, int[2] stride, int[2] padding, int[2] dilation, bool[3] output_mask) -> (Tensor grad_input, Tensor grad_weight, Tensor grad_bias)
  use_c10_dispatcher: full
  python_module: nn
  dispatch:
    CPU: slow_conv_dilated2d_backward_cpu
    CUDA: slow_conv_dilated2d_backward_cuda

- func: slow_conv_dilated3d(Tensor self, Tensor weight, int[3] kernel_size, Tensor? bias=None, int[3] stride=1, int[3] padding=0, int[3] dilation=1) -> Tensor
  use_c10_dispatcher: full
  python_module: nn
  dispatch:
    CPU: slow_conv_dilated3d_cpu
    CUDA: slow_conv_dilated3d_cuda

- func: slow_conv_dilated3d_backward(Tensor grad_output, Tensor self, Tensor weight, int[3] kernel_size, int[3] stride, int[3] padding, int[3] dilation, bool[3] output_mask) -> (Tensor grad_input, Tensor grad_weight, Tensor grad_bias)
  use_c10_dispatcher: full
  python_module: nn
  dispatch:
    CPU: slow_conv_dilated3d_backward_cpu
    CUDA: slow_conv_dilated3d_backward_cuda

- func: col2im.out(Tensor self, int[2] output_size, int[2] kernel_size, int[2] dilation, int[2] padding, int[2] stride, *, Tensor(a!) out) -> Tensor(a!)
  python_module: nn
  dispatch:
    CPU: col2im_out_cpu
    CUDA: col2im_out_cuda

- func: col2im(Tensor self, int[2] output_size, int[2] kernel_size, int[2] dilation, int[2] padding, int[2] stride) -> Tensor
  use_c10_dispatcher: full
  python_module: nn
  dispatch:
    CPU: col2im_cpu
    CUDA: col2im_cuda

- func: col2im_backward.grad_input(Tensor grad_output, int[2] kernel_size, int[2] dilation, int[2] padding, int[2] stride, *, Tensor(a!) grad_input) -> Tensor(a!)
  python_module: nn
  dispatch:
    CPU: col2im_backward_out_cpu
    CUDA: col2im_backward_out_cuda

- func: col2im_backward(Tensor grad_output, int[2] kernel_size, int[2] dilation, int[2] padding, int[2] stride) -> Tensor
  use_c10_dispatcher: full
  python_module: nn
  dispatch:
    CPU: col2im_backward_cpu
    CUDA: col2im_backward_cuda

- func: im2col.out(Tensor self, int[2] kernel_size, int[2] dilation, int[2] padding, int[2] stride, *, Tensor(a!) out) -> Tensor(a!)
  python_module: nn
  dispatch:
    CPU: im2col_out_cpu
    CUDA: im2col_out_cuda

- func: im2col(Tensor self, int[2] kernel_size, int[2] dilation, int[2] padding, int[2] stride) -> Tensor
  use_c10_dispatcher: full
  python_module: nn
  dispatch:
    CPU: im2col_cpu
    CUDA: im2col_cuda

- func: im2col_backward.grad_input(Tensor grad_output, int[2] input_size, int[2] kernel_size, int[2] dilation, int[2] padding, int[2] stride, *, Tensor(a!) grad_input) -> Tensor(a!)
  python_module: nn
  dispatch:
    CPU: im2col_backward_out_cpu
    CUDA: im2col_backward_out_cuda

- func: im2col_backward(Tensor grad_output, int[2] input_size, int[2] kernel_size, int[2] dilation, int[2] padding, int[2] stride) -> Tensor
  use_c10_dispatcher: full
  python_module: nn
  dispatch:
    CPU: im2col_backward_cpu
    CUDA: im2col_backward_cuda

- func: isfinite(Tensor self) -> Tensor
  use_c10_dispatcher: full
  variants: function, method
  device_guard: False

- func: isinf(Tensor self) -> Tensor
  use_c10_dispatcher: full
  variants: function, method
  device_guard: False

- func: isposinf(Tensor self) -> Tensor
  use_c10_dispatcher: full
  variants: function, method

- func: isposinf.out(Tensor self, *, Tensor(a!) out) -> Tensor(a!)
  dispatch:
    CPU, CUDA: isposinf_out

- func: isneginf(Tensor self) -> Tensor
  use_c10_dispatcher: full
  variants: function, method

- func: isneginf.out(Tensor self, *, Tensor(a!) out) -> Tensor(a!)
  dispatch:
    CPU, CUDA: isneginf_out

# NOTE [_add_batch_dim and _remove_batch_dim]
# _add_batch_dim and _remove_batch_dim are meant to be used in the implementation
# of the vmap frontend API (see torch/_vmap_internals.py). They are not
# user-facing, hence the leading underscore. Please don't use them them anywhere else.
- func: _add_batch_dim(Tensor self, int batch_dim, int level) -> Tensor
  use_c10_dispatcher: full
  variants: function

# See NOTE [_add_batch_dim and _remove_batch_dim]
- func: _remove_batch_dim(Tensor self, int level, int batch_size, int out_dim) -> Tensor
  use_c10_dispatcher: full
  variants: function

## Functions related to the fast Fourier transform and the torch.fft namespace
# Note [FFT namespace binding]
# Functions in the fft python module should have their names start with
#   "fft_" underscore and be bound to the desired Python name in
#   torch/fft/__init__.py, and the desired C++ name in torch/csrc/api/include/torch/fft.h.
#   The "fft_" names should be hidden from the user and not documented.
#
# See fft_fft as an example.

# torch.fft.fft
# NOTE: NOT an alias for torch.fft, which has different semantics
- func: fft_fft(Tensor self) -> Tensor
  python_module: fft
  use_c10_dispatcher: full
  variants: function

- func: fft(Tensor self, int signal_ndim, bool normalized=False) -> Tensor
  use_c10_dispatcher: full
  variants: function, method

## Functions for linear algebra and the torch.linalg namespace
# Note [linalg namespace binding]
# Functions in the linalg python module should have their names start with
#   "linalg_" and be bound to the desired Python name in
#   torch/linalg/__init__.py, and the desired C++ name in torch/csrc/api/include/torch/linalg.h.
#   The "linalg_" names should be hidden from the user and not documented.
#
# See linalg_det as an example.

# torch.linalg.det, alias for torch.det
- func: linalg_det(Tensor self) -> Tensor
  python_module: linalg
  use_c10_dispatcher: full
  variants: function

- func: det(Tensor self) -> Tensor
  use_c10_dispatcher: full
  variants: function, method

# torch.outer, alias for torch.ger
- func: outer(Tensor self, Tensor vec2) -> Tensor
  use_c10_dispatcher: full
  variants: function, method

- func: outer.out(Tensor self, Tensor vec2, *, Tensor(a!) out) -> Tensor(a!)

- func: ger(Tensor self, Tensor vec2) -> Tensor
  use_c10_dispatcher: full
  variants: function, method

- func: ger.out(Tensor self, Tensor vec2, *, Tensor(a!) out) -> Tensor(a!)

- func: linalg_norm(Tensor self, Scalar? ord=None, int[]? dim=None, bool keepdim=False, *, ScalarType? dtype=None) -> Tensor
  python_module: linalg
  variants: function

- func: linalg_norm.ord_str(Tensor self, str ord, int[]? dim=None, bool keepdim=False, *, ScalarType? dtype=None) -> Tensor
  python_module: linalg
  variants: function

- func: linalg_norm.out(Tensor self, Scalar? ord=None, int[]? dim=None, bool keepdim=False, *, ScalarType? dtype=None, Tensor(a!) out) -> Tensor(a!)
  python_module: linalg
  variants: function

- func: linalg_norm.ord_str_out(Tensor self, str ord, int[]? dim=None, bool keepdim=False, *, ScalarType? dtype=None, Tensor(a!) out) -> Tensor(a!)
  python_module: linalg
  variants: function

## Functions that are only for testing
# It is undocumented and should not be used outside of tests.
- func: _test_serialization_subcmul(Tensor self, Tensor other, Scalar alpha=1) -> Tensor
  use_c10_dispatcher: full

# Note: this function is only for testing.
- func: _test_optional_intlist(Tensor values, int[]? addends) -> Tensor
  use_c10_dispatcher: full
  python_module: nn
  dispatch:
    CPU: _test_optional_intlist

# Note: this function is only for testing.
- func: _test_optional_filled_intlist(Tensor values, int[2]? addends) -> Tensor
  use_c10_dispatcher: full
  python_module: nn
  dispatch:
    CPU: _test_optional_intlist

# Note: this function is only for testing.
- func: _test_optional_floatlist(Tensor values, float[]? addends) -> Tensor
  use_c10_dispatcher: full
  python_module: nn
  dispatch:
    CPU: _test_optional_floatlist<|MERGE_RESOLUTION|>--- conflicted
+++ resolved
@@ -5838,11 +5838,7 @@
     CPU: foreach_tensor_add_scalar_kernel_slow
     CUDA: foreach_tensor_add_scalar_kernel_cuda
 
-<<<<<<< HEAD
-- func: _foreach_add_.Scalar(Tensor[](a!) self, Scalar scalar) -> ()
-=======
 - func: _foreach_add_.Scalar(Tensor(a!)[] self, Scalar scalar) -> ()
->>>>>>> 4fc29e9c
   device_guard: False
   variants: function
   dispatch:
