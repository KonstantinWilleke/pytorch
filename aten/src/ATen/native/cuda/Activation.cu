#define _USE_MATH_DEFINES

#include <ATen/native/Activation.h>

#include <math.h>

#include <ATen/ATen.h>
#include <ATen/AccumulateType.h>
#include <ATen/Dispatch.h>
#include <ATen/NativeFunctions.h>
#include <ATen/core/Array.h>
#include <ATen/cuda/CUDAApplyUtils.cuh>
#include <ATen/cuda/detail/IndexUtils.cuh>
#include <ATen/cuda/detail/OffsetCalculator.cuh>
#include <ATen/native/cuda/Loops.cuh>
#include <c10/cuda/CUDAMathCompat.h>

#include <thrust/tuple.h>


namespace at { namespace native {

// -----------------------------------
// prelu forward
// -----------------------------------
template <typename scalar_t>
void prelu_cuda_kernel_share_weights(
  const Tensor& input,
  Tensor& result,
  const scalar_t* weight_data)
{
  at::TensorIterator iter = TensorIteratorConfig()
      .add_output(result)
      .add_input(input)
      .build();

  at::native::gpu_kernel(iter,
    [weight_data] GPU_LAMBDA (scalar_t input_val) {
        return (input_val > 0) ? input_val : *weight_data * input_val;
    });
}

template <typename scalar_t>
__global__ void prelu_cuda_kernel_multi_weights(
  scalar_t* result_data,
  const scalar_t* input_data,
  const scalar_t* weight_data,
  int64_t input_stride0,
  int64_t input_stride1,
  int64_t input_numel) {

  int64_t linearId = blockIdx.x * blockDim.x + threadIdx.x;
  if (linearId >= input_numel) return;

  // multiply values at each channel with weight[channel_index]
  int64_t channel = (linearId % input_stride0) / input_stride1;
  scalar_t input_data_val = input_data[linearId];
  result_data[linearId] = (input_data_val > 0) ? input_data_val : weight_data[channel] * input_data_val;
}

Tensor prelu_cuda(const Tensor& self, const Tensor& weight_) {
  TORCH_CHECK(self.is_cuda());
  TORCH_CHECK(weight_.is_cuda());

  auto input = self.contiguous();
  auto weight = weight_.contiguous();

  TORCH_CHECK(input.is_contiguous());
  TORCH_CHECK(weight.is_contiguous());

  int64_t weight_num = weight.numel();
  Tensor result = at::empty_like(input, LEGACY_CONTIGUOUS_MEMORY_FORMAT);
  auto strides = input.strides();

  // case1: shared weight for all channels
  if (weight_num == 1) {
    AT_DISPATCH_FLOATING_TYPES_AND(at::ScalarType::Half, input.scalar_type(), "prelu_cuda", [&] {
      prelu_cuda_kernel_share_weights<scalar_t>(
        input,
        result,
        weight.data_ptr<scalar_t>());
    });
  }
  else { // case2: multiple weights, one for each channel
    int64_t input_ndim = input.dim();
    TORCH_CHECK(input_ndim > 0, "Not allow zero-dim input tensor.");

    int64_t channel_size = 1; // channel_size default to 1
    int64_t input_stride0 = 1, input_stride1 = 1;

    if (input_ndim > 1) {
      channel_size = input.size(1); // channel is the 2nd dim of input
      input_stride0 = strides[0];
      input_stride1 = strides[1];
    }
    TORCH_CHECK(channel_size == weight_num,
      "Mismatch of parameter numbers and input channel size. Found parameter numbers = ", weight_num,
      " and channel size = ", channel_size, ".");

    // config to run cuda kernel
    int64_t input_numel = input.numel();
    const dim3 block = dim3(std::min(static_cast<int64_t>(cuda::getApplyBlock().x), input_numel));
    dim3 grid;
    int curDevice = -1;
    cudaGetDevice(&curDevice);
    cudaStream_t stream = at::cuda::getCurrentCUDAStream(curDevice);
    TORCH_CHECK(cuda::getApplyGrid(input_numel, grid, curDevice), "prelu: input too large or too many dimensions");

    AT_DISPATCH_FLOATING_TYPES_AND(at::ScalarType::Half, input.scalar_type(), "prelu_cuda", [&] {
      prelu_cuda_kernel_multi_weights<scalar_t>
      <<<grid, block, 0, stream>>>(
        result.data_ptr<scalar_t>(),
        input.data_ptr<scalar_t>(),
        weight.data_ptr<scalar_t>(),
        input_stride0,
        input_stride1,
        input_numel);
    });
  }
  return result;
}

// -----------------------------------
// prelu backward
// -----------------------------------
<<<<<<< HEAD
template<typename scalar_t, typename inp_offset_calc_t, typename out_offset_calc_t>
__global__ void prelu_cuda_backward_share_weights_kernel(
  int numel,
  const scalar_t *input_data,
  const scalar_t *grad_out_data,
  scalar_t *input_grad_data,
  scalar_t *weight_grad_collector_data,
  const scalar_t *weight_data,
  inp_offset_calc_t inp_calc,
  out_offset_calc_t out_calc
) {
  scalar_t inputs[THREAD_WORK_SIZE];
  scalar_t grad_outs[THREAD_WORK_SIZE];
  scalar_t weight = *weight_data;

  int base_index = BLOCK_WORK_SIZE * blockIdx.x;
  int remaining = std::min<int>(numel - base_index, BLOCK_WORK_SIZE);

  // load data into registers
  int thread_idx = threadIdx.x;
  #pragma unroll
  for(int i = 0; i < THREAD_WORK_SIZE; i++) {
    if (thread_idx >= remaining) {
      break;
    }
    int input_idx = thread_idx + base_index;
    auto offsets = inp_calc.get(input_idx);
    inputs[i] = input_data[offsets[0]];
    grad_outs[i] = grad_out_data[offsets[1]];
    thread_idx += num_threads;
  }

  // compute and store
  thread_idx = threadIdx.x;
  #pragma unroll
  for(int i = 0; i < THREAD_WORK_SIZE; i++) {
    if (thread_idx >= remaining) {
      break;
    }
    int input_idx = thread_idx + base_index;
    auto offsets = out_calc.get(input_idx);
    input_grad_data[offsets[0]] = (inputs[i] > 0) ? grad_outs[i] : weight * grad_outs[i];
    weight_grad_collector_data[offsets[1]] = (inputs[i] > 0) ? scalar_t(0) : inputs[i] * grad_outs[i];
    thread_idx += num_threads;
  }
}

template<typename scalar_t>
void launch_prelu_cuda_backward_share_weights_kernel(TensorIterator &iter, const scalar_t* weight_data) {
  if (!iter.can_use_32bit_indexing()) {
    for (auto& sub_iter : iter.with_32bit_indexing()) {
      launch_prelu_cuda_backward_share_weights_kernel(sub_iter, weight_data);
    }
    return;
  }

  int64_t numel = iter.numel();
  if (numel == 0) {
    return;
  }

  TORCH_INTERNAL_ASSERT_DEBUG_ONLY(iter.can_use_32bit_indexing());

  scalar_t *input_grad_data = static_cast<scalar_t *>(iter.data_ptr(0));
  scalar_t *weight_grad_collector_data = static_cast<scalar_t *>(iter.data_ptr(1));
  const scalar_t *input_data = static_cast<const scalar_t *>(iter.data_ptr(2));
  const scalar_t *grad_out_data = static_cast<const scalar_t *>(iter.data_ptr(3));

  int64_t grid = (numel + block_work_size - 1) / block_work_size;
  auto stream = at::cuda::getCurrentCUDAStream();

  TORCH_INTERNAL_ASSERT(iter.is_contiguous());
  prelu_cuda_backward_share_weights_kernel<scalar_t><<<grid, num_threads, 0, stream>>>(
    numel, input_data, grad_out_data, input_grad_data, weight_grad_collector_data, weight_data,
    TrivialOffsetCalculator<2>(), TrivialOffsetCalculator<2>()
  );
}

=======
>>>>>>> f5f0d6bb
template <typename scalar_t>
void prelu_cuda_backward_kernel_share_weights(
  const Tensor& input,
  const Tensor& grad_out,
  Tensor& input_grad,
  Tensor& weight_grad_collector,
  const scalar_t* weight_data) {
  at::TensorIterator iter = TensorIteratorConfig()
      .add_output(input_grad)
      .add_output(weight_grad_collector)
      .add_input(input)
      .add_input(grad_out)
      .build();

  // N.B. `std::tuple` does not support `::operator=` on device code.
  gpu_kernel_multiple_outputs(iter, [=] GPU_LAMBDA (scalar_t input, scalar_t grad_out) -> thrust::tuple<scalar_t, scalar_t> {
    scalar_t input_grad = input > 0 ? grad_out : (*weight_data) * grad_out;
    scalar_t weight_grad_collector = input > 0 ? scalar_t(0) : input * grad_out;
    return {input_grad, weight_grad_collector};
  });
}

template <typename scalar_t>
__global__ void prelu_cuda_backward_kernel_multi_weights(
  const scalar_t* input_data,
  const scalar_t* weight_data,
  const scalar_t* grad_out_data,
  scalar_t* input_grad_data,
  scalar_t* weight_grad_collector,
  int64_t input_stride0,
  int64_t input_stride1,
  int64_t input_numel) {

  int64_t linearId = blockIdx.x * blockDim.x + threadIdx.x;
  if (linearId >= input_numel) return;
  int64_t channel = (linearId % input_stride0) / input_stride1;
  scalar_t input_data_val = input_data[linearId];
  scalar_t grad_out_data_val = grad_out_data[linearId];
  input_grad_data[linearId] = (input_data_val > 0) ? grad_out_data_val : weight_data[channel] * grad_out_data_val;
  weight_grad_collector[linearId] = (input_data_val > 0) ? scalar_t(0) : input_data_val * grad_out_data_val;
}

std::tuple<Tensor, Tensor> prelu_backward_cuda(const Tensor& grad_out_, const Tensor& self, const Tensor& weight_) {
  TORCH_CHECK(grad_out_.is_cuda());
  TORCH_CHECK(self.is_cuda());
  TORCH_CHECK(weight_.is_cuda());

  auto input = self.contiguous();
  auto grad_out = grad_out_.contiguous();
  auto weight = weight_.contiguous();

  TORCH_CHECK(input.is_contiguous());
  TORCH_CHECK(weight.is_contiguous());
  TORCH_CHECK(grad_out.is_contiguous());

  int64_t weight_num = weight.numel();
  auto strides = input.strides();
  auto dims = input.dim();
  Tensor input_grad = at::empty_like(input, LEGACY_CONTIGUOUS_MEMORY_FORMAT);
  Tensor weight_grad = at::empty_like(weight, LEGACY_CONTIGUOUS_MEMORY_FORMAT);
  Tensor weight_grad_collector = at::empty_like(input, LEGACY_CONTIGUOUS_MEMORY_FORMAT);
  // case1: shared parameter for all channels
  if (weight_num == 1) {
    AT_DISPATCH_FLOATING_TYPES_AND(at::ScalarType::Half, input.scalar_type(), "prelu_backward_cuda", [&] {
      prelu_cuda_backward_kernel_share_weights<scalar_t>(
        input,
        grad_out,
        input_grad,
        weight_grad_collector,
        weight.data_ptr<scalar_t>());
    });
    weight_grad.fill_(weight_grad_collector.sum());
  }
  else { // case2: multiple parameters, one for each channel
    int64_t input_ndim = input.dim();
    TORCH_CHECK(input_ndim > 0, "Not allow zero-dim input tensor.");

    int64_t channel_size = 1; // channel_size default to 1
    int64_t input_stride0 = 1, input_stride1 = 1;

    if (input_ndim > 1) {
      channel_size = input.size(1); // channel is the 2nd dim of input
      input_stride0 = strides[0];
      input_stride1 = strides[1];
    }
    TORCH_CHECK(channel_size == weight_num,
      "Mismatch of parameter numbers and input channel size. Found parameter numbers = ", weight_num,
      " and channel size = ", channel_size, ".");

    // config to run cuda kernel
    int64_t input_numel = input.numel();
    const dim3 block = dim3(std::min(static_cast<int64_t>(cuda::getApplyBlock().x), input_numel));
    dim3 grid;
    int curDevice = -1;
    cudaGetDevice(&curDevice);
    cudaStream_t stream = at::cuda::getCurrentCUDAStream(curDevice);
    TORCH_CHECK(cuda::getApplyGrid(input_numel, grid, curDevice), "prelu_backward_cuda: input too large or too many dimensions");

    AT_DISPATCH_FLOATING_TYPES_AND(at::ScalarType::Half, input.scalar_type(), "prelu_backward_cuda", [&] {
      prelu_cuda_backward_kernel_multi_weights<scalar_t>
      <<<grid, block, 0, stream>>>(
        input.data_ptr<scalar_t>(),
        weight.data_ptr<scalar_t>(),
        grad_out.data_ptr<scalar_t>(),
        input_grad.data_ptr<scalar_t>(),
        weight_grad_collector.data_ptr<scalar_t>(),
        input_stride0,
        input_stride1,
        input_numel);
    });
    // update weight_grad
    std::vector<int64_t> reduce_dims;
    reduce_dims.push_back(0);
    if (dims > 2) {
      for(int64_t i = 2; i < dims; i++) reduce_dims.push_back(i);
    }
    weight_grad = weight_grad_collector.sum(reduce_dims);
  }
  return std::tuple<Tensor, Tensor>{input_grad, weight_grad};
}

// -----------------------------------
// hardshrink
// -----------------------------------
void hardshrink_kernel(TensorIterator& iter, Scalar value) {
  AT_DISPATCH_FLOATING_TYPES_AND2(at::ScalarType::Half, at::ScalarType::BFloat16, iter.dtype(), "hardshrink_cuda", [&]() {
    AT_SKIP_BFLOAT16_IF_NOT_ROCM(scalar_t, "hardshrink_cuda", [&] {
      auto lambd = value.to<scalar_t>();
      gpu_kernel(iter, [lambd]GPU_LAMBDA(scalar_t a) -> scalar_t {
        return (a >= -lambd && a <= lambd) ? scalar_t(0) : a;
      });
    });
  });
}

void softshrink_kernel(TensorIterator& iter, Scalar value) {
  AT_DISPATCH_FLOATING_TYPES_AND2(at::ScalarType::Half, at::ScalarType::BFloat16, iter.dtype(), "softshrink_cuda", [&]() {
    AT_SKIP_BFLOAT16_IF_NOT_ROCM(scalar_t, "softshrink_cuda", [&] {
      auto lambd = value.to<scalar_t>();
      gpu_kernel(iter, [lambd]GPU_LAMBDA(scalar_t a) -> scalar_t {
        return a > lambd ? a - lambd : (a < -lambd ? a + lambd : scalar_t(0));
      });
    });
  });
}

void shrink_backward_kernel(TensorIterator& iter, Scalar value) {
  AT_DISPATCH_FLOATING_TYPES_AND2(at::ScalarType::Half, at::ScalarType::BFloat16, iter.dtype(), "shrink_backward_cuda", [&]() {
    AT_SKIP_BFLOAT16_IF_NOT_ROCM(scalar_t, "shrink_backward_cuda", [&] {
      auto lambd = value.to<scalar_t>();
      gpu_kernel(iter, [lambd]GPU_LAMBDA(scalar_t grad_val, scalar_t self_val) -> scalar_t {
        return (self_val >= -lambd && self_val <= lambd) ? scalar_t(0) : grad_val;
      });
    });
  });
}

void hardtanh_backward_kernel(TensorIterator& iter, Scalar min, Scalar max) {
  AT_DISPATCH_FLOATING_TYPES_AND(at::ScalarType::Half, iter.dtype(), "hardtanh_backward_cuda", [&]() {
    auto min_val = min.to<scalar_t>();
    auto max_val = max.to<scalar_t>();
    gpu_kernel(iter, [min_val, max_val]GPU_LAMBDA(scalar_t a, scalar_t b) -> scalar_t {
      return (b <= min_val) || (b >= max_val) ? scalar_t(0) : a;
    });
  });
}

void softplus_kernel(TensorIterator& iter, Scalar beta_, Scalar threshold_) {
  AT_DISPATCH_FLOATING_TYPES_AND2(at::ScalarType::Half, at::ScalarType::BFloat16, iter.dtype(), "softplus_cuda", [&]() {
    AT_SKIP_BFLOAT16_IF_NOT_ROCM(scalar_t, "softplus_cuda", [&] {
      auto beta = beta_.to<scalar_t>();
      auto threshold = threshold_.to<scalar_t>();
      gpu_kernel(iter, [beta, threshold]GPU_LAMBDA(scalar_t a) -> scalar_t {
        return (a * beta) > threshold ? a : static_cast<scalar_t>(::log1p(std::exp(a * beta))) / beta;
      });
    });
  });
}

void softplus_backward_kernel(TensorIterator& iter, Scalar beta_, Scalar threshold_) {
  AT_DISPATCH_FLOATING_TYPES_AND2(at::ScalarType::Half, at::ScalarType::BFloat16, iter.dtype(), "softplus_backward_cuda", [&]() {
    AT_SKIP_BFLOAT16_IF_NOT_ROCM(scalar_t, "softplus_backward_cuda", [&] {
      auto beta = beta_.to<scalar_t>();
      auto threshold = threshold_.to<scalar_t>();
      gpu_kernel(iter, [beta, threshold]GPU_LAMBDA(scalar_t a, scalar_t b) -> scalar_t {
        scalar_t z = std::exp(b * beta);
        return (b * beta) > threshold ? a : a * (z - scalar_t(1.)) / z;
      });
    });
  });
}

template <typename scalar_t>
void threshold_kernel_impl(TensorIterator& iter, scalar_t threshold, scalar_t value) {
  gpu_kernel_with_scalars(iter, [=]GPU_LAMBDA(scalar_t x, scalar_t other) -> scalar_t {
    return x <= threshold ? value : other;
  });
}

static void threshold_kernel(TensorIterator& iter, Scalar threshold, Scalar value) {
  AT_DISPATCH_ALL_TYPES_AND2(at::ScalarType::Half, at::ScalarType::BFloat16, iter.dtype(), "threshold_cuda", [&] {
    AT_SKIP_BFLOAT16_IF_NOT_ROCM(scalar_t, "threshold_cuda", [&] {
      threshold_kernel_impl<scalar_t>(iter, threshold.to<scalar_t>(), value.to<scalar_t>());
    });
  });
}

void elu_kernel(TensorIterator& iter, Scalar alpha, Scalar scale, Scalar input_scale) {
  AT_DISPATCH_FLOATING_TYPES_AND2(at::ScalarType::Half, at::ScalarType::BFloat16, iter.dtype(), "elu_cuda", [&]() {
    AT_SKIP_BFLOAT16_IF_NOT_ROCM(scalar_t, "elu_cuda", [&] {
      auto negcoef = alpha.to<scalar_t>() * scale.to<scalar_t>();
      auto poscoef = scale.to<scalar_t>();
      auto negiptcoef = input_scale.to<scalar_t>();
      gpu_kernel(iter, [negcoef, poscoef, negiptcoef]GPU_LAMBDA(scalar_t a) -> scalar_t {
        return a > scalar_t(0) ? a * poscoef : (static_cast<scalar_t>(std::exp(a * negiptcoef)) - scalar_t(1.)) * negcoef;
      });
    });
  });
}

void elu_backward_kernel(TensorIterator& iter, Scalar alpha, Scalar scale, Scalar input_scale) {
  AT_DISPATCH_FLOATING_TYPES_AND2(at::ScalarType::Half, at::ScalarType::BFloat16, iter.dtype(), "elu_backward_cuda", [&]() {
    AT_SKIP_BFLOAT16_IF_NOT_ROCM(scalar_t, "elu_backward_cuda", [&] {
      auto negcoef = alpha.to<scalar_t>() * scale.to<scalar_t>();
      auto poscoef = scale.to<scalar_t>();
      auto negiptcoef = input_scale.to<scalar_t>();
      gpu_kernel(iter, [negcoef, poscoef, negiptcoef]GPU_LAMBDA(scalar_t a, scalar_t b) -> scalar_t {
        return b <= scalar_t(0) ? a * negiptcoef * (b + negcoef) : a * poscoef;
      });
    });
  });
}

namespace {

void GeluCUDAKernelImpl(TensorIterator& it) {
  AT_DISPATCH_FLOATING_TYPES_AND2(at::ScalarType::Half, at::ScalarType::BFloat16, it.dtype(), "GeluCUDAKernelImpl", [&]() {
    AT_SKIP_BFLOAT16_IF_NOT_ROCM(scalar_t, "GeluCUDAKernelImpl", [&] {
      using T_ACC = acc_type<scalar_t, true>;
      gpu_kernel(it, [] GPU_LAMBDA(scalar_t x) -> scalar_t {
        return static_cast<T_ACC>(x) *
            c10::cuda::compat::normcdf(static_cast<T_ACC>(x));
      });
    });
  });
}

void GeluBackwardCUDAKernelImpl(TensorIterator& it) {
  AT_DISPATCH_FLOATING_TYPES_AND2(at::ScalarType::Half, at::ScalarType::BFloat16,
      it.dtype(), "GeluBackwardCUDAKernelImpl", [&]() {
        AT_SKIP_BFLOAT16_IF_NOT_ROCM(scalar_t, "GeluBackwardCUDAKernelImpl", [&] {
          using T_ACC = acc_type<scalar_t, true>;
          gpu_kernel(it, [] GPU_LAMBDA(scalar_t dy, scalar_t x) -> scalar_t {
            constexpr T_ACC kBeta = M_2_SQRTPI * M_SQRT1_2 * T_ACC(0.5);
            const T_ACC cdf = c10::cuda::compat::normcdf(static_cast<T_ACC>(x));
            const T_ACC pdf =
                c10::cuda::compat::exp(
                    T_ACC(-0.5) * static_cast<T_ACC>(x) * static_cast<T_ACC>(x)) *
                kBeta;
            return static_cast<T_ACC>(dy) * (cdf + static_cast<T_ACC>(x) * pdf);
          });
        });
      });
}

void leaky_relu_kernel(TensorIterator& iter, Scalar negval_) {
  AT_DISPATCH_FLOATING_TYPES_AND2(at::ScalarType::Half, at::ScalarType::BFloat16, iter.dtype(), "leaky_relu_cuda", [&]() {
    AT_SKIP_BFLOAT16_IF_NOT_ROCM(scalar_t, "leaky_relu_cuda", [&] {
      auto negval = negval_.to<scalar_t>();
      gpu_kernel(iter, [negval]GPU_LAMBDA(scalar_t a) -> scalar_t {
        return a > scalar_t(0) ? a : a * negval;
      });
    });
  });
}

void leaky_relu_backward_kernel(TensorIterator& iter, Scalar negval_) {
  AT_DISPATCH_FLOATING_TYPES_AND2(at::ScalarType::Half, at::ScalarType::BFloat16, iter.dtype(), "leaky_relu_backward_cuda", [&]() {
    AT_SKIP_BFLOAT16_IF_NOT_ROCM(scalar_t, "leaky_relu_backward_cuda", [&] {
      auto negval = negval_.to<scalar_t>();
      gpu_kernel(iter, [negval]GPU_LAMBDA(scalar_t a, scalar_t b) -> scalar_t {
        return a > scalar_t(0) ? b : b * negval;
      });
    });
  });
}

void hardswish_kernel(TensorIterator& iter) {
  AT_DISPATCH_FLOATING_TYPES_AND2(at::ScalarType::Half, at::ScalarType::BFloat16, iter.dtype(), "hardswish_cuda", [&]() {
    AT_SKIP_BFLOAT16_IF_NOT_ROCM(scalar_t, "hardswish_cuda", [&] {
      const scalar_t zero(0.0f);
      const scalar_t one_sixth(1.0f / 6.0f);
      const scalar_t three(3.0f);
      const scalar_t six(6.0f);
      gpu_kernel(iter, [zero, one_sixth, three, six]GPU_LAMBDA(scalar_t self_val) -> scalar_t {
        return self_val * std::min(std::max(self_val + three, zero), six) * one_sixth;
      });
    });
  });
}

void hardswish_backward_kernel(TensorIterator& iter) {
  AT_DISPATCH_FLOATING_TYPES_AND2(at::ScalarType::Half, at::ScalarType::BFloat16, iter.dtype(), "hardswish_backward_cuda", [&]() {
    AT_SKIP_BFLOAT16_IF_NOT_ROCM(scalar_t, "hardswish_backward_cuda", [&] {
      const scalar_t zero(0.0f);
      const scalar_t three(3.0f);
      const scalar_t neg_three(-3.0f);
      const scalar_t one_half(0.5f);
      gpu_kernel(
        iter,
        [zero, three, neg_three, one_half]GPU_LAMBDA(scalar_t grad_val, scalar_t self_val) -> scalar_t {
          if (self_val < neg_three) {
            return zero;
          } else if (self_val <= three) {
            return grad_val * ((self_val / three) + one_half);
          } else {
            return grad_val;
          }
      });
    });
  });
}

void hardsigmoid_kernel(TensorIterator& iter) {
  AT_DISPATCH_FLOATING_TYPES_AND2(at::ScalarType::Half, at::ScalarType::BFloat16, iter.dtype(), "hardsigmoid_cuda", [&]() {
    AT_SKIP_BFLOAT16_IF_NOT_ROCM(scalar_t, "hardsigmoid_cuda", [&] {
      const scalar_t zero(0.0f);
      const scalar_t one_sixth(1.0f / 6.0f);
      const scalar_t three(3.0f);
      const scalar_t six(6.0f);
      gpu_kernel(iter, [zero, one_sixth, three, six]GPU_LAMBDA(scalar_t self_val) -> scalar_t {
        return std::min(std::max(self_val + three, zero), six) * one_sixth;
      });
    });
  });
}

void hardsigmoid_backward_kernel(TensorIterator& iter) {
  AT_DISPATCH_FLOATING_TYPES_AND2(at::ScalarType::Half, at::ScalarType::BFloat16, iter.dtype(), "hardsigmoid_backward_cuda", [&]() {
    AT_SKIP_BFLOAT16_IF_NOT_ROCM(scalar_t, "hardsigmoid_backward_cuda", [&] {
      const scalar_t zero(0.0f);
      const scalar_t three(3.0f);
      const scalar_t neg_three(-3.0f);
      const scalar_t one_sixth(1.0f / 6.0f);
      gpu_kernel(
        iter,
        [zero, three, neg_three, one_sixth]GPU_LAMBDA(scalar_t grad_val, scalar_t self_val) -> scalar_t {
          return (self_val >= neg_three && self_val <= three)
            ? grad_val * one_sixth
            : zero;
      });
    });
  });
}

void hardglu_kernel(TensorIterator& iter) {
  AT_DISPATCH_FLOATING_TYPES_AND2(at::ScalarType::Half, at::ScalarType::BFloat16, iter.dtype(), "hardsigmoid_cuda", [&]() {
    AT_SKIP_BFLOAT16_IF_NOT_ROCM(scalar_t, "hardsigmoid_cuda", [&] {
      const scalar_t zero(0.0f);
      const scalar_t one_sixth(1.0f / 6.0f);
      const scalar_t three(3.0f);
      const scalar_t six(6.0f);
      gpu_kernel(iter, [zero, one_sixth, three, six]GPU_LAMBDA(scalar_t a, scalar_t b) -> scalar_t {
        return a * std::min(std::max(b + three, zero), six) * one_sixth;
      });
    });
  });
}

void hardglu_backward_kernel(TensorIterator& iter) {
  AT_DISPATCH_FLOATING_TYPES_AND2(at::ScalarType::Half, at::ScalarType::BFloat16, iter.dtype(), "hardsigmoid_backward_cuda", [&]() {
    AT_SKIP_BFLOAT16_IF_NOT_ROCM(scalar_t, "hardsigmoid_backward_cuda", [&] {
      const scalar_t zero(0.0f);
      const scalar_t three(3.0f);
      const scalar_t neg_three(-3.0f);
      const scalar_t one_sixth(1.0f / 6.0f);
      gpu_kernel(
        iter,
        [zero, three, neg_three, one_sixth]GPU_LAMBDA(scalar_t a, scalar_t b, scalar_t c) -> scalar_t {
          return (a >= neg_three && a <= three) ? one_sixth * b * c : zero;
      });
    });
  });
}

} // namespace

Tensor gelu_cuda(const Tensor& self) {
  Tensor Y = at::native::empty_like(self, LEGACY_CONTIGUOUS_MEMORY_FORMAT);
  auto it = TensorIterator::unary_op(Y, self);
  GeluCUDAKernelImpl(it);
  return Y;
}

Tensor gelu_backward_cuda(const Tensor& grad, const Tensor& self) {
  Tensor dX = at::native::empty_like(self, LEGACY_CONTIGUOUS_MEMORY_FORMAT);
  auto it = TensorIterator::binary_op(dX, grad, self);
  GeluBackwardCUDAKernelImpl(it);
  return dX;
}

// computes `result = self <= threshold ? value : other`
// other is `self` in threshold() and `grad` in threshold_backward()
static Tensor threshold_out_cuda(
    optional<Tensor> opt_result,
    const Tensor& self,
    Scalar threshold,
    Scalar value,
    const Tensor& other) {
  Tensor result = opt_result.value_or(Tensor());
  auto iter = TensorIterator::binary_op(result, self, other);
  threshold_kernel(iter, threshold, value);
  return iter.output();
}

Tensor threshold_cuda(const Tensor& self, Scalar threshold, Scalar value) {
  return threshold_out_cuda(nullopt, self, threshold, value, self);
}

Tensor& threshold__cuda(Tensor& self, Scalar threshold, Scalar value) {
  threshold_out_cuda(make_optional(self), self, threshold, value, self);
  return self;
}

Tensor& threshold_out_cuda(Tensor& result, const Tensor& self, Scalar threshold, Scalar value) {
  threshold_out_cuda(make_optional(result), self, threshold, value, self);
  return result;
}

Tensor threshold_backward_cuda(const Tensor& grad, const Tensor& self, Scalar threshold) {
  return threshold_out_cuda(nullopt, self, threshold, 0, grad);
}

REGISTER_DISPATCH(hardtanh_backward_stub, &hardtanh_backward_kernel);
REGISTER_DISPATCH(hardshrink_stub, &hardshrink_kernel);
REGISTER_DISPATCH(softshrink_stub, &softshrink_kernel);
REGISTER_DISPATCH(shrink_backward_stub, &shrink_backward_kernel);
REGISTER_DISPATCH(elu_stub, &elu_kernel);
REGISTER_DISPATCH(elu_backward_stub, &elu_backward_kernel);
REGISTER_DISPATCH(leaky_relu_stub, &leaky_relu_kernel);
REGISTER_DISPATCH(leaky_relu_backward_stub, &leaky_relu_backward_kernel);
REGISTER_DISPATCH(hardswish_stub, &hardswish_kernel);
REGISTER_DISPATCH(hardswish_backward_stub, &hardswish_backward_kernel);
REGISTER_DISPATCH(hardsigmoid_stub, &hardsigmoid_kernel);
REGISTER_DISPATCH(hardsigmoid_backward_stub, &hardsigmoid_backward_kernel);
REGISTER_DISPATCH(hardglu_stub, &hardglu_kernel);
REGISTER_DISPATCH(hardglu_backward_stub, &hardglu_backward_kernel);
REGISTER_DISPATCH(softplus_stub, &softplus_kernel);
REGISTER_DISPATCH(softplus_backward_stub, &softplus_backward_kernel);

}}  // namespace at::native<|MERGE_RESOLUTION|>--- conflicted
+++ resolved
@@ -123,87 +123,6 @@
 // -----------------------------------
 // prelu backward
 // -----------------------------------
-<<<<<<< HEAD
-template<typename scalar_t, typename inp_offset_calc_t, typename out_offset_calc_t>
-__global__ void prelu_cuda_backward_share_weights_kernel(
-  int numel,
-  const scalar_t *input_data,
-  const scalar_t *grad_out_data,
-  scalar_t *input_grad_data,
-  scalar_t *weight_grad_collector_data,
-  const scalar_t *weight_data,
-  inp_offset_calc_t inp_calc,
-  out_offset_calc_t out_calc
-) {
-  scalar_t inputs[THREAD_WORK_SIZE];
-  scalar_t grad_outs[THREAD_WORK_SIZE];
-  scalar_t weight = *weight_data;
-
-  int base_index = BLOCK_WORK_SIZE * blockIdx.x;
-  int remaining = std::min<int>(numel - base_index, BLOCK_WORK_SIZE);
-
-  // load data into registers
-  int thread_idx = threadIdx.x;
-  #pragma unroll
-  for(int i = 0; i < THREAD_WORK_SIZE; i++) {
-    if (thread_idx >= remaining) {
-      break;
-    }
-    int input_idx = thread_idx + base_index;
-    auto offsets = inp_calc.get(input_idx);
-    inputs[i] = input_data[offsets[0]];
-    grad_outs[i] = grad_out_data[offsets[1]];
-    thread_idx += num_threads;
-  }
-
-  // compute and store
-  thread_idx = threadIdx.x;
-  #pragma unroll
-  for(int i = 0; i < THREAD_WORK_SIZE; i++) {
-    if (thread_idx >= remaining) {
-      break;
-    }
-    int input_idx = thread_idx + base_index;
-    auto offsets = out_calc.get(input_idx);
-    input_grad_data[offsets[0]] = (inputs[i] > 0) ? grad_outs[i] : weight * grad_outs[i];
-    weight_grad_collector_data[offsets[1]] = (inputs[i] > 0) ? scalar_t(0) : inputs[i] * grad_outs[i];
-    thread_idx += num_threads;
-  }
-}
-
-template<typename scalar_t>
-void launch_prelu_cuda_backward_share_weights_kernel(TensorIterator &iter, const scalar_t* weight_data) {
-  if (!iter.can_use_32bit_indexing()) {
-    for (auto& sub_iter : iter.with_32bit_indexing()) {
-      launch_prelu_cuda_backward_share_weights_kernel(sub_iter, weight_data);
-    }
-    return;
-  }
-
-  int64_t numel = iter.numel();
-  if (numel == 0) {
-    return;
-  }
-
-  TORCH_INTERNAL_ASSERT_DEBUG_ONLY(iter.can_use_32bit_indexing());
-
-  scalar_t *input_grad_data = static_cast<scalar_t *>(iter.data_ptr(0));
-  scalar_t *weight_grad_collector_data = static_cast<scalar_t *>(iter.data_ptr(1));
-  const scalar_t *input_data = static_cast<const scalar_t *>(iter.data_ptr(2));
-  const scalar_t *grad_out_data = static_cast<const scalar_t *>(iter.data_ptr(3));
-
-  int64_t grid = (numel + block_work_size - 1) / block_work_size;
-  auto stream = at::cuda::getCurrentCUDAStream();
-
-  TORCH_INTERNAL_ASSERT(iter.is_contiguous());
-  prelu_cuda_backward_share_weights_kernel<scalar_t><<<grid, num_threads, 0, stream>>>(
-    numel, input_data, grad_out_data, input_grad_data, weight_grad_collector_data, weight_data,
-    TrivialOffsetCalculator<2>(), TrivialOffsetCalculator<2>()
-  );
-}
-
-=======
->>>>>>> f5f0d6bb
 template <typename scalar_t>
 void prelu_cuda_backward_kernel_share_weights(
   const Tensor& input,
