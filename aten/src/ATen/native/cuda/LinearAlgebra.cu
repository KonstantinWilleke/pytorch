#include <ATen/ATen.h>
#include <ATen/LegacyTHFunctionsCUDA.h>
#include <ATen/NamedTensorUtils.h>
#include <ATen/cuda/CUDABlas.h>

namespace at { namespace native {

Tensor prepare_matrix_for_cublas(Tensor& tensor, bool& transpose_tensor) {
  Tensor tensor_;
  IntArrayRef tensor_strides = tensor.strides();
  IntArrayRef tensor_sizes = tensor.sizes();

  if ((tensor_strides[0] == 1) && (tensor_strides[1] >= std::max<int64_t>(1, tensor_sizes[0]))) {
    tensor_ = tensor;
    transpose_tensor = false;
  } else if ((tensor_strides[1] == 1) && (tensor_strides[0] >= std::max<int64_t>(1, tensor_sizes[1]))) {
    tensor_ = tensor;
    transpose_tensor = true;
  } else {
    transpose_tensor = true;
    tensor_ = tensor.clone(at::MemoryFormat::Contiguous);
  }

  return tensor_;
}

Tensor prepare_batch_matrix_for_cublas(Tensor& tensor, bool& transpose_tensor, int64_t& ld_tensor, bool transpose_result, int64_t m, int64_t n) {
  IntArrayRef tensor_strides = tensor.strides();
  Tensor tensor_;
  int fast_dim = transpose_result ? 2 : 1;
  int leading_dim = transpose_result ? 1 : 2;

  if (tensor_strides[fast_dim] == 1 &&
    (tensor_strides[leading_dim] >= std::max<int64_t>(1, m))) {
    transpose_tensor = false;
    tensor_ = tensor;
    ld_tensor = tensor_strides[leading_dim];
  } else if ((tensor_strides[leading_dim] == 1) &&
    (tensor_strides[fast_dim] >= std::max<int64_t>(1, n))) {
    transpose_tensor = true;
    tensor_ = tensor;
    ld_tensor = tensor_strides[fast_dim];
  } else {
    transpose_tensor = !transpose_result;
    if (tensor.is_contiguous()) {
      tensor_ = tensor;
    } else {
      tensor_ = tensor.clone(at::MemoryFormat::Contiguous);
    }
    ld_tensor = tensor_strides[1];
  }

  return tensor_;
}

namespace {

Tensor& addmm_out_cuda_impl(Tensor& result, const Tensor& self, const Tensor& mat1, const Tensor& mat2, Scalar beta, Scalar alpha) {
  TORCH_CHECK(mat1.dim() == 2 && mat2.dim() == 2, "tensors must be 2-D");

  TensorArg args[]{{result, "out", 0}, {self, "self", 1}, {mat1, "mat1", 2}, {mat2, "mat2", 3}};
  checkAllSameGPU("addmm", args);

  Tensor self_;
  if (&result != &self) {
    std::tie(self_) = expand_size(self, {mat1.size(0), mat2.size(1)}, "addmm");
  } else {
    self_ = self;
  }

  IntArrayRef mat1_sizes = mat1.sizes();
  IntArrayRef mat2_sizes = mat2.sizes();
  IntArrayRef self__sizes = self_.sizes();
  TORCH_CHECK(mat1_sizes[1] == mat2_sizes[0], "mat1 dim 1 must match mat2 dim 0");
  TORCH_CHECK(self__sizes[0] == mat1_sizes[0], "self_ dim 0 must match mat1 dim 0");
  TORCH_CHECK(self__sizes[1] == mat2_sizes[1], "self_ dim 1 must match mat2 dim 1");

  if (&result != &self) {
    at::native::resize_as_(result, self_);
    if (beta.toComplexDouble() != 0.0) {
      at::native::copy_(result, self_);
    }
  }

  TORCH_CHECK(result.dim() == 2 && self_.dim() == 2, "tensors must be 2-D");

  IntArrayRef result_sizes = result.sizes();
  if ((result_sizes[0] == 0) || (result_sizes[1] == 0)) {
    return result;
  }

  bool transpose_result;
  Tensor result_ = prepare_matrix_for_cublas(result, transpose_result);
  bool transpose_mat1;
  bool transpose_mat2;
  Tensor mat1_ = transpose_result ? mat2 : mat1;
  Tensor mat2_ = transpose_result ? mat1 : mat2;
  mat1_ = prepare_matrix_for_cublas(mat1_, transpose_mat1);
  mat2_ = prepare_matrix_for_cublas(mat2_, transpose_mat2);

  if (transpose_result) {
    transpose_mat1 = !transpose_mat1;
    transpose_mat2 = !transpose_mat2;
    mat1_sizes = mat1_.sizes();
    mat2_sizes = mat2_.sizes();
  }

  int64_t m = mat1_sizes[transpose_result ? 1 : 0];
  int64_t k = mat1_sizes[transpose_result ? 0 : 1];
  int64_t n = mat2_sizes[transpose_result ? 0 : 1];
  int64_t mat1_ld = mat1_.stride((transpose_mat1 == transpose_result) ? 1 : 0);
  int64_t mat2_ld = mat2_.stride((transpose_mat2 == transpose_result) ? 1 : 0);
  int64_t result_ld = result_.stride(transpose_result ? 0 : 1);
  at::ScalarType scalar_type = self_.scalar_type();

  if (mat1.numel() == 0) {
    // By definition, when beta==0, values in self should be ignored. nans and infs
    // should not propagate
    if (beta.toComplexDouble() == 0.) {
      return result.zero_();
    }
    return at::native::mul_out(result, self, at::native::scalar_tensor(beta, at::device(at::kCPU).dtype(self.scalar_type())));
  }

  AT_DISPATCH_FLOATING_AND_COMPLEX_TYPES_AND2(at::ScalarType::Half, at::ScalarType::BFloat16, scalar_type, "addmm_cuda", [&] {
    scalar_t alpha_val = alpha.to<scalar_t>();
    scalar_t beta_val = beta.to<scalar_t>();
    scalar_t* mat1_ptr = mat1_.data_ptr<scalar_t>();
    scalar_t* mat2_ptr = mat2_.data_ptr<scalar_t>();
    scalar_t* result_ptr = result_.data_ptr<scalar_t>();
    at::cuda::blas::gemm<scalar_t>(
      transpose_mat1 ? 't' : 'n',
      transpose_mat2 ? 't' : 'n',
      m, n, k,
      alpha_val,
      mat1_ptr, mat1_ld,
      mat2_ptr, mat2_ld,
      beta_val,
      result_ptr, result_ld
    );
  });
  if (result.data_ptr() != result_.data_ptr()) {
    result.copy_(result_);
  }
  return result;
}

Tensor& baddmm_out_cuda_impl(Tensor& result, const Tensor& self, const Tensor& batch1, const Tensor& batch2, Scalar beta, Scalar alpha) {
  TORCH_CHECK(self.dim() == 3, "self must be a 3D tensor");
  TORCH_CHECK(batch1.dim() == 3, "batch1 must be a 3D tensor");
  TORCH_CHECK(batch2.dim() == 3, "batch2 must be a 3D tensor");

  IntArrayRef batch1_sizes = batch1.sizes();
  IntArrayRef batch2_sizes = batch2.sizes();
  IntArrayRef self_sizes = self.sizes();

  TORCH_CHECK(self_sizes[0] == batch1_sizes[0], "self dim 0 must match batch1 dim 0");
  TORCH_CHECK(self_sizes[0] == batch2_sizes[0], "self dim 0 must match batch2 dim 0");
  TORCH_CHECK(self_sizes[1] == batch1_sizes[1], "self dim 1 must match batch1 dim 1");
  TORCH_CHECK(self_sizes[2] == batch2_sizes[2], "self dim 2 must match batch2 dim 2");
  TORCH_CHECK(batch1_sizes[2] == batch2_sizes[1], "batch1 dim 2 must match batch2 dim 1");

  if (!result.is_same(self)) {
    at::native::resize_as_(result, self);
    if ((beta.isComplex() && beta.to<c10::complex<double>>() != 0.0) ||
        (beta.to<double>() != 0.0)) {
      at::native::copy_(result, self);
    }
  }

  bool transpose_result = false;
  bool transpose_batch1, transpose_batch2;
  int64_t lda, ldb, ldc;
  Tensor result_;
  IntArrayRef result_strides = result.strides();
  IntArrayRef result_sizes = result.sizes();

  if ((result_strides[1] == 1) &&
      ((result_sizes[2] == 1) || (result_strides[2] >= std::max<int64_t>(1, result_sizes[1])))) {
    result_ = result;
  } else if ((result_strides[2] == 1) &&
    (result_sizes[1] == 1 || (result_strides[1] >= std::max<int64_t>(1, result_sizes[2])))) {
    transpose_result = true;
    result_ = result;
  } else {
    result_ = result.transpose(1, 2).clone(at::MemoryFormat::Contiguous);
    result_ = result_.transpose(1, 2);
  }

  int leading_dim = transpose_result ? 1 : 2;

  ldc = result_.stride(leading_dim);
  Tensor batch1_ = transpose_result ? batch2 : batch1;
  Tensor batch2_ = transpose_result ? batch1 : batch2;
  int64_t m = result_sizes[transpose_result ? 2 : 1];
  int64_t n = result_sizes[leading_dim];
  int64_t k = batch1_.size(leading_dim);

  batch1_ = prepare_batch_matrix_for_cublas(batch1_, transpose_batch1, lda, transpose_result, m, k);
  batch2_ = prepare_batch_matrix_for_cublas(batch2_, transpose_batch2, ldb, transpose_result, k, n);

  IntArrayRef result__sizes = result.sizes();
  int64_t num_batches = result__sizes[0];

  AT_DISPATCH_FLOATING_AND_COMPLEX_TYPES_AND2(at::ScalarType::Half, at::ScalarType::BFloat16, self.scalar_type(), "baddmm_cuda", [&] {
    scalar_t alpha_val = alpha.to<scalar_t>();
    scalar_t beta_val = beta.to<scalar_t>();
    scalar_t* batch1_ptr = batch1_.data_ptr<scalar_t>();
    scalar_t* batch2_ptr = batch2_.data_ptr<scalar_t>();
    scalar_t* result_ptr = result_.data_ptr<scalar_t>();
    at::cuda::blas::bgemm<scalar_t>(
      transpose_batch1 ? 't' : 'n',
      transpose_batch2 ? 't' : 'n',
      m, n, k,
      alpha_val,
      batch1_ptr, lda, batch1_.stride(0),
      batch2_ptr, ldb, batch2_.stride(0),
      beta_val,
      result_ptr, ldc, result_.stride(0),
      num_batches
    );
  });
  if (!result.is_same(result_)) {
    result.copy_(result_);
  }
  return result;
}

} // anonymous namespace

Tensor& mm_out_cuda(Tensor& result, const Tensor& self, const Tensor& mat2) {
  result.resize_({ self.size(0), mat2.size(1) });
  return addmm_out_cuda_impl(result, result, self, mat2, 0, 1);
}

Tensor mm_cuda(const Tensor& self, const Tensor& mat2) {
  Tensor result = at::empty({ self.size(0), mat2.size(1) }, self.options());
  return addmm_out_cuda_impl(result, result, self, mat2, 0, 1);
}

Tensor& addmm_out_cuda(Tensor &out, const Tensor &self,
                        const Tensor &mat1, const Tensor &mat2,
                        Scalar beta, Scalar alpha) {
  {
    at::NoNamesGuard guard;
    Tensor& result = addmm_out_cuda_impl(out, self, mat1, mat2, beta, alpha);
  }
  at::namedinference::propagate_names_for_addmm(out, mat1, mat2, self);
  return out;
}

Tensor addmm_cuda(const Tensor& self, const Tensor& mat1, const Tensor& mat2,
                  Scalar beta, Scalar alpha) {
  Tensor out = at::empty({0}, self.options());
  addmm_out_cuda(out, self, mat1, mat2, beta, alpha);
  return out;
}

Tensor& addmm__cuda(Tensor& self, const Tensor& mat1, const Tensor& mat2,
                    Scalar beta, Scalar alpha) {
  addmm_out_cuda(self, self, mat1, mat2, beta, alpha);
  return self;
}

<<<<<<< HEAD
Tensor& baddbmm_out_cuda(Tensor &result, const Tensor& self, const Tensor& batch1, const Tensor& batch2, Scalar beta, Scalar alpha) {
  Tensor self_;
  // std::tie(self_) = expand_size(self, {batch1.size(0), batch1.size(1), batch2.size(2)}, "baddbmm_out");
  if (&result != &self) {
    std::tie(self_) = expand_size(self, {batch1.size(0), batch1.size(1), batch2.size(2)}, "baddbmm");
  } else {
   self_ = self;
  }
  {
    at::NoNamesGuard guard;
    baddmm_out_cuda_impl(result, self_, batch1, batch2, beta, alpha);
  }
  namedinference::propagate_names_if_nonempty(
       result,
       namedinference::compute_baddbmm_outnames(result, batch1, batch2, self));
  return result;
}

Tensor baddbmm_cuda(const Tensor& self, const Tensor& batch1, const Tensor& batch2, Scalar beta, Scalar alpha) {
  Tensor out = at::empty({0}, self.options());
  return baddbmm_out_cuda(out, self, batch1, batch2, beta, alpha);
}

Tensor& baddbmm__cuda(Tensor& self, const Tensor& batch1, const Tensor& batch2, Scalar beta, Scalar alpha) {
  return baddbmm_out_cuda(self, self, batch1, batch2, beta, alpha);
}

Tensor& bmm_out_cuda(Tensor &result, const Tensor& batch1, const Tensor& batch2) {
  result.resize_({ batch1.size(0), batch1.size(1), batch2.size(2) });
  Scalar beta(0.0);
  Scalar alpha(1.0);
  {
    NoNamesGuard guard;
    baddmm_out_cuda_impl(result, result, batch1, batch2, beta, alpha);
  }
  namedinference::propagate_names_if_nonempty(
      result,
      namedinference::compute_bmm_outnames(result, batch1, batch2));
  return result;
}

Tensor bmm_cuda(const Tensor& self, const Tensor& mat2) {
  Tensor result = at::empty({0}, self.options());
  return native::bmm_out_cuda(result, self, mat2);
}

template<typename scalar_t>
void addr_impl_ger_cuda(Tensor &out, const Tensor &self,
                        const Tensor& vec1, const Tensor& vec2,
                        scalar_t alpha, scalar_t beta) {
  static_assert(std::is_same<scalar_t, float>::value ||
                std::is_same<scalar_t, double>::value,
                "addr_impl_ger_cuda: only float and double are supported");
  if (&out != &self) {
    at::native::resize_as_(out, self);
    at::native::copy_(out, self);
  }
  if (beta == 0.0) {
    at::native::zero_(out);
  }
  if (beta != 1.0) {
    at::native::mul_(out, beta);
  }
  if (out.stride(0) == 1) {
    at::cuda::blas::ger<scalar_t>(
      vec1.size(0), vec2.size(0), alpha,
      vec1.data_ptr<scalar_t>(), vec1.stride(0),
      vec2.data_ptr<scalar_t>(), vec2.stride(0),
      out.data_ptr<scalar_t>(), out.stride(1)
    );
  } else if (out.stride(1) == 1) {
    at::cuda::blas::ger<scalar_t>(
      vec2.size(0), vec1.size(0), alpha,
      vec2.data_ptr<scalar_t>(), vec2.stride(0),
      vec1.data_ptr<scalar_t>(), vec1.stride(0),
      out.data_ptr<scalar_t>(), out.stride(0)
    );
  } else {
    Tensor cr = out.clone();
    at::cuda::blas::ger<scalar_t>(
      vec2.size(0), vec1.size(0), alpha,
      vec2.data_ptr<scalar_t>(), vec2.stride(0),
      vec1.data_ptr<scalar_t>(), vec1.stride(0),
      out.data_ptr<scalar_t>(), out.stride(0)
    );
    out.set_(cr);
  }
}

template<typename scalar_t>
void addr_impl_cuda(Tensor &out, const Tensor &self,
                    const Tensor& vec1, const Tensor& vec2,
                    scalar_t alpha, scalar_t beta) {
  // currently no Hger/SgerEx in Cublas.
  Tensor vec2T = vec2.reshape({1, vec2.size(0)});
  Tensor vec1M = vec1.reshape({vec1.size(0), 1});
  addmm_out_cuda(out, self, vec1M, vec2T, beta, alpha);
}
template<>
void addr_impl_cuda<float>(Tensor &out, const Tensor &self,
                           const Tensor& vec1, const Tensor& vec2,
                           float alpha, float beta) {
  addr_impl_ger_cuda<float>(out, self, vec1, vec2, alpha, beta);
}
template<>
void addr_impl_cuda<double>(Tensor &out, const Tensor &self,
                            const Tensor& vec1, const Tensor& vec2,
                            double alpha, double beta) {
  addr_impl_ger_cuda<double>(out, self, vec1, vec2, alpha, beta);
}

Tensor& addr_out_cuda(Tensor &out, const Tensor& self,
                      const Tensor& vec1, const Tensor& vec2,
                      Scalar beta, Scalar alpha) {
  TORCH_CHECK(vec1.dim() == 1 && vec2.dim() == 1,
              "vec1 and vec2 should be 1-dimensional vectors. Got dimensions ",
              vec1.dim(), " and ", vec2.dim());

  Tensor self_;
  if (&out != &self) {
    std::tie(self_) = expand_size(self, {vec1.size(0), vec2.size(0)}, "addr");
  } else {
    self_ = self;
  }

  TORCH_CHECK(out.device() == self_.device() &&
              out.device() == vec1.device() &&
              out.device() == vec2.device(),
              "Expected all tensors to be on the same device. Found: ",
              out.device(), ", ", self_.device(), ", ",
              vec1.device(), " and ", vec2.device());
  TORCH_CHECK(self_.dim() == 2,
              "2D tensor expected, got ", self_.dim(), "D tensor for input");
  TORCH_CHECK(self_.size(0) == vec1.size(0) && self_.size(1) == vec2.size(0),
              "size mismatch",
              ", input: ", self_.sizes(),
              ", v1: ", vec1.sizes(),
              ", v2: ", vec2.sizes());
  AT_DISPATCH_FLOATING_TYPES_AND2(kBFloat16, kHalf, self_.scalar_type(), "addr_out_cuda", [&] {
      addr_impl_cuda<scalar_t>(out, self_, vec1, vec2,
                               alpha.to<scalar_t>(), beta.to<scalar_t>());
  });
  return out;
}

Tensor& addr__cuda(Tensor& self,
                   const Tensor& vec1, const Tensor& vec2,
                   Scalar beta, Scalar alpha) {
  addr_out_cuda(self, self, vec1, vec2, beta, alpha);
  return self;
}

Tensor addr_cuda(const Tensor& self,
                  const Tensor& vec1, const Tensor& vec2,
                  Scalar beta, Scalar alpha) {
  Tensor out = at::empty({0}, self.options());
  addr_out_cuda(out, self, vec1, vec2, beta, alpha);
  return out;
}

=======
>>>>>>> adafd3d4
Tensor& addbmm_out_cuda(Tensor& out, const Tensor& self,
                        const Tensor& batch1, const Tensor& batch2,
                        Scalar beta, Scalar alpha) {
  TORCH_CHECK(batch1.dim() == 3 && batch2.dim() == 3,
              "Batch tensors should be 3D, got dimensions ", batch1.dim(),
              " and ", batch2.dim());

  Tensor self_;
  if (&out != &self) {
    std::tie(self_) = expand_size(self, {batch1.size(1), batch2.size(2)}, "addbmm");
  } else {
    self_ = self;
  }

  TORCH_CHECK(out.device() == self_.device() &&
              out.device() == batch1.device() &&
              out.device() == batch2.device(),
              "Expected all tensors to be on the same device. Found: ",
              out.device(), ", ", self_.device(), ", ",
              batch1.device(), " and ", batch2.device());
  TORCH_CHECK(self_.dim() == 2,
              "2D tensor expected, got ", self_.dim(), "D tensor for input");
  int64_t batchnum = batch1.size(0);
  int64_t m1d1 = batch1.size(1);
  int64_t innerdim = batch1.size(2);
  int64_t m2d2 = batch2.size(2);
  TORCH_CHECK(batchnum == batch2.size(0),
              "equal number of batches expected");
  TORCH_CHECK(m1d1 == self_.size(0),
              "first dimension of batch1  must match first dimension of input");
  TORCH_CHECK(m2d2 == self_.size(1),
              "second dimension of batch2 must match second dimension of input");
  TORCH_CHECK(innerdim == batch2.size(1),
              "second dimension of batch1 must match first dimension of batch2");

  if (&out != &self) {
    at::native::resize_as_(out, self_);
    if (beta.to<double>() != 0.0) {
      at::native::copy_(out, self_);
    }
  }

  for (int64_t i=0; i<batchnum; i++) {
    addmm_out_cuda(out, out, batch1[i], batch2[i], beta, alpha);
    beta = 1;
  }
  return out;
}

Tensor& addbmm__cuda(Tensor& self,
                     const Tensor& batch1, const Tensor& batch2,
                     Scalar beta, Scalar alpha) {
  addbmm_out_cuda(self, self, batch1, batch2, beta, alpha);
  return self;
}

Tensor addbmm_cuda(const Tensor& self,
                   const Tensor& batch1, const Tensor& batch2,
                   Scalar beta, Scalar alpha)
{
  Tensor out = at::empty({0}, self.options());
  addbmm_out_cuda(out, self, batch1, batch2, beta, alpha);
  return out;
}

namespace {

inline void dot_check(const Tensor& self, const Tensor& other) {
  TORCH_CHECK(
      self.dim() == 1 && other.dim() == 1,
      "1D tensors expected, but got ",
      self.dim(),
      "D and ",
      other.dim(),
      "D tensors");
  TORCH_CHECK(
      self.scalar_type() == other.scalar_type(),
      "dot : expected both vectors to have same dtype, but found ",
      self.scalar_type(),
      " and ",
      other.scalar_type());
  TORCH_CHECK(
      self.numel() == other.numel(),
      "inconsistent tensor size, expected tensor [",
      self.numel(),
      "] and src [",
      other.numel(),
      "] to have the same number of elements, but got ",
      self.numel(),
      " and ",
      other.numel(),
      " elements respectively");
  TORCH_CHECK(
      self.device() == other.device(),
      "expected all tensors to be on the same device. Found: ",
      self.device(),
      ", ",
      other.device());
  TORCH_CHECK(
      (self.numel() <= INT_MAX) && (self.stride(0) <= INT_MAX) &&
          (other.stride(0) <= INT_MAX),
      "dot only supports n, incx, incy with the bound [val] <= %d",
      INT_MAX);
}

} // anonymous namespace

Tensor dot_cuda(const Tensor& self, const Tensor& other) {
  at::NoNamesGuard guard;

  dot_check(self, other);

  const int n = static_cast<int>(self.numel());
  int incx = static_cast<int>(self.stride(0));
  int incy = static_cast<int>(other.stride(0));
  if (n == 1) {
    incx = 1;
    incy = 1;
  }

  return AT_DISPATCH_FLOATING_AND_COMPLEX_TYPES_AND1(ScalarType::Half, self.scalar_type(), "dot", [&] {
    Tensor result = at::empty({}, self.options());

    auto handle = at::cuda::getCurrentCUDABlasHandle();
    at::cuda::blas::PointerModeGuard pointerModeGuard(handle, CUBLAS_POINTER_MODE_DEVICE);
    at::cuda::blas::dot<scalar_t>(
        handle,
        n,
        self.data_ptr<scalar_t>(),
        incx,
        other.data_ptr<scalar_t>(),
        incy,
        result.data_ptr<scalar_t>());

    return result;
  });
}

Tensor vdot_cuda(const Tensor& self, const Tensor& other) {
  if (!self.is_complex()) {
    return dot_cuda(self, other);
  }

  at::NoNamesGuard guard;
  dot_check(self, other);

  const int n = static_cast<int>(self.numel());
  int incx = static_cast<int>(self.stride(0));
  int incy = static_cast<int>(other.stride(0));
  if (n == 1) {
    incx = 1;
    incy = 1;
  }

  return AT_DISPATCH_COMPLEX_TYPES(self.scalar_type(), "vdot", [&] {
    Tensor result = at::empty({}, self.options());

    auto handle = at::cuda::getCurrentCUDABlasHandle();
    at::cuda::blas::PointerModeGuard pointerModeGuard(
        handle, CUBLAS_POINTER_MODE_DEVICE);
    at::cuda::blas::vdot<scalar_t>(
        handle,
        n,
        self.data_ptr<scalar_t>(),
        incx,
        other.data_ptr<scalar_t>(),
        incy,
        result.data_ptr<scalar_t>());

    return result;
  });
}
} }<|MERGE_RESOLUTION|>--- conflicted
+++ resolved
@@ -262,7 +262,6 @@
   return self;
 }
 
-<<<<<<< HEAD
 Tensor& baddbmm_out_cuda(Tensor &result, const Tensor& self, const Tensor& batch1, const Tensor& batch2, Scalar beta, Scalar alpha) {
   Tensor self_;
   // std::tie(self_) = expand_size(self, {batch1.size(0), batch1.size(1), batch2.size(2)}, "baddbmm_out");
@@ -423,8 +422,6 @@
   return out;
 }
 
-=======
->>>>>>> adafd3d4
 Tensor& addbmm_out_cuda(Tensor& out, const Tensor& self,
                         const Tensor& batch1, const Tensor& batch2,
                         Scalar beta, Scalar alpha) {
