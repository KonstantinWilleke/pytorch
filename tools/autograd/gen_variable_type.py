# Generates VariableType.h/cpp
#
# VariableType is a subclass of at::Type that provides the binding code
# necessary to provide a differentiable version of ATen operators. There are a
# number of different things we could mean:
#
#   - Given a non-differentiable forward implementation, we might
#     directly associate it with a backward implementation to make
#     it differentiable.  This is the common case.
#
#   - Some functions don't need a backwards implementation, because
#     backpropagation will never propagate beyond them.  There are a
#     number of different reasons why this may be the case:
#
#       - The function has no differentiable inputs
#       - The function's output is not differentiable
#       - The function has no data dependency on its input
#
#   - Some function don't need a backwards implementation because they
#     are implemented as a composition of other (differentiable) ATen
#     functions.  These are dispatched directly to the Type superclass,
#     which will in turn dispatch back to VariableType for its
#     differentiable subcomponents.
#

from .utils import CodeTemplate, nested_dict, write, uninplace_api_name
from .gen_autograd import VIEW_FUNCTIONS, VIEW_FUNCTIONS_WITH_METADATA_CHANGE, \
    MULTI_OUTPUT_SAFE_FUNCTIONS, RETURNS_VIEWS_OF_INPUT
from .gen_autograd_functions import uses_single_grad

# These functions we don't want to record for tracing, because we always want
# to trace their constituent parts.  This is a temporary hack in lieue
# of proper scopes, where subsequent compilation passes can ask for the unfolding
# on demand.  Only concrete ATen methods can be disabled this way; it will have
# NO EFFECT otherwise.
DONT_RECORD_TRACE = {
    'convolution', 'conv1d', 'conv2d', 'conv3d', 'conv_transpose1d',
    'conv_transpose2d', 'conv_transpose3d', 'lstm_cell', 'gru_cell',
    'rnn_tanh_cell', 'rnn_relu_cell', 'linear',
    # FIXME: figure out a better way when we support sparse tensors in jit
    '_coalesced_',
}

# These functions have their names recorded under trace renamed,
RENAME_TRACE = {
    'zero': 'zeros_like',  # replacing aten::zero_ with aten::zeros_like
    'fill': 'full_like',  # replacing aten::fill_ with aten::full_like
}

# `torch.jit.trace` have undocumented keyword argument `_force_outplace`,
# which force jit to replace functions with outplace variants (for
# example `aten::add_` becomes `aten::add`).
#
# This replacement implemented in-place with minimum modifications of
# arguments stack (as it assumes that outplace call has the same arguments
# as inplace version).
#
# However there are no such substitutions available for `aten::fill_`
# and `aten::zero_` operators, as we never implemented `aten::fill`
# and `aten::zero`. So jit tracing hack replacing `aten::zero_` with
# `aten::zeros_like` and replacing `aten::fill_` with `aten::full_like`.
#
# But as they potentially can have different arguments, we also have
# to hack into the stack and add missing ones.
#
# A possible alternative would be:
#
#  - Add `aten::fill` and `aten::zero`
#
#  - Or keep `aten::zeros_like` arguments aligned with `aten::zero_`
# arguments (inside of the `native_functions.yaml`)
RENAME_TRACE_ADD_ARGS = {
    'fill': '''\
    jit::tracer::addInputs(node, "options", c10::optional<ScalarType>());
    jit::tracer::addInputs(node, "options", layout_or_default(c10::nullopt));
    jit::tracer::addInputs(node, "options", device_or_default(c10::nullopt));
    jit::tracer::addInputs(node, "options", pinned_memory_or_default(c10::nullopt));
    c10::optional<MemoryFormat> memory_format = c10::MemoryFormat::Preserve;
    jit::tracer::addInputs(node, "memory_format", memory_format);
''',
    'zero': '''\
    jit::tracer::addInputs(node, "options", c10::optional<ScalarType>());
    jit::tracer::addInputs(node, "options", layout_or_default(c10::nullopt));
    jit::tracer::addInputs(node, "options", device_or_default(c10::nullopt));
    jit::tracer::addInputs(node, "options", pinned_memory_or_default(c10::nullopt));
    c10::optional<MemoryFormat> memory_format = c10::MemoryFormat::Preserve;
    jit::tracer::addInputs(node, "memory_format", memory_format);
''',
}

# (declaration name, argument name) -> attribute name
RENAME_ATTRIBUTES = {
    ('fill_', 'value'): 'fill_value'
}

# These functions are not worth profiling because they are very cheap and may
# be called very often.
DONT_PROFILE = {
    'data_ptr', 'get_device', 'is_contiguous', 'is_cuda', 'is_distributed',
    'is_same_size', 'is_set_to', 'is_signed', 'is_sparse', 'numel',
    'size', 'storage_offset', 'stride',
}

# Note [Manual Backend kernels]
# For these ops, we want to manually register to dispatch key Backend and
# skip codegen-ed registeration to all keys before Backend.
# For codegen this means:
#   - op set below must match ops with manual_kernel_registration=True in native_functions.yaml
#     where we skip codegen backend kernels
#   - all ops below are part of MANUAL_AUTOGRAD to skip codegen Autograd kernel registration
#   - all ops below are part of MANUAL_TRACER to skip codegen Tracer kernel registration
# Note: we still register to dispatch key Profiler for these ops, keeping it untouched for now.
# You can find the manual registration in torch/csrc/autograd/VariableTypeManual.cpp
MANUAL_BACKEND = set([
    'options', 'data', 'set_data', 'is_leaf', 'output_nr', '_version', 'retain_grad',
    'backward', 'requires_grad_',
])

# For these ops we want to skip the codegen-ed registration to both Autograd and Tracer keys.
# You can find the manual registration in torch/csrc/autograd/VariableTypeManual.cpp
MANUAL_AUTOGRAD_AND_TRACER = set([
    'resize_', 'resize_as_', 'detach', 'detach_', 'copy_',
])

# Currently MANUAL_AUTOGRAD and MANUAL_TRACER share the same set of ops:
#   union(MANUAL_BACKEND, MANUAL_AUTOGRAD_AND_TRACER)
# You can find the manual registration in torch/csrc/autograd/VariableTypeManual.cpp
MANUAL_AUTOGRAD = MANUAL_TRACER = MANUAL_BACKEND | MANUAL_AUTOGRAD_AND_TRACER

# We don't set or modify grad_fn on these methods. Generally, they return
# tensors that have requires_grad=False. In-place functions listed here will
# not examine or modify requires_grad or grad_fn.
DONT_REQUIRE_DERIVATIVE = {
    # These only depend on the input Tensor's shape and device, not the data
    'ones_like', 'zeros_like', 'rand_like', 'randn_like',
    # These are only implemented on integral types
    '__and__', '__iand__', '__ilshift__', '__ior__', '__irshift__', '__ixor__',
    '__lshift__', '__or__', '__rshift__', '__xor__',
    # These work on integral data types, and hence don't require derivative
    '_sobol_engine_draw', '_sobol_engine_ff', '_sobol_engine_scramble_',
    '_sobol_engine_initialize_state_',
    # This is an unsafe method that is meant to be out of reach of autograd.
    '_coalesced_',
    # Quantize functions should not record gradients
    'quantize_per_tensor', 'quantize_per_channel',
    # Functions that return integers should not have output that require gradients
    'argmax', 'argmin', 'argsort', 'searchsorted',
    'bucketize',
    # Functions that return booleans are not differentiable
    'isnan', 'isposinf', 'isneginf', 'isinf'
    # Functions return none are not differentiable
    'record_stream',
}

# The C -> R functions at the time of adding this are still being audited and tested
# but will not error out.
# C -> C, R -> C functions for which backward is correctly implemented and tested
GRADIENT_IMPLEMENTED_FOR_COMPLEX = {
    't', 'view', 'reshape', 'reshape_as', 'view_as', 'roll', 'clone',
    'repeat', 'expand', 'flip', 'fliplr', 'flipud', 'rot90', 'transpose',
    'permute', 'squeeze', 'unsqueeze', 'resize', 'resize_as', 'tril', 'triu',
    'chunk', 'split', 'split_with_sizes', 'repeat', 'expand', 'zero_', 'eq_',
    'ne_', 'add', '__radd__', 'sum', '_conj', 'sin', 'cos', 'mul', 'sinh',
    'cosh', '__rmul__', 'sgn', 'asin', 'acos', 'sub', 'div', 'cat', 'view_as_complex',
    'neg', 'complex', 'select', '_s_where', 'as_strided', 'slice', 'constant_pad_nd',
    'unbind', 'split', 'split_with_sizes', 'unsafe_split', 'split_with_sizes_backward',
    'dot', 'vdot', 'cholesky', 'triangular_solve', 'mm', '_unsafe_view', 'mv', 'ger',
<<<<<<< HEAD
    'bmm', 'diagonal', 'addcmul', 'addcdiv'
=======
    'bmm', 'diagonal', 'cholesky', 'atan', 'log', 'log10', 'log1p', 'log2', 'reciprocal',
    'tan', 'pow', 'rsqrt', 'tanh', 'tanh_backward', 'asinh', 'acosh', 'take', 'fill_',
    'exp', 'nonzero'
>>>>>>> 82b74bd9
}

# Some operators invalidate the grad_accumulator. Let's reset it.
RESET_GRAD_ACCUMULATOR = {
    'set', 'resize'
}

# NOTE [ Invariant: TensorImpl and Storage Pointer Equality ]
#
# When a function modifies its input tensors (via inplace or out-variants),
# it should never change the the input tensors' underlying c10::TensorImpl pointers
# or c10::Storage pointers.
#
# The following code templates implement the checks for this invariant:
SAVE_TENSOR_STORAGE = CodeTemplate("""\
c10::optional<Storage> ${tensor_name}_storage_saved =
  ${tensor_name}.has_storage() ? c10::optional<Storage>(${tensor_name}.storage()) : c10::nullopt;
""")

ENFORCE_SAME_TENSOR_STORAGE = CodeTemplate("""\
if (${tensor_name}_storage_saved.has_value())
  AT_ASSERT(${tensor_name}_storage_saved.value().is_alias_of(${tensor_name}.storage()));
""")

SAVE_TENSORLIST_STORAGE = CodeTemplate("""\
std::vector<c10::optional<Storage>> ${tensorlist_name}_storage_saved(${tensorlist_name}.size());
for (const Tensor& tensor : ${tensorlist_name})
  ${tensorlist_name}_storage_saved.push_back(
    tensor.has_storage() ? c10::optional<Storage>(tensor.storage()) : c10::nullopt);
""")

ENFORCE_SAME_TENSORLIST_STORAGE = CodeTemplate("""\
for (size_t i=0; i<${tensorlist_name}.size(); i++) {
  if (${tensorlist_name}_storage_saved[i].has_value())
    AT_ASSERT(${tensorlist_name}_storage_saved[i].value().is_alias_of(${tensorlist_name}[i].storage()));
}
""")

SAVE_TENSOR_IMPL = CodeTemplate("""\
c10::intrusive_ptr<TensorImpl> ${tensor_name}_impl_saved;
if (${tensor_name}.defined()) ${tensor_name}_impl_saved = ${tensor_name}.getIntrusivePtr();
""")

ENFORCE_SAME_TENSOR_IMPL = CodeTemplate("""\
if (${tensor_name}_impl_saved) AT_ASSERT(${tensor_name}_impl_saved == ${tensor_name}.getIntrusivePtr());
""")

SAVE_TENSORLIST_IMPL = CodeTemplate("""\
std::vector<c10::intrusive_ptr<TensorImpl>> ${tensorlist_name}_impl_saved(${tensorlist_name}.size());
for (size_t i=0; i<${tensorlist_name}.size(); i++)
  if (${tensorlist_name}[i].defined()) ${tensorlist_name}_impl_saved[i] = ${tensorlist_name}[i].getIntrusivePtr();
""")

ENFORCE_SAME_TENSORLIST_IMPL = CodeTemplate("""\
for (size_t i=0; i<${tensorlist_name}.size(); i++) {
  if (${tensorlist_name}_impl_saved[i])
    AT_ASSERT(${tensorlist_name}_impl_saved[i] == ${tensorlist_name}[i].getIntrusivePtr());
}
""")

# The following list contains functions that we don't enforce the invariant on.
DONT_ENFORCE_SAME_TENSOR_IMPL_OR_STORAGE = {
    # These functions are expected to change impl or storage of input tensors
    'set_', '_cudnn_rnn_flatten_weight',
}
# END CHECKS FOR [ Invariant: TensorImpl and Storage Pointer Equality ]

METHOD_DECLARATION = CodeTemplate("""\
${return_type} ${type_wrapper_name}(${formals}) ;
""")

METHOD_DEFINITION = CodeTemplate("""\
${return_type} ${type_wrapper_name}(${formals}) {
  ${type_definition_body}
}
""")

# NOTE[UnboxedOnly] Many of our codegen templates currently exist twice, once
# in an _UNBOXEDONLY_ variant and once without _UNBOXEDONLY_. This is because
# ops that are `use_c10_dispatcher: full` need different c++ code than ops
# that aren't `use_c10_dispatcher: full` yet. The _UNBOXEDONLY_ variants
# are for ops that aren't `use_c10_dispatcher: full` yet and those code templates
# can be deleted once all ops are `use_c10_dispatcher: full`.
# If you update one of the templates, you likely also have to update the other.

# See NOTE[UnboxedOnly]
UNBOXEDONLY_WRAPPER_REGISTRATION = CodeTemplate("""\
m.impl_UNBOXED("${unqual_operator_name_with_overload}", &${class_type}::${type_wrapper_name});
""")

WRAPPER_REGISTRATION = CodeTemplate("""\
m.impl("${unqual_operator_name_with_overload}",
       TORCH_FN(${class_type}::${type_wrapper_name})
);
""")

UNPACK_TENSOR = CodeTemplate("""\
auto${ref} ${arg_name}_ = unpack${suffix}(${arg_name}, "${arg_name}", ${arg_pos});""")

LEGACY_WRAP_OPTIONS = CodeTemplate("""\
auto ${arg_name}_ = TensorOptions(${arg_name});""")

DECLARE_GRAD_FN = CodeTemplate("""\
std::shared_ptr<${op}> grad_fn;
""")

SETUP_DERIVATIVE = CodeTemplate("""\
if (compute_requires_grad( ${args_with_derivatives} )) {
  ${setup}
}
""")

ASSIGN_GRAD_FN = CodeTemplate("""\
grad_fn = std::shared_ptr<${op}>(new ${op}(${op_ctor}), deleteNode);
grad_fn->set_next_edges(collect_next_edges( ${args_with_derivatives} ));
""")

CALL_DISPATCH_VIA_NAMESPACE = CodeTemplate("""\
at::${api_name}(${unpacked_args})""")

CALL_DISPATCH_VIA_METHOD = CodeTemplate("""\
${var}.${api_name}(${unpacked_method_args})""")

# If the non-variable operation has return values, we use the `tmp` variable to hold the
# values temporarily and pass the values to the return variables outside of the
# `at::AutoNonVariableTypeMode` guard block.
DISPATCH_TO_NON_VAR_TYPE_WITH_TMP_RETURN_VALUES = CodeTemplate("""\
auto tmp = ([&]() {
  at::AutoNonVariableTypeMode non_var_type_mode(true);
  return ${base_type_call};
})();
""")

ASSIGN_RETURN_VALUE = CodeTemplate("""\
${return_values} = ${rhs_value};
""")

ARRAYREF_TO_VEC = CodeTemplate("""\
auto ${vec} = ${arg}.vec();
""")

OPTIONAL_TO_VAL = CodeTemplate("""\
auto ${val} = ${arg}.value_or(${default});
""")

SETUP_REPLAY_VIEW_IF_NOT_SUPPORT_AS_STRIDED_OR_VIEW_WITH_METADATA_CHANGE = CodeTemplate("""\
c10::optional<std::function<at::Tensor(const at::Tensor&)>> func=c10::nullopt;
if (${is_view_with_metadata_change} || !self.unsafeGetTensorImpl()->support_as_strided()) {
  ${replay_view_func}
}
""")

REPLAY_VIEW_LAMBDA_FUNC = CodeTemplate("""\
func = [=](const at::Tensor& ${input_base}) {
  return ${replay_view_call};
};
""")

DISPATCH_TO_NON_VAR_TYPE_WITHOUT_RETURN_VALUES = CodeTemplate("""\
{
  at::AutoNonVariableTypeMode non_var_type_mode(true);
  ${base_type_call};
}
""")

SET_HISTORY = CodeTemplate("""\
if (grad_fn) {
    ${fn}_history(${differentiable_outputs}, grad_fn);
}
""")

CONDITIONAL = CodeTemplate("""\
if (${cond}) {
  ${statements}
}
""")

SELECT = CodeTemplate("""\

if (${cond}) {
  ${true}
} else {
  ${false}
}
""")

OP_NAME = CodeTemplate("""\
op_name = jit::Symbol::fromQualString("aten::${trace_name}");
""")

PRE_RECORD_TRACE = CodeTemplate("""\
torch::jit::Node* node = nullptr;
std::shared_ptr<jit::tracer::TracingState> tracer_state;
if (jit::tracer::isTracing()) {
  tracer_state = jit::tracer::getTracingState();
  at::Symbol op_name;
  ${set_op_name}
  node = tracer_state->graph->create(op_name, /*num_outputs=*/0);
  jit::tracer::recordSourceLocation(node);
  ${add_trace_inputs}
  tracer_state->graph->insertNode(node);
  ${inplace_guard}
  jit::tracer::setTracingState(nullptr);
}
""")

INPLACE_GUARD = CodeTemplate("""\
jit::tracer::ensureUniqueIfOutOfPlaced("${name}", ${mutable_input});
""")

ADD_TRACE_INPUT = CodeTemplate("""jit::tracer::addInputs(node, "${name}", ${input});""")

POST_RECORD_TRACE = CodeTemplate("""\
if (tracer_state) {
  jit::tracer::setTracingState(std::move(tracer_state));
  ${add_trace_outputs}
}
""")

RUN_ONLY_IN_DEBUG_MODE = CodeTemplate("""\
#ifndef NDEBUG
${statements}
#endif
""")

# TraceType templates
# TODO: change `redispatch` to `NoTracerDispatchMode` + regular `call`.
# See NOTE[UnboxedOnly]
UNBOXED_TRACE_DISPATCH = CodeTemplate("""\
static auto op = c10::Dispatcher::singleton()
    .findSchemaOrThrow("aten::${operator_name}", "${overload_name}")
    .typed<${return_type} (${arg_types})>();
${assign_return_values}c10::Dispatcher::singleton().redispatch<${ret_and_arg_types}>(${trace_dispatch_args});
""")
TRACE_DISPATCH = CodeTemplate("""\
static auto op = c10::Dispatcher::singleton()
    .findSchemaOrThrow("aten::${operator_name}", "${overload_name}")
    .typed<${return_type} (${schema_order_arg_types})>();
${assign_return_values}c10::Dispatcher::singleton()
    .redispatch<${schema_order_ret_and_arg_types}>(${schema_order_trace_dispatch_args});
""")


FACTORY_FUNCTION_NAMES = None

# TODO The maybe_unwrap_optional_tensors is only needed because our at::native::xxx functions
# still take "Tensor" instead of "optional<Tensor>", so we need CPUType, TypeDefault, ...
# to do the same. Once at::native::xxx are converted, we can remove use_optional_tensor
# and use the use_optional_tensor=True behavior always.
def maybe_unwrap_optional_tensors(option, formals, args):
    assert len(formals) == len(args), \
        "Assert we didn't screw up with method_args removing self but forgetting to remove it from formals"
    if option['use_c10_dispatcher'] in ['full', 'hacky_wrapper_for_legacy_signatures']:
        def maybe_unwrap_optional_tensor(formal, arg):
            if formal['dynamic_type'] == 'Tensor' and formal['is_nullable']:
                return "{}.has_value() ? *{} : at::Tensor()".format(arg, arg)
            else:
                return arg
        return [maybe_unwrap_optional_tensor(formal, arg) for (formal, arg) in zip(formals, args)]
    else:
        assert option['use_c10_dispatcher'] == 'with_codegenerated_unboxing_wrapper'
        return args


def find_factory_functions(declarations):
    global FACTORY_FUNCTION_NAMES
    FACTORY_FUNCTION_NAMES = set()

    for declaration in declarations:
        if declaration['is_factory_method']:
            FACTORY_FUNCTION_NAMES.add(declaration['api_name'])


def should_trace(declaration):
    # Operations involving Storage or Type are not traceable at the moment
    if any(arg['simple_type'] in {'Storage', 'Type', 'ConstQuantizerPtr'} for arg in declaration['arguments']):
        return False
    # We can't trace functions which don't have any Tensor or TensorList returns
    if 'Tensor' not in declaration['return_type']:
        return False
    name = declaration['name']
    base_name = name[:-1] if declaration['inplace'] else name[:-4] if name.endswith('_out') else name
    if base_name in DONT_RECORD_TRACE or name in DONT_RECORD_TRACE:
        return False
    return True


def is_out_overload(declaration):
    return declaration['api_name'].endswith('_out')


def format_postrecord_trace(declaration):
    # For outplacing ops, *_out overloads require special handling to move the
    # output *argument* to a return value
    if is_out_overload(declaration):
        output_names_outplace = [arg['name'] for arg in declaration['arguments'] if arg.get('output', False)]
        output_names_inplace = [r['name'] for r in declaration['returns']]

        # Code size optimization: the common case is that the return value is
        # the same for both variants
        if output_names_outplace == output_names_inplace:
            outputs = ['jit::tracer::addOutput(node, {});'.format(n) for n in output_names_outplace]
            return POST_RECORD_TRACE.substitute(add_trace_outputs=outputs)

        local = {}
        local['cond'] = 'force_outplace'
        local['true'] = ['jit::tracer::addOutput(node, {});'.format(n) for n in output_names_outplace]
        local['false'] = ['jit::tracer::addOutput(node, {});'.format(n) for n in output_names_inplace]
        selection = SELECT.substitute(local)
        return POST_RECORD_TRACE.substitute(add_trace_outputs=selection)

    output_names = [r['name'] for r in declaration['returns']]
    outputs = ['jit::tracer::addOutput(node, {});'.format(n) for n in output_names]
    return POST_RECORD_TRACE.substitute(add_trace_outputs=outputs)


def format_trace_op_name(declaration):
    is_inplace = declaration['api_name'] != uninplace_api_name(declaration['api_name'])

    if not is_inplace or is_out_overload(declaration):
        # special case for *_out functions: the in-place and out-of-place ops
        # are overloaded with the same name in the JIT
        trace_name = uninplace_api_name(declaration['api_name'])
        trace_name = RENAME_TRACE.get(trace_name, trace_name)
        return OP_NAME.substitute(trace_name=trace_name)

    # otherwise, this is an in-place op and we need to emit both in- and
    # out-of-place versions
    outplace_trace_name = uninplace_api_name(declaration['api_name'])
    inplace_trace_name = declaration['api_name']
    outplace_trace_name = RENAME_TRACE.get(outplace_trace_name, outplace_trace_name)
    inplace_trace_name = RENAME_TRACE.get(inplace_trace_name, inplace_trace_name)

    select_params = {}
    select_params['cond'] = 'tracer_state->force_outplace'
    select_params['true'] = OP_NAME.substitute(trace_name=outplace_trace_name)
    select_params['false'] = OP_NAME.substitute(trace_name=inplace_trace_name)

    return SELECT.substitute(select_params)


def format_trace_inputs(declaration):
    gather_tensor_options = "TensorOptions().dtype(dtype).layout(layout).device(device).pinned_memory(pin_memory)"

    def dispatch_trace_input(arg_spec):
        name, value, simple_type, nullable = arg_spec
        # XXX: For arg that have type of Tensor?[], tracer will pass allow_undefined to addInputs
        if simple_type == 'TensorList' and nullable:
            return '''jit::tracer::addInputs(node, "{}", {}, {});'''.format(name, value, "true")
        else:
            if value == "options":
                result = ""
                result += ADD_TRACE_INPUT.substitute(name=name, input="optTypeMetaToScalarType(options.dtype_opt())") + "\n"
                result += ADD_TRACE_INPUT.substitute(name=name, input="options.layout()") + "\n"
                result += ADD_TRACE_INPUT.substitute(name=name, input="options.device()") + "\n"
                result += ADD_TRACE_INPUT.substitute(name=name, input="options.pinned_memory()")
                return result
            else:
                return ADD_TRACE_INPUT.substitute(name=name, input=value)

    if declaration['use_c10_dispatcher'] in ['full', 'hacky_wrapper_for_legacy_signatures']:
        trace_inputs = declaration['schema_order_arguments']
    else:
        assert declaration['use_c10_dispatcher'] == 'with_codegenerated_unboxing_wrapper'
        trace_inputs = declaration['arguments']

    if is_out_overload(declaration):
        # *_out functions take the result as a first argument, but they are the
        # last argument in the JIT schema.
        out_input = trace_inputs[0]
        trace_inputs = trace_inputs[1:]

    if declaration['use_c10_dispatcher'] in ['full', 'hacky_wrapper_for_legacy_signatures']:
        trace_input_spec = [(i['name'], i['name'], i['type'], i.get('is_nullable')) for i in trace_inputs]
    else:
        assert declaration['use_c10_dispatcher'] == 'with_codegenerated_unboxing_wrapper'
        trace_input_spec = [(i['name'], i['name'], i['simple_type'], i.get('is_nullable')) for i in trace_inputs]

    trace_inputs = \
        '\n'.join(dispatch_trace_input(arg_spec) for arg_spec in trace_input_spec)

    if is_out_overload(declaration):
        # for *_out functions, handle the result argument differently for inplace/outplace.
        # For inplace: just add the input to the end to confirm with the JIT schema
        value = out_input['name']
        inplace = ADD_TRACE_INPUT.substitute(name=out_input['name'], input=value)

        # for outplace: do nothing, except if the declaration is a factory.
        # Factories are a bit special because their out-of-place overloads
        # take an extra TensorOptions argument, which is missing in the _out function
        trace_name = uninplace_api_name(declaration['api_name'])
        has_factory_name = trace_name in FACTORY_FUNCTION_NAMES
        if has_factory_name:
            outplace = ""
            outplace += ADD_TRACE_INPUT.substitute(name='out', input='optTypeMetaToScalarType(out.options().dtype_opt())') + "\n"
            outplace += ADD_TRACE_INPUT.substitute(name='out', input='out.options().layout()') + "\n"
            outplace += ADD_TRACE_INPUT.substitute(name='out', input='out.options().device()') + "\n"
            outplace += ADD_TRACE_INPUT.substitute(name='out', input='out.options().pinned_memory()')
        else:
            outplace = ''

        trace_inputs += '\n'
        trace_inputs += SELECT.substitute(
            cond='tracer_state->force_outplace', true=outplace, false=inplace)

    return trace_inputs


def format_prerecord_trace(declaration):
    local = {}
    is_inplace = declaration['api_name'] != uninplace_api_name(declaration['api_name'])

    local['set_op_name'] = format_trace_op_name(declaration)

    is_inplace = declaration['api_name'] != uninplace_api_name(declaration['api_name'])
    add_args = ''
    if is_inplace:
        api_name = uninplace_api_name(declaration['api_name'])
        add_args = RENAME_TRACE_ADD_ARGS.get(api_name, '')
    if add_args:
        select_params = {}
        select_params['cond'] = 'tracer_state->force_outplace'
        select_params['true'] = add_args
        select_params['false'] = ''
        additional_inputs = SELECT.substitute(select_params)
    else:
        additional_inputs = ''
    local['add_trace_inputs'] = format_trace_inputs(declaration) + additional_inputs

    local['inplace_guard'] = ''
    if is_inplace:
        local['inplace_guard'] = INPLACE_GUARD.substitute(
            name=declaration['api_name'],
            mutable_input=declaration['arguments'][0]['name'])

    return PRE_RECORD_TRACE.substitute(local)


def format_trace(declaration):
    if not should_trace(declaration):
        return ('', '')
    return (format_prerecord_trace(declaration), format_postrecord_trace(declaration))


# Methods shared by TraceType and VariableType to handle return variable declaration, tie and tuple.
def format_return_variables(declaration):
    name = declaration['name']
    arguments = declaration['arguments']
    inplace = declaration['inplace']
    is_out_fn = name.endswith('_out')
    modifies_arguments = inplace or is_out_fn

    def declare_returned_variables():
        if modifies_arguments:
            return ''
        if len(declaration['returns']) == 1:
            return ''
        # TODO: this will be ugly
        names = [ret['type'] + ' ' + ret['name'] + ';' for ret in declaration['returns']]
        return '\n'.join(names)

    def tie_return_values():
        if len(declaration['returns']) == 1:
            return 'auto {}'.format(declaration['returns'][0]['name'])
        names = [ret['name'] for ret in declaration['returns']]
        return 'std::tie({})'.format(', '.join(names))

    def get_return_value():
        if inplace:
            return 'self'
        if is_out_fn:
            return_names = [arg['name'] for arg in arguments
                            if arg.get('output', False)]
            if len(return_names) == 1:
                return return_names[0]
            return 'std::forward_as_tuple({})'.format(', '.join(return_names))

        returns = declaration['returns']
        if len(returns) == 1:
            return returns[0]['name']
        moved = ['std::move({})'.format(r['name']) for r in returns]
        return 'std::make_tuple({})'.format(', '.join(moved))

    return (declare_returned_variables(), tie_return_values(), get_return_value())


def gen_variable_type(out, aten_declarations, template_path):

    """VariableType.h and VariableType.cpp body

    This is the at::Type subclass for differentiable tensors. The
    implementation of each function dispatches to the base tensor type to
    compute the output. The grad_fn is attached to differentiable functions.
    """

    # WARNING: this function call modifies global mutable state
    find_factory_functions(aten_declarations)

    aten_declarations = list(sorted(aten_declarations, key=lambda decl: decl['name']))

    gen_variable_type_shard(out, aten_declarations, template_path, None, True)

    # NOTE: see Note [Sharded File] at the top of the VariableType.cpp
    # template regarding sharding of the generated files.
    num_shards = 5
    shards = [[] for _ in range(num_shards)]

    # functions are assigned arbitrarily but stably to a file based on hash
    for decl in aten_declarations:
        x = sum(ord(c) for c in decl['name']) % num_shards
        shards[x].append(decl)

    for i, shard in enumerate(shards):
        gen_variable_type_shard(out, shard, template_path, '_%d' % i, False)
    gen_variable_type_shard(out, aten_declarations, template_path, 'Everything', False)


def gen_variable_type_shard(out, aten_declarations, template_path, suffix, header):
    VARIABLE_TYPE_H = CodeTemplate.from_file(template_path + '/VariableType.h')
    VARIABLE_TYPE_CPP = CodeTemplate.from_file(template_path + '/VariableType.cpp')
    TRACE_TYPE_CPP = CodeTemplate.from_file(template_path + '/TraceType.cpp')

    type_declarations = []
    type_definitions = []
    wrapper_registrations = []
    trace_method_definitions = []
    trace_wrapper_registrations = []

    for declaration in aten_declarations:
        formal_types = [arg['type'] for arg in declaration['arguments']]
        if declaration['use_c10_dispatcher'] in ['full', 'hacky_wrapper_for_legacy_signatures']:
            formals = declaration['schema_order_formals']
        else:
            assert declaration['use_c10_dispatcher'] == 'with_codegenerated_unboxing_wrapper'
            formals = declaration['formals']
        type_declarations.append(METHOD_DECLARATION.substitute(declaration, formals=formals))
        strategy = dispatch_strategy(declaration)
        if declaration['name'] not in MANUAL_AUTOGRAD and strategy == 'use_derived':
            body = emit_body(declaration)
            type_definitions.append(METHOD_DEFINITION.substitute(
                declaration, type_definition_body=body, formals=formals))
            if declaration['use_c10_dispatcher'] in ['full', 'hacky_wrapper_for_legacy_signatures']:
                wrapper_registrations.append(WRAPPER_REGISTRATION.substitute(
                    declaration, class_type='VariableType'))
            else:
                assert declaration['use_c10_dispatcher'] == 'with_codegenerated_unboxing_wrapper'
                wrapper_registrations.append(UNBOXEDONLY_WRAPPER_REGISTRATION.substitute(
                    declaration, class_type='VariableType'))

        # See Note [Manual Backend kernels]
        assert (declaration['name'] in MANUAL_BACKEND) == declaration['manual_kernel_registration']
        # If you want to register a kernel to Autograd, you must make the op abstract.
        # In other words, this op must have dispatch section in native_functions.yaml.
        if declaration['name'] in MANUAL_AUTOGRAD_AND_TRACER or declaration['derivative']:
            msg = (f'There\'s a formula for {declaration["name"]}(or its functional variant) in derivatives.yaml. '
                   f'It\'s required to add a dispatch section for it with explicit supported backends e.g CPU/CUDA '
                   f'or DefaultBackend in native_functions.yaml. Please see '
                   f'https://github.com/pytorch/pytorch/tree/master/aten/src/ATen/native#choosing-the-right-dispatch-keyword '
                   f'for instructions to choose the right dispatch keyword.')
            assert declaration['abstract'], msg

        # Emit TraceType code
        if declaration['name'] not in MANUAL_TRACER:
            trace_body = emit_trace_body(declaration)
            trace_method_definitions.append(METHOD_DEFINITION.substitute(
                declaration, type_definition_body=trace_body, formals=formals))

            if declaration['use_c10_dispatcher'] in ['full', 'hacky_wrapper_for_legacy_signatures']:
                trace_wrapper_registrations.append(WRAPPER_REGISTRATION.substitute(
                    declaration, class_type='TraceType'))
            else:
                assert declaration['use_c10_dispatcher'] == 'with_codegenerated_unboxing_wrapper'
                trace_wrapper_registrations.append(UNBOXEDONLY_WRAPPER_REGISTRATION.substitute(
                    declaration, class_type='TraceType'))

    env = {
        'type_derived_method_declarations': type_declarations,
        'type_derived_method_definitions': type_definitions,
        'wrapper_registrations': wrapper_registrations,
        'trace_method_definitions': trace_method_definitions,
        'trace_wrapper_registrations': trace_wrapper_registrations,
    }
    if header:
        write(out, 'VariableType.h', VARIABLE_TYPE_H, env)
    else:
        write(out, 'VariableType%s.cpp' % suffix, VARIABLE_TYPE_CPP, env)
        write(out, 'TraceType%s.cpp' % suffix, TRACE_TYPE_CPP, env)


def emit_trace_body(declaration):
    returns = declaration['returns']
    name = declaration['name']
    inplace = declaration['inplace']
    is_out_fn = name.endswith('_out')
    modifies_arguments = inplace or is_out_fn
    returns_void = len(returns) == 0

    trace_body = []
    pre_record_trace, post_record_trace = format_trace(declaration)
    declare_returned_variables, tie_return_values, get_return_value = format_return_variables(declaration)

    trace_body.append(pre_record_trace)
    trace_body.append(declare_returned_variables)

    arg_types = ', '.join([a['type'] for a in declaration['arguments']])
    ret_and_arg_types = ', '.join([declaration['return_type']] + [a['type'] for a in declaration['arguments']])
    schema_order_arg_types = ', '.join([a['type'] for a in declaration['schema_order_arguments']])
    schema_order_ret_and_arg_types = ', '.join(
        [declaration['return_type']] + [a['type'] for a in declaration['schema_order_arguments']])

    trace_dispatch_args = ['op', 'c10::DispatchKey::Tracer'] + declaration['args']
    schema_order_trace_dispatch_args = ['op', 'c10::DispatchKey::Tracer'] + declaration['schema_order_args']
    assign_return_values = '{} = '.format(tie_return_values) if not modifies_arguments and not returns_void else ''
    if declaration['use_c10_dispatcher'] in ['hacky_wrapper_for_legacy_signatures', 'full']:
        call = TRACE_DISPATCH.substitute(
            declaration,
            schema_order_arg_types=schema_order_arg_types,
            assign_return_values=assign_return_values,
            schema_order_ret_and_arg_types=schema_order_ret_and_arg_types,
            schema_order_trace_dispatch_args=schema_order_trace_dispatch_args,
        )
    else:
        assert declaration['use_c10_dispatcher'] == 'with_codegenerated_unboxing_wrapper'
        call = UNBOXED_TRACE_DISPATCH.substitute(
            declaration,
            arg_types=arg_types,
            ret_and_arg_types=ret_and_arg_types,
            trace_dispatch_args=trace_dispatch_args,
            assign_return_values=assign_return_values,
        )
    trace_body.append(call)
    trace_body.append(post_record_trace)
    if not returns_void:
        trace_body.append('return {};'.format(get_return_value))
    return trace_body


def emit_body(declaration):
    assert dispatch_strategy(declaration) == 'use_derived'

    arguments = declaration['arguments']
    returns = declaration['returns']
    func = declaration['derivative']
    name = declaration['name']
    inplace = declaration['inplace']
    is_out_fn = name.endswith('_out')
    modifies_arguments = inplace or is_out_fn
    returns_void = len(returns) == 0

    base_name = name[:-1] if inplace else name[:-4] if is_out_fn else name
    view_info = VIEW_FUNCTIONS.get(base_name, None)
    if view_info is None and base_name in RETURNS_VIEWS_OF_INPUT:
        view_info = "self"

    def is_differentiable(arg):
        if 'TensorOptions' in arg['type']:
            return False
        if 'Tensor' not in arg['type']:
            return False
        if arg['name'] in declaration.get('non_differentiable_arg_names', []):
            return False
        return True

    def find_args_with_derivatives(differentiable_inputs):
        """Find arguments that have derivative definitions"""
        if func is None:
            return differentiable_inputs
        names = set(name for d in func['derivatives'] for name in d['var_names'])
        differentiable = [arg for arg in differentiable_inputs if arg['name'] in names]
        if len(differentiable) != len(names):
            missing = names - set(arg['name'] for arg in differentiable)
            raise RuntimeError('Missing arguments for derivatives: {} in {}'.format(missing, func['name']))
        return differentiable

    inputs = [arg for arg in arguments if not arg.get('output', False)]
    differentiable_inputs = list(filter(is_differentiable, inputs))
    args_with_derivatives = find_args_with_derivatives(differentiable_inputs)
    non_differentiable_arg_names = declaration.get('non_differentiable_arg_names', [])
    candidate_differentiable_outputs = list(filter(is_differentiable, returns))

    if declaration['output_differentiability'] is not None:
        differentiable_outputs = []
        output_differentiability = declaration['output_differentiability']
        if False in output_differentiability and inplace:
            raise RuntimeError("output_differentiability=False for inplace operation (version_counter won't get updated)")
        for differentiable, output in zip(output_differentiability, returns):
            if differentiable:
                differentiable_outputs.append(output)
    elif uses_single_grad(func):
        differentiable_outputs = candidate_differentiable_outputs[:1]
    else:
        differentiable_outputs = candidate_differentiable_outputs

    requires_derivative = (
        base_name not in DONT_REQUIRE_DERIVATIVE and name not in DONT_REQUIRE_DERIVATIVE and
        len(differentiable_inputs) > 0 and len(differentiable_outputs) > 0)

    if func is not None and not requires_derivative:
        raise RuntimeError('ERROR: derivative ignored for {} -- specified an autograd function without derivative'
                           .format(name))

    def emit_save_inputs():
        setup = []
        if func is None:
            return setup

        has_tensorlist_arg = any(arg['type'] == 'TensorList' for arg in func['args_with_derivatives'])

        # We don't want to save tensors if we know that they will never be used
        # when computing the derivative, so we add guards to those statements
        def guard_for(arg):
            # It's hard to determine the edge offset if we have TensorLists
            if has_tensorlist_arg:
                return None

            # Empirical evaluation of the cases where we insert those guards in
            # backward show that they are somewhat useless. E.g. there's no need
            # to guard on some values captured from forward, because they had to
            # require_grad if the backward function even gets executed. I don't
            # have any good ideas for detecting those cases, so I simply disabled the
            # checks.
            if 'backward' in func['name']:
                return None

            # If there's a single derivative we could compute, we already have
            # a requires_grad check that is sufficient
            if len(func['args_with_derivatives']) <= 1:
                return None

            # We really only care about trimming down the amount of tensors we save
            if arg['type'] != 'Tensor':
                return None

            # We want to emit simple guards, so we only allow that if checking one
            # input is enough to determine whether we need that value
            used_in = [d for d in func['derivatives'] if arg in d['saved_inputs']]
            assert len(used_in) > 0
            if len(used_in) != 1:
                return None
            derivative = used_in[0]
            if len(derivative['var_names']) != 1:
                return None
            derivative_var_name = derivative['var_names'][0]

            # Figure out the offset of the edge that uses this variable
            for edge_off, arg in enumerate(func['args_with_derivatives']):
                if arg['name'] == derivative_var_name:
                    break
            else:
                raise AssertionError()

            return 'grad_fn->should_compute_output({})'.format(edge_off)

        setup.extend(save_variables(func['saved_inputs'], False, guard_for))
        for arg in func['args_with_derivatives']:
            if arg['type'] == 'TensorList':
                setup.append("grad_fn->{}_size_ = {}.size();".format(arg['name'], arg['name']))

        return setup

    def setup_derivative(differentiable_inputs):

        env = {}
        env['args_with_derivatives'] = [arg['name'] for arg in args_with_derivatives]
        env['op'] = func['op'] if func is not None else 'NotImplemented'
        env['op_ctor'] = '' if func is not None else '"{}"'.format(declaration['api_name'])

        if is_out_fn:
            setup = ['throw_error_out_requires_grad("{}");'.format(base_name)]
            body = []
            body.append(DECLARE_GRAD_FN.substitute(op='Node'))
            body.append(SETUP_DERIVATIVE.substitute(
                setup=setup,
                args_with_derivatives=[arg['name'] for arg in differentiable_inputs]))
            body.append(SETUP_DERIVATIVE.substitute(
                setup=setup,
                args_with_derivatives=[arg['name'] for arg in differentiable_outputs]))
            return body

        setup = []
        setup.extend(ASSIGN_GRAD_FN.substitute(env).split('\n'))
        setup.extend(emit_save_inputs())

        body = []
        body.extend(emit_check_no_requires_grad(differentiable_inputs, args_with_derivatives))
        body.append(DECLARE_GRAD_FN.substitute(env))
        body.append(SETUP_DERIVATIVE.substitute(env, setup=setup))
        return body

    def emit_check_if_in_complex_autograd_allowlist():
        body = []
        if base_name in GRADIENT_IMPLEMENTED_FOR_COMPLEX:
            return body
        for arg in differentiable_outputs:
            name = arg['name']
            if arg['type'] == 'Tensor' or arg['type'] == 'TensorList':
                body.append('throw_error_for_complex_autograd({}, "{}");'.format(name, base_name))
        return body

    def emit_check_no_requires_grad(tensor_args, args_with_derivatives):
        """Checks that arguments without derivatives don't require grad"""
        body = []
        for arg in tensor_args:
            if arg in args_with_derivatives:
                continue
            name = arg['name']
            if name in non_differentiable_arg_names:
                continue
            if name == 'output':
                # Double-backwards definitions sometimes take in 'input' and
                # 'output', but only define the derivative for input.
                continue
            if arg['dynamic_type'] in {'IndexTensor', 'ByteTensor', 'BoolTensor'}:
                continue
            body.append('check_no_requires_grad({}, "{}");'.format(name, name))
        return body

    def save_variables(saved_variables, is_output, guard_for=lambda name: None):
        # assign the saved variables to the generated grad_fn
        stmts = []
        for arg in saved_variables:
            name = arg['name']
            expr = arg.get('expr', arg['name'])
            if arg['type'] == 'Tensor' or arg['type'] == 'c10::optional<Tensor>' or \
                    arg['type'] == 'c10::optional<Tensor>&' or (is_output and arg['type'] == 'Scalar'):
                name += '_'
                var = arg['name']
                if var == 'self' and inplace:
                    var = 'self.clone()'
                    assert not is_output
                if inplace and is_output:
                    var = 'self'
                    is_inplace_view = "{}.is_view()".format(var)
                    expr = 'SavedVariable({}, {}, {})'.format(var, str(is_output).lower(), is_inplace_view)
                else:
                    expr = 'SavedVariable({}, {})'.format(var, str(is_output).lower())
            elif arg['type'] == 'TensorList':
                name += '_'
                expr = 'make_saved_variable_list({})'.format(arg['name'])
            elif arg['type'] == 'IntArrayRef':
                expr = expr + ".vec()"
            guard = guard_for(arg)
            if guard is None:
                stmts.append('grad_fn->{} = {};'.format(name, expr))
            else:
                stmts.append('if ({}) {{'.format(guard))
                stmts.append('  grad_fn->{} = {};'.format(name, expr))
                stmts.append('}')
        return stmts

    def emit_dispatch_call(api_name, input_base, unpacked_args):
        """ Dispatch call via function in a namespace or method on Tensor."""
        if 'namespace' in declaration['method_of']:
            call = CALL_DISPATCH_VIA_NAMESPACE.substitute(
                api_name=api_name,
                unpacked_args=unpacked_args)
        else:
            call = CALL_DISPATCH_VIA_METHOD.substitute(
                api_name=api_name,
                var=input_base,
                unpacked_method_args=unpacked_args[1:])
        return call

    def emit_view_lambda():
        """ Generate an additional lambda function to recover views in backward when as_strided is not supported.
        See Note [View + Inplace update for base tensor] and [View + Inplace update for view tensor] for more details."""
        input_base = 'input_base'
        replay_view_func = ''
        updated_unpacked_args = []
        combined = nested_dict(env, declaration)
        known_view_arg_simple_types = ['int64_t', 'int64_t?', 'bool', 'IntArrayRef']
        for arg in combined['unpacked_args']:
            if arg == 'self_':
                updated_unpacked_args.append(input_base)
                continue
            arg_type = combined['unpacked_args_simple_type'][arg]
            if arg_type not in known_view_arg_simple_types:
                raise TypeError('You are adding an {} {} argument to op {} in addition to known types: {}. '
                                'Please update the list or materialize it so that it can be closed over by value, '
                                'also add a test in pytorch/xla/test/test_operations.py where this code is exercised.'
                                .format(arg_type, arg, declaration['name'], ', '.join(known_view_arg_simple_types)))

            if arg_type == 'IntArrayRef':
                # It's not safe to close over IntArrayRef by value, since this is a
                # reference type, so materialize a vector to close over by value
                arg_vec = arg + '_vec'
                replay_view_func += ARRAYREF_TO_VEC.substitute(arg=arg, vec=arg_vec)
                updated_unpacked_args.append(arg_vec)
            elif arg_type == 'int64_t?':
                # Materialize int64_t? to int64_t
                arg_value = arg + '_val'
                replay_view_func += OPTIONAL_TO_VAL.substitute(arg=arg, val=arg_value, default='0')
                updated_unpacked_args.append(arg_value)
            else:
                updated_unpacked_args.append(arg)

        replay_view_call = emit_dispatch_call(combined['api_name'], input_base, updated_unpacked_args)
        replay_view_func += REPLAY_VIEW_LAMBDA_FUNC.substitute(
            input_base=input_base,
            replay_view_call=replay_view_call)

        is_view_with_metadata_change = 'true' if name in VIEW_FUNCTIONS_WITH_METADATA_CHANGE else 'false'

        return SETUP_REPLAY_VIEW_IF_NOT_SUPPORT_AS_STRIDED_OR_VIEW_WITH_METADATA_CHANGE.substitute(
            is_view_with_metadata_change=is_view_with_metadata_change,
            replay_view_func=replay_view_func)

    def wrap_output(return_values, var):
        call = ''
        rhs_value = None
        if 'Tensor' not in declaration['return_type']:
            rhs_value = var
        elif view_info is not None:
            # See NOTE [ Autograd View Variables ] in variable.h for details.
            differentiable_output_vars = {r['name'] for r in differentiable_outputs}

            if not isinstance(view_info, str):
                raise TypeError("The view info should be a string for {}, but it is: {}".format(base_name, view_info))

            if len(differentiable_output_vars) == 0:
                # no output is differentiable (.indices() for SparseTensors for example)
                rhs_value = 'as_view({}, {}, /* is_differentiable */ false)'.format(view_info, var)
            elif len(differentiable_output_vars) == 1:
                # Single differentiable output (Tensor or Tensor[])
                return_info = differentiable_outputs[0]
                # We only support simple Tensor or a TensorList for functions that return views
                if not return_info['dynamic_type'] in ['Tensor', 'TensorList']:
                    raise RuntimeError("{} that return differentiable views can only return Tensor or Tensor[]".format(base_name))
                # Only allow rebasing of the history if we return a single Tensor
                # If we are in a no grad block, raise a warning
                # See NOTE [ View + Inplace detection ] for more details about this logic
                if return_info['dynamic_type'] == 'TensorList':
                    if base_name in MULTI_OUTPUT_SAFE_FUNCTIONS:
                        creation_meta = "CreationMeta::MULTI_OUTPUT_SAFE"
                    else:
                        creation_meta = "CreationMeta::MULTI_OUTPUT_NODE"
                    rhs_value = ("as_view(/* base */ {}, /* output */ {}, /* is_differentiable */ true, "
                                 "/* creation_meta */ {})").format(view_info, var, creation_meta)
                else:
                    call += emit_view_lambda()
                    creation_meta = "GradMode::is_enabled() ? CreationMeta::DEFAULT: CreationMeta::NO_GRAD_MODE"
                    rhs_value = ("as_view(/* base */ {}, /* output */ {}, /* is_differentiable */ true, "
                                 "/* view_func */ func, /* creation_meta */ {})").format(view_info, var, creation_meta)
            else:
                # This could be supported but we don't need it at the moment, so keeping things simple.
                raise RuntimeError("Function that return multiple differentiable output "
                                   "when at least one of them is view is not supported.")
        else:
            rhs_value = 'std::move({})'.format(var)
        assert rhs_value is not None
        call += ASSIGN_RETURN_VALUE.substitute(return_values=return_values,
                                               rhs_value=rhs_value)
        return call

    def enforce_same_tensorimpl_and_storage(env, call):
        save_ptrs_stmts = []
        enforce_same_ptrs_stmts = []
        if declaration['name'] not in DONT_ENFORCE_SAME_TENSOR_IMPL_OR_STORAGE:
            for arg in env.get('unpacked_args', []):
                simple_type = env['unpacked_args_simple_type'][arg]
                if simple_type == 'TensorList':
                    save_ptrs_stmts += [SAVE_TENSORLIST_STORAGE.substitute(tensorlist_name=arg),
                                        SAVE_TENSORLIST_IMPL.substitute(tensorlist_name=arg)]
                    enforce_same_ptrs_stmts += [ENFORCE_SAME_TENSORLIST_STORAGE.substitute(tensorlist_name=arg),
                                                ENFORCE_SAME_TENSORLIST_IMPL.substitute(tensorlist_name=arg)]
                elif simple_type == 'Tensor':
                    save_ptrs_stmts += [SAVE_TENSOR_STORAGE.substitute(tensor_name=arg),
                                        SAVE_TENSOR_IMPL.substitute(tensor_name=arg)]
                    enforce_same_ptrs_stmts += [ENFORCE_SAME_TENSOR_STORAGE.substitute(tensor_name=arg),
                                                ENFORCE_SAME_TENSOR_IMPL.substitute(tensor_name=arg)]
        assert (save_ptrs_stmts and enforce_same_ptrs_stmts) or (not save_ptrs_stmts and not enforce_same_ptrs_stmts)
        if save_ptrs_stmts and enforce_same_ptrs_stmts:
            call = RUN_ONLY_IN_DEBUG_MODE.substitute(statements=save_ptrs_stmts) + \
                call + \
                RUN_ONLY_IN_DEBUG_MODE.substitute(statements=enforce_same_ptrs_stmts)
        return call

    def emit_call(env, tie_return_values):
        combined = nested_dict(env, declaration)
        # We only care about adding `at::AutoNonVariableTypeMode` guard for non-variable dispatch
        # (which corresponds to 'use_derived' strategy). The purpose of this guard is to make sure
        # the baseType operations still dispatch to non-Variable type, even if the arguments passed
        # in are now Variables.
        # See NOTE [ Treating Variables as non-Variables in type dispatch ] for details.
        base_type_call = emit_dispatch_call(combined['api_name'], 'self_', combined['unpacked_args'])
        if not modifies_arguments and not returns_void:
            call = DISPATCH_TO_NON_VAR_TYPE_WITH_TMP_RETURN_VALUES.substitute(
                base_type_call=base_type_call)

            call += wrap_output(tie_return_values, 'tmp')
        else:
            call = DISPATCH_TO_NON_VAR_TYPE_WITHOUT_RETURN_VALUES.substitute(
                base_type_call=base_type_call)
        call = enforce_same_tensorimpl_and_storage(env, call)
        return call

    def emit_history():
        fn = 'rebase' if modifies_arguments and view_info is None else 'set'
        output_names = [r['name'] for r in differentiable_outputs]
        # TODO: flatten allocates a std::vector, which could be expensive
        outs = CodeTemplate("flatten_tensor_args( ${outs} )").substitute(outs=output_names)
        return SET_HISTORY.substitute(fn=fn, differentiable_outputs=outs)

    def emit_save_outputs():
        if is_out_fn:
            # out functions don't currently support differentiation
            return ''
        func = declaration['derivative']
        if func is not None:
            stmts = save_variables(func['saved_outputs'], True)
            if len(stmts) == 0:
                return ''
            return CONDITIONAL.substitute(cond='grad_fn', statements=stmts)
        return ''

    def emit_check_inplace():
        if not inplace:
            return []
        return ['check_inplace({});'.format(arg['name']) for arg in differentiable_outputs]

    def emit_increment_version():
        if not modifies_arguments:
            return []
        return ['increment_version({});'.format(arg['name']) for arg in returns]

    env = {}
    combined = nested_dict(env, declaration)

    body = []

    declare_returned_variables, tie_return_values, get_return_value = format_return_variables(declaration)

    body.extend(unpack_args(env, declaration))
    if requires_derivative:
        body.extend(emit_check_inplace())
        body.extend(setup_derivative(differentiable_inputs))
    body.append(declare_returned_variables)

    body.append(emit_call(env, tie_return_values))
    body.extend(emit_increment_version())
    if requires_derivative:
        # set_flags has to appear after version_counter, because rebase_history
        # requires that the counter is incremented before it is called
        body.append(emit_history())
    if requires_derivative:
        body.append(emit_save_outputs())
        body.extend(emit_check_if_in_complex_autograd_allowlist())
    if base_name in RESET_GRAD_ACCUMULATOR:
        # `inplace` implies that there is exactly one output named `self`,
        # so we can keep the generated code easy. If you need to
        # `reset_grad_accumulator` in an operator that's not `inplace`, you can
        # remove this assert but the code generation will get more elaborate
        assert inplace
        body.append('reset_grad_accumulator(self);')
    if not returns_void:
        body.append('return {};'.format(get_return_value))
    return body


def unpack_args(env, declaration):
    def requires_unpack(arg):
        return 'Tensor' in arg['dynamic_type']

    body = []
    unpacked_args = []
    unpacked_args_simple_type = {}
    if declaration['use_c10_dispatcher'] in ['full', 'hacky_wrapper_for_legacy_signatures']:
        arguments = declaration['schema_order_arguments']
    else:
        assert declaration['use_c10_dispatcher'] == 'with_codegenerated_unboxing_wrapper'
        arguments = declaration['arguments']
    for i, arg in enumerate(arguments):
        if not requires_unpack(arg):
            unpacked_args.append(arg['name'])
            unpacked_args_simple_type[arg['name']] = arg['simple_type']
            continue

        dynamic_type = arg['dynamic_type']
        if 'TensorOptions' not in dynamic_type:
            is_nullable = arg.get('is_nullable', False)
            ref = (not is_nullable) and dynamic_type not in ['TensorList']
            suffix = '_opt' if is_nullable and dynamic_type != 'TensorList' else ''

            body.append(UNPACK_TENSOR.substitute(
                arg_name=arg['name'],
                arg_pos=i,
                suffix=suffix,
                ref='&' if ref else '',
            ))
        else:
            # Okay, we are abusing the definition of 'unpack' here a bit,
            # although it's still getting the non-variable from the variable
            # (in this case via TensorOptions rather than Variable/Tensor).
            assert declaration['use_c10_dispatcher'] == 'with_codegenerated_unboxing_wrapper', \
                "VariableKernel shouldn't take TensorOptions if the op is c10-full"
            body.append(LEGACY_WRAP_OPTIONS.substitute(arg_name=arg['name']))

        unpacked_args.append(arg['name'] + '_')
        unpacked_args_simple_type[arg['name'] + '_'] = arg['simple_type']

    env['unpacked_args'] = unpacked_args
    env['unpacked_args_simple_type'] = unpacked_args_simple_type
    return body


def dispatch_strategy(declaration):
    """How are we going to call the underlying implementation of a
    declaration?  There are two strategies:

        - use_derived: we want to call the implementation on CPUDoubleType
          (or a similar, derived Type instance).  Because these derived
          instances deal in Tensors, not Variables (it's a completely different
          object, so it doesn't dispatch back to VariableType), code on
          this dispatch path needs to wrap/unwrap tensors.  If the
          derived implementation takes and returns tensors, the
          implementation is usually differentiable (although we also use
          the derived dispatch path for non-differentiable functions
          that we still want to dispatch on the derived Type instance;
          e.g., size())

        - use_type: we want to call the implementation on Type, because
          it is implemented concretely, and the functions it invokes will
          get dispatched back to VariableType (which will ensure that they
          are differentiable.)
    """
    if declaration['abstract'] or declaration['derivative'] is not None:
        # If the function is abstract (not implemented on at::Type), we must
        # call the implementation on the derived type with unpacked tensors.

        # If the function has a derivative specified and is concrete, we could
        # call either implementation. We prefer the calling the derived
        # type's implementation with unpacked tensors because it is more
        # performant in some cases: any internal calls to other ATen functions
        # won't have the history tracked.

        # If the function has a type dispatched argument (i.e. is a factory),
        # we prefer calling the derived type's implementation both because it is
        # more performant and to ensure factory functions return tensors with _version
        # of 0 (probably not strictly necessary, but nice to have to keeps versions simple
        # to understand.

        return 'use_derived'
    else:
        # If the function is concrete (we don't have to override it) and we
        # didn't declare it in derivatives.yaml, we'll assume that it is
        # actually implemented out of differentiable functions. (This
        # assumption might not hold, but then you'll see gradcheck fail.)
        return 'use_type'<|MERGE_RESOLUTION|>--- conflicted
+++ resolved
@@ -165,13 +165,9 @@
     'neg', 'complex', 'select', '_s_where', 'as_strided', 'slice', 'constant_pad_nd',
     'unbind', 'split', 'split_with_sizes', 'unsafe_split', 'split_with_sizes_backward',
     'dot', 'vdot', 'cholesky', 'triangular_solve', 'mm', '_unsafe_view', 'mv', 'ger',
-<<<<<<< HEAD
-    'bmm', 'diagonal', 'addcmul', 'addcdiv'
-=======
     'bmm', 'diagonal', 'cholesky', 'atan', 'log', 'log10', 'log1p', 'log2', 'reciprocal',
     'tan', 'pow', 'rsqrt', 'tanh', 'tanh_backward', 'asinh', 'acosh', 'take', 'fill_',
-    'exp', 'nonzero'
->>>>>>> 82b74bd9
+    'exp', 'nonzero', 'addcmul', 'addcdiv'
 }
 
 # Some operators invalidate the grad_accumulator. Let's reset it.
