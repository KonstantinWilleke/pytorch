#include <bits/stdint-intn.h>
#include <torch/csrc/python_headers.h>

#include <c10/util/intrusive_ptr.h>
#include <c10d/FileStore.hpp>
#ifndef _WIN32
#include <c10d/HashStore.hpp>
#include <c10d/TCPStore.hpp>
#include <c10d/ProcessGroupRoundRobin.hpp>
#endif
#include <c10d/ProcessGroup.hpp>
#include "c10/util/intrusive_ptr.h"

#ifdef USE_C10D_GLOO
#include <c10d/ProcessGroupGloo.hpp>
#endif

#ifdef USE_C10D_NCCL
#include <c10d/ProcessGroupNCCL.hpp>
#endif

#ifdef USE_C10D_MPI
#include <c10d/ProcessGroupMPI.hpp>
#endif

#include <c10d/PrefixStore.hpp>
#include <fmt/format.h>
#include <pybind11/chrono.h>

#include <torch/csrc/Exceptions.h>
#include <torch/csrc/distributed/c10d/comm.h>
#include <torch/csrc/distributed/c10d/reducer.h>
#include <torch/csrc/jit/python/pybind_utils.h>
#include <torch/csrc/utils/object_ptr.h>
#include <torch/csrc/utils/pybind.h>

namespace torch {
namespace distributed {
namespace c10d {

namespace {

#ifdef USE_C10D_GLOO
constexpr char* GLOO_SOCKET_IFNAME_ENV = "GLOO_SOCKET_IFNAME";
#endif

std::vector<std::string> split(char separator, const std::string& string) {
  std::vector<std::string> pieces;
  std::stringstream ss(string);
  std::string item;
  while (std::getline(ss, item, separator)) {
    pieces.push_back(std::move(item));
  }
  return pieces;
}

template <typename T>
using shared_ptr_class_ = py::class_<T, std::shared_ptr<T>>;

constexpr auto kDeprecationWarning =
    "{} API is being deprecated, please ping "
    "https://github.com/pytorch/pytorch/issues/46291 "
    "if you see this warning";
template <typename T>
using intrusive_ptr_class_ = py::class_<T, c10::intrusive_ptr<T>>;

// PythonStore is a pybind11 trampoline class to allow a Python
// class to inherit from c10d.Store and implement its interface.
class PythonStore : public ::c10d::Store {
 public:
  using ::c10d::Store::Store;

  // Note: this function manually calls the Python-side overload
  // for this function instead of using the PYBIND11_OVERLOAD_XYZ
  // macros. This is done so that we can call the Python-side
  // function with a std::string instead of a std::vector<uint8_t>.
  void set(const std::string& key, const std::vector<uint8_t>& value) override {
    pybind11::gil_scoped_acquire gil;
    pybind11::function fn =
        pybind11::get_overload(static_cast<const ::c10d::Store*>(this), "set");
    TORCH_INTERNAL_ASSERT(fn);
    // Call function with a py::bytes object for the value.
    fn(key,
       py::bytes(reinterpret_cast<const char*>(value.data()), value.size()));
  }

  // Note: this function manually calls the Python-side overload
  // for this function instead of using the PYBIND11_OVERLOAD_XYZ
  // macros. This is done so that the Python-side function can
  // return a py::bytes instead of a std::vector<uint8_t>.
  std::vector<uint8_t> get(const std::string& key) override {
    pybind11::gil_scoped_acquire gil;
    pybind11::function fn =
        pybind11::get_overload(static_cast<const ::c10d::Store*>(this), "get");
    TORCH_INTERNAL_ASSERT(fn);
    // Cast return value from Python to py::bytes, then implicitly
    // convert that to a std::string, so that we can construct a
    // std::vector<uint8_t>. There is no API for directly accessing
    // the contents of the py::bytes object.
    std::string str = pybind11::cast<py::bytes>(fn(key));
    return std::vector<uint8_t>(str.begin(), str.end());
  }

  int64_t add(const std::string& key, int64_t value) override {
    PYBIND11_OVERLOAD_PURE(int64_t, ::c10d::Store, add, key, value);
  }

  int64_t getNumKeys() override {
    PYBIND11_OVERLOAD_PURE(int64_t, ::c10d::Store, getNumKeys);
  }

  bool deleteKey(const std::string& key) override {
    PYBIND11_OVERLOAD_PURE(bool, ::c10d::Store, deleteKey, key);
  }

  bool check(const std::vector<std::string>& keys) override {
    PYBIND11_OVERLOAD_PURE(bool, ::c10d::Store, check, keys);
  }

  void wait(const std::vector<std::string>& keys) override {
    PYBIND11_OVERLOAD_PURE(void, ::c10d::Store, wait, keys);
  }

  void wait(
      const std::vector<std::string>& keys,
      const std::chrono::milliseconds& timeout) override {
    PYBIND11_OVERLOAD_PURE(void, ::c10d::Store, wait, keys, timeout);
  }
};

// This method is called from DDP's Python API. Its inputs are
// a c10d reducer object, state, and callable comm_hook. State and
// comm_hook inputs are Python objects and this function creates a
// c10d PythonCommHook object using these inputs. It later calls
// register_comm_hook function of the reducer input to register that
// PythonCommHook object.
void _register_comm_hook(
    ::c10d::Reducer& reducer,
    py::object state,
    py::object comm_hook) {
  reducer.register_comm_hook(std::make_unique<::c10d::PythonCommHook>(
      std::move(state), std::move(comm_hook)));
};

PyObject* c10d_init(PyObject* _unused, PyObject* noargs) {
  C10_LOG_API_USAGE_ONCE("c10d.python.import");
  auto c10d_module = THPObjectPtr(PyImport_ImportModule("torch.distributed"));
  if (!c10d_module) {
    throw python_error();
  }

  auto module = py::handle(c10d_module).cast<py::module>();

  module.def(
      "_register_comm_hook",
      &_register_comm_hook,
      py::arg("ddp_model"),
      py::arg("state"),
      py::arg("comm_hook"));

  shared_ptr_class_<::c10d::GradBucket>(module, "_GradBucket")
      .def(py::init<std::vector<Tensor>&>(), py::arg("tensors"))
      .def(
          "get_tensors",
          &::c10d::GradBucket::getTensors,
          py::call_guard<py::gil_scoped_release>(),
          R"(
            ``get_tensors`` returns a list of ``torch.Tensor``. Each tensor in
            the list refers to the replica on each device. There will be multiple
            replicas only in the case of single process multiple device mode. In
            the single process single device mode, this list would consist of only
            a single tensor.
           )");

  shared_ptr_class_<::c10d::Reducer>(module, "Reducer")
      .def(
          py::init<
              std::vector<std::vector<torch::autograd::Variable>>,
              std::vector<std::vector<size_t>>,
              std::shared_ptr<::c10d::ProcessGroup>,
              std::vector<std::vector<bool>>,
              int64_t,
              bool,
              bool>(),
          py::arg("replicas"),
          py::arg("bucket_indices"),
          py::arg("process_group"),
          py::arg("expect_sparse_gradients") = std::vector<std::vector<bool>>(),
          py::arg("bucket_bytes_cap") = ::c10d::kDefaultBucketBytesCap,
          py::arg("find_unused_parameters") = false,
          py::arg("gradient_as_bucket_view") = false,
          py::call_guard<py::gil_scoped_release>())
      .def(
          "initialize_buckets",
          &::c10d::Reducer::initialize_buckets,
          py::call_guard<py::gil_scoped_release>())
      .def(
          "prepare_for_backward",
          &::c10d::Reducer::prepare_for_backward,
          py::call_guard<py::gil_scoped_release>())
      .def(
          "prepare_for_backward",
          [](::c10d::Reducer& reducer, const torch::autograd::Variable& output)
              -> void { reducer.prepare_for_backward({output}); },
          py::call_guard<py::gil_scoped_release>())
      .def("get_backward_stats", &::c10d::Reducer::get_backward_stats)
      .def(
          "_rebuild_buckets",
          &::c10d::Reducer::rebuild_buckets,
          py::call_guard<py::gil_scoped_release>())
      .def(
          "get_bucket_tensors",
          &::c10d::Reducer::get_bucket_tensors,
          py::call_guard<py::gil_scoped_release>())
      .def(
          "_push_all_rebuilt_params",
          &::c10d::Reducer::push_rebuilt_params_for_all_indices,
          py::call_guard<py::gil_scoped_release>())
      .def(
          "_set_forward_pass_work_handle",
          &::c10d::Reducer::set_forward_pass_work_handle,
          py::call_guard<py::gil_scoped_release>())
      .def(
          "_get_local_used_maps",
          &::c10d::Reducer::get_local_used_maps_on_device);

  py::enum_<::c10d::ReduceOp>(module, "ReduceOp", R"(
An enum-like class for available reduction operations: ``SUM``, ``PRODUCT``,
``MIN``, ``MAX``, ``BAND``, ``BOR``, and ``BXOR``.

Note that ``BAND``, ``BOR``, and ``BXOR`` reductions are not available when
using the ``NCCL`` backend.

Additionally, ``MAX``, ``MIN`` and ``PRODUCT`` are not supported for complex tensors.

The values of this class can be accessed as attributes, e.g., ``ReduceOp.SUM``.
They are used in specifying strategies for reduction collectives, e.g.,
:func:`reduce`, :func:`all_reduce_multigpu`, etc.)")
      .value("SUM", ::c10d::ReduceOp::SUM)
      .value("PRODUCT", ::c10d::ReduceOp::PRODUCT)
      .value("MIN", ::c10d::ReduceOp::MIN)
      .value("MAX", ::c10d::ReduceOp::MAX)
      .value("BAND", ::c10d::ReduceOp::BAND)
      .value("BOR", ::c10d::ReduceOp::BOR)
      .value("BXOR", ::c10d::ReduceOp::BXOR);

  py::class_<::c10d::BroadcastOptions>(module, "BroadcastOptions")
      .def(py::init<>())
      .def_readwrite("rootRank", &::c10d::BroadcastOptions::rootRank)
      .def_readwrite("rootTensor", &::c10d::BroadcastOptions::rootTensor)
      .def_readwrite("timeout", &::c10d::BroadcastOptions::timeout);

  py::class_<::c10d::AllreduceOptions>(module, "AllreduceOptions")
      .def(py::init<>())
      .def_readwrite("reduceOp", &::c10d::AllreduceOptions::reduceOp)
      .def_readwrite("timeout", &::c10d::AllreduceOptions::timeout);

  py::class_<::c10d::AllreduceCoalescedOptions>(
      module, "AllreduceCoalescedOptions")
      .def(py::init<>())
      .def_readwrite("reduceOp", &::c10d::AllreduceCoalescedOptions::reduceOp)
      .def_readwrite("timeout", &::c10d::AllreduceCoalescedOptions::timeout);

  py::class_<::c10d::ReduceOptions>(module, "ReduceOptions")
      .def(py::init<>())
      .def_readwrite("reduceOp", &::c10d::ReduceOptions::reduceOp)
      .def_readwrite("rootRank", &::c10d::ReduceOptions::rootRank)
      .def_readwrite("rootTensor", &::c10d::ReduceOptions::rootTensor)
      .def_readwrite("timeout", &::c10d::ReduceOptions::timeout);

  py::class_<::c10d::AllgatherOptions>(module, "AllgatherOptions")
      .def(py::init<>())
      .def_readwrite("timeout", &::c10d::AllgatherOptions::timeout);

  py::class_<::c10d::GatherOptions>(module, "GatherOptions")
      .def(py::init<>())
      .def_readwrite("rootRank", &::c10d::GatherOptions::rootRank)
      .def_readwrite("timeout", &::c10d::GatherOptions::timeout);

  py::class_<::c10d::ScatterOptions>(module, "ScatterOptions")
      .def(py::init<>())
      .def_readwrite("rootRank", &::c10d::ScatterOptions::rootRank)
      .def_readwrite("timeout", &::c10d::ScatterOptions::timeout);

  py::class_<::c10d::ReduceScatterOptions>(module, "ReduceScatterOptions")
      .def(py::init<>())
      .def_readwrite("reduceOp", &::c10d::ReduceScatterOptions::reduceOp)
      .def_readwrite("timeout", &::c10d::ReduceScatterOptions::timeout);

  py::class_<::c10d::BarrierOptions>(module, "BarrierOptions")
      .def(py::init<>())
      .def_readwrite("timeout", &::c10d::BarrierOptions::timeout);

  py::class_<::c10d::AllToAllOptions>(module, "AllToAllOptions")
      .def(py::init<>())
      .def_readwrite("timeout", &::c10d::AllToAllOptions::timeout);

  auto store =
      py::class_<::c10d::Store, std::shared_ptr<::c10d::Store>, PythonStore>(
          module, "Store",
          R"(
Base class for all store implementations, such as the 3 provided by PyTorch
distributed: (:class:`~torch.distributed.TCPStore`, :class:`~torch.distributed.FileStore`,
and :class:`~torch.distributed.HashStore`).
)")
          // Default constructor.
          .def(py::init<>())
          // Convert from std::string to std::vector<uint8>.
          .def(
              "set",
              [](::c10d::Store& store,
                 const std::string& key,
                 const std::string& value) {
                std::vector<uint8_t> value_(value.begin(), value.end());
                store.set(key, value_);
              },
              py::call_guard<py::gil_scoped_release>(),
              R"(
Inserts the key-value pair into the store based on the supplied ``key`` and
``value``. If ``key`` already exists in the store, it will overwrite the old
value with the new supplied ``value``.

Arguments:
    key (str): The key to be added to the store.
    value (str): The value associated with ``key`` to be added to the store.

Example::
    >>> import torch.distributed as dist
    >>> store = dist.TCPStore("127.0.0.1", 0, true, timedelta(seconds=30))
    >>> store.set("first_key", "first_value")
    >>> # Should return "first_value"
    >>> store.get("first_key")
)")
          // Convert from std::vector<uint8_t> to py::bytes.
          // The returned value is not guaranteed to be valid UTF-8.
          .def(
              "get",
              [](::c10d::Store& store, const std::string& key) -> py::bytes {
                auto value = store.get(key);
                return py::bytes(
                    reinterpret_cast<char*>(value.data()), value.size());
              },
              py::call_guard<py::gil_scoped_release>(),
              R"(
Retrieves the value associated with the given ``key`` in the store. If ``key`` is not
present in the store, the function will wait for ``timeout``, which is defined
when initializing the store, before throwing an exception.

Arguments:
    key (str): The function will return the value associated with this key.

Returns:
    Value associated with ``key`` if ``key`` is in the store.

Example::
    >>> import torch.distributed as dist
    >>> store = dist.TCPStore("127.0.0.1", 0, true, timedelta(seconds=30))
    >>> store.set("first_key", "first_value")
    >>> # Should return "first_value"
    >>> store.get("first_key")
)")
          .def(
              "add",
              &::c10d::Store::add,
              py::call_guard<py::gil_scoped_release>(),
              R"(
The first call to add for a given ``key`` creates a counter associated
with ``key`` in the store, initialized to ``amount``. Subsequent calls to add
with the same ``key`` increment the counter by the specified ``amount``.
Calling :meth:`~torch.distributed.store.add` with a key that has already
been set in the store by :meth:`~torch.distributed.store.set` will result
in an exception.

Arguments:
    key (str): The key in the store whose counter will be incremented.
    amount (int): The quantity by which the counter will be incremented.

Example::
    >>> import torch.distributed as dist
    >>> # Using TCPStore as an example, other store types can also be used
    >>> store = dist.TCPStore("127.0.0.1", 0, true, timedelta(seconds=30))
    >>> store.add("first_key", 1)
    >>> store.add("first_key", 6)
    >>> # Should return 7
    >>> store.get("first_key")
)")
          .def(
              "delete_key",
              &::c10d::Store::deleteKey,
              py::call_guard<py::gil_scoped_release>(),
              R"(
Deletes the key-value pair associated with ``key`` from the store. Returns
`true` if the key was successfully deleted, and `false` if it was not.

.. warning::
    The ``delete_key`` API is only supported by the :class:`~torch.distributed.TCPStore`. Using this API
    with the :class:`~torch.distributed.FileStore` or :class:`~torch.distributed.HashStore` will result in an exception.

Arguments:
    key (str): The key to be deleted from the store

Returns:
    `true` if ``key`` was deleted, otherwise `false`.

Example::
    >>> import torch.distributed as dist
    >>> store = dist.TCPStore("127.0.0.1", 0, true, timedelta(seconds=30))
    >>> store.set("first_key")
    >>> # This should return true
    >>> store.delete_key("first_key")
    >>> # This should return false
    >>> store.delete_key("bad_key")
)")
          .def(
              "num_keys",
              &::c10d::Store::getNumKeys,
              py::call_guard<py::gil_scoped_release>(),
              R"(
Returns the number of keys set in the store. Note that this number will typically
be one greater than the number of keys added by :meth:`~torch.distributed.store.set`
and :meth:`~torch.distributed.store.add` since one key is used to coordinate all
the workers using the store.

.. warning::
    The ``num_keys`` API is only supported by the :class:`~torch.distributed.TCPStore`. Using this API
    with the :class:`~torch.distributed.FileStore` or :class:`~torch.distributed.HashStore` will result in an exception.

Returns:
    The number of keys present in the store.

Example::
    >>> import torch.distributed as dist
    >>> store = dist.TCPStore("127.0.0.1", 0, true, timedelta(seconds=30))
    >>> store.set("first_key", "first_value")
    >>> # This should return 2
    >>> store.num_keys()
)")
          .def(
              "set_timeout",
              &::c10d::Store::setTimeout,
              py::call_guard<py::gil_scoped_release>(),
              R"(
Sets the store's default timeout. This timeout is used during initialization and in
:meth:`~torch.distributed.store.wait` and :meth:`~torch.distributed.store.get`.

Arguments:
    timeout (timedelta): timeout to be set in the store.

Example::
    >>> import torch.distributed as dist
    >>> # Using TCPStore as an example, other store types can also be used
    >>> store = dist.TCPStore("127.0.0.1", 0, true, timedelta(seconds=30))
    >>> store.set_timeout(timedelta(seconds=10))
    >>> # This will throw an exception after 10 seconds
    >>> store.wait(["bad_key"])
)")
          .def(
              "wait",
              [](::c10d::Store& store, const std::vector<std::string>& keys) {
                store.wait(keys);
              },
              py::call_guard<py::gil_scoped_release>(),
              R"(
Waits for each key in ``keys`` to be added to the store. If not all keys are
set before the ``timeout`` (set during store initialization), then ``wait``
will throw an exception.

Arguments:
    keys (list): List of keys on which to wait until they are set in the store.

Example::
    >>> import torch.distributed as dist
    >>> # Using TCPStore as an example, other store types can also be used
    >>> store = dist.TCPStore("127.0.0.1", 0, true, timedelta(seconds=30))
    >>> # This will throw an exception after 30 seconds
    >>> store.wait(["bad_key"])
)")
          .def(
              "wait",
              [](::c10d::Store& store,
                 const std::vector<std::string>& keys,
                 const std::chrono::milliseconds& timeout) {
                store.wait(keys, timeout);
              },
              py::call_guard<py::gil_scoped_release>(),
              R"(
Waits for each key in ``keys`` to be added to the store, and throws an exception
if the keys have not been set by the supplied ``timeout``.

Arguments:
    keys (list): List of keys on which to wait until they are set in the store.
    timeout (timedelta): Time to wait for the keys to be added before throwing an exception.

Example::
    >>> import torch.distributed as dist
    >>> # Using TCPStore as an example, other store types can also be used
    >>> store = dist.TCPStore("127.0.0.1", 0, true, timedelta(seconds=30))
    >>> # This will throw an exception after 10 seconds
    >>> store.wait(["bad_key"], timedelta(seconds=10))
)");

  shared_ptr_class_<::c10d::FileStore>(module, "FileStore", store,
      R"(
A store implementation that uses a file to store the underlying key-value pairs.

Arguments:
    file_name (str): path of the file in which to store the key-value pairs
    world_size (int): The total number of processes using the store

Example::
    >>> import torch.distributed as dist
    >>> store1 = dist.FileStore("/tmp/filestore", 2)
    >>> store2 = dist.FileStore("/tmp/filestore", 2)
    >>> # Use any of the store methods from either the client or server after initialization
    >>> store1.set("first_key", "first_value")
    >>> store2.get("first_key")

      )")
      .def(py::init<const std::string&, int>());

#ifndef _WIN32
  shared_ptr_class_<::c10d::HashStore>(module, "HashStore", store,
      R"(
A thread-safe store implementation based on an underlying hashmap. This store can be used
within the same process (for example, by other threads), but cannot be used across processes.

Example::
    >>> import torch.distributed as dist
    >>> store = dist.HashStore()
    >>> # store can be used from other threads
    >>> # Use any of the store methods after initialization
    >>> store.set("first_key", "first_value")
      )")
      .def(py::init<>());

  shared_ptr_class_<::c10d::TCPStore>(module, "TCPStore", store,
      R"(
A TCP-based distributed key-value store implementation. The server store holds
the data, while the client stores can connect to the server store over TCP and
perform actions such as :meth:`~torch.distributed.store.set` to insert a key-value
pair, :meth:`~torch.distributed.store.get` to retrieve a key-value pair, etc.

Arguments:
    host_name (str): The hostname or IP Address the server store should run on.
    port (int): The port on which the server store should listen for incoming requests.
    world_size (int): The total number of store users (number of clients + 1 for the server).
    is_master (bool): True when initializing the server store, False for client stores.
    timeout (timedelta): Timeout used by the store during initialization and for methods such as :meth:`~torch.distributed.store.get` and :meth:`~torch.distributed.store.wait`.

Example::
    >>> import torch.distributed as dist
    >>> server_store = dist.TCPStore("127.0.0.1", 0, true, timedelta(seconds=30))
    >>> client_store = dist.TCPStore("127.0.0.1", 0, false)
    >>> # Use any of the store methods from either the client or server after initialization
    >>> server_store.set("first_key", "first_value")
    >>> client_store.get("first_key")
      )")
      .def(
          py::init<
              const std::string&,
              int,
              int,
              bool,
              std::chrono::milliseconds>(),
          py::arg("host_name"),
          py::arg("port"),
          py::arg("world_size"),
          py::arg("is_master"),
          py::arg("timeout") =
              std::chrono::milliseconds(::c10d::Store::kDefaultTimeout));
#endif

  shared_ptr_class_<::c10d::PrefixStore>(module, "PrefixStore", store,
      R"(
A wrapper around any of the 3 key-value stores (:class:`~torch.distributed.TCPStore`,
:class:`~torch.distributed.FileStore`, and :class:`~torch.distributed.HashStore`)
that adds a prefix to each key inserted to the store.

Arguments:
    prefix (str): The prefix string that is prepended to each key before being inserted into the store.
    store (torch.distributed.store): A store object that forms the underlying key-value store.
      )")
      .def(py::init<const std::string&, std::shared_ptr<::c10d::Store>>());

  auto processGroup =
      shared_ptr_class_<::c10d::ProcessGroup>(module, "ProcessGroup")
          .def("rank", &::c10d::ProcessGroup::getRank)
          .def("size", &::c10d::ProcessGroup::getSize)

          .def(
              "broadcast",
              &::c10d::ProcessGroup::broadcast,
              py::arg("tensors"),
              py::arg("opts") = ::c10d::BroadcastOptions(),
              py::call_guard<py::gil_scoped_release>())

          .def(
              "broadcast",
              [](::c10d::ProcessGroup& pg, at::Tensor& x, int rootRank) {
                ::c10d::BroadcastOptions opts;
                opts.rootRank = rootRank;
                std::vector<at::Tensor> xs = {x};
                return pg.broadcast(xs, opts);
              },
              py::arg("tensor"),
              py::arg("root"),
              py::call_guard<py::gil_scoped_release>())

          .def(
              "allreduce",
              &::c10d::ProcessGroup::allreduce,
              py::arg("tensors"),
              py::arg("opts") = ::c10d::AllreduceOptions(),
              py::call_guard<py::gil_scoped_release>())

          .def(
              "allreduce",
              [](::c10d::ProcessGroup& pg,
                 std::vector<at::Tensor>& xs,
                 ::c10d::ReduceOp op) {
                ::c10d::AllreduceOptions opts;
                opts.reduceOp = op;
                return pg.allreduce(xs, opts);
              },
              py::arg("tensors"),
              py::arg("op") = ::c10d::ReduceOp::SUM,
              py::call_guard<py::gil_scoped_release>())

          .def(
              "allreduce",
              [](::c10d::ProcessGroup& pg, at::Tensor& x, ::c10d::ReduceOp op) {
                ::c10d::AllreduceOptions opts;
                opts.reduceOp = op;
                std::vector<at::Tensor> xs = {x};
                return pg.allreduce(xs, opts);
              },
              py::arg("tensor"),
              py::arg("op") = ::c10d::ReduceOp::SUM,
              py::call_guard<py::gil_scoped_release>())

          .def(
              "allreduce_coalesced",
              [](::c10d::ProcessGroup& pg,
                 std::vector<at::Tensor>& xs,
                 ::c10d::AllreduceCoalescedOptions opts) {
                return pg.allreduce_coalesced(xs, opts);
              },
              py::arg("tensors"),
              py::arg("opts") = ::c10d::AllreduceCoalescedOptions(),
              py::call_guard<py::gil_scoped_release>())

          .def(
              "reduce",
              &::c10d::ProcessGroup::reduce,
              py::arg("tensors"),
              py::arg("opts") = ::c10d::ReduceOptions(),
              py::call_guard<py::gil_scoped_release>())

          .def(
              "reduce",
              [](::c10d::ProcessGroup& pg,
                 at::Tensor& x,
                 int rootRank,
                 ::c10d::ReduceOp op) {
                ::c10d::ReduceOptions opts;
                opts.reduceOp = op;
                opts.rootRank = rootRank;
                std::vector<at::Tensor> xs = {x};
                return pg.reduce(xs, opts);
              },
              py::arg("tensor"),
              py::arg("root"),
              py::arg("op") = ::c10d::ReduceOp::SUM,
              py::call_guard<py::gil_scoped_release>())

          .def(
              "allgather",
              &::c10d::ProcessGroup::allgather,
              py::arg("output_tensors"),
              py::arg("input_tensors"),
              py::arg("opts") = ::c10d::AllgatherOptions(),
              py::call_guard<py::gil_scoped_release>())

          .def(
              "allgather",
              [](::c10d::ProcessGroup& pg,
                 std::vector<at::Tensor>& output,
                 at::Tensor& input) {
                std::vector<std::vector<at::Tensor>> outputs = {output};
                std::vector<at::Tensor> inputs = {input};
                return pg.allgather(
                    outputs, inputs, ::c10d::AllgatherOptions());
              },
              py::arg("output_tensors"),
              py::arg("input_tensor"),
              py::call_guard<py::gil_scoped_release>())

          .def(
              "allgather_coalesced",
              &::c10d::ProcessGroup::allgather_coalesced,
              py::arg("output_lists"),
              py::arg("input_list"),
              py::arg("opts") = ::c10d::AllgatherOptions(),
              py::call_guard<py::gil_scoped_release>())

          .def(
              "gather",
              &::c10d::ProcessGroup::gather,
              py::arg("output_tensors"),
              py::arg("input_tensors"),
              py::arg("opts") = ::c10d::GatherOptions(),
              py::call_guard<py::gil_scoped_release>())

          .def(
              "gather",
              [](::c10d::ProcessGroup& pg,
                 std::vector<at::Tensor>& output,
                 at::Tensor& input,
                 int rootRank) {
                ::c10d::GatherOptions opts;
                opts.rootRank = rootRank;
                std::vector<std::vector<at::Tensor>> outputs = {output};
                std::vector<at::Tensor> inputs = {input};
                return pg.gather(outputs, inputs, opts);
              },
              py::arg("output_tensors"),
              py::arg("input_tensor"),
              py::arg("root"),
              py::call_guard<py::gil_scoped_release>())

          .def(
              "scatter",
              &::c10d::ProcessGroup::scatter,
              py::arg("output_tensors"),
              py::arg("input_tensors"),
              py::arg("opts") = ::c10d::ScatterOptions(),
              py::call_guard<py::gil_scoped_release>())

          .def(
              "scatter",
              [](::c10d::ProcessGroup& pg,
                 at::Tensor& output,
                 std::vector<at::Tensor>& input,
                 int rootRank) {
                ::c10d::ScatterOptions opts;
                opts.rootRank = rootRank;
                std::vector<std::vector<at::Tensor>> inputs = {input};
                std::vector<at::Tensor> outputs = {output};
                return pg.scatter(outputs, inputs, opts);
              },
              py::arg("output_tensor"),
              py::arg("input_tensors"),
              py::arg("root"),
              py::call_guard<py::gil_scoped_release>())

          .def(
              "reduce_scatter",
              &::c10d::ProcessGroup::reduce_scatter,
              py::arg("output_tensors"),
              py::arg("input_tensors"),
              py::arg("opts") = ::c10d::ReduceScatterOptions(),
              py::call_guard<py::gil_scoped_release>())

          .def(
              "reduce_scatter",
              [](::c10d::ProcessGroup& pg,
                 at::Tensor& output,
                 std::vector<at::Tensor>& input) {
                std::vector<at::Tensor> outputs = {output};
                std::vector<std::vector<at::Tensor>> inputs = {input};
                return pg.reduce_scatter(
                    outputs, inputs, ::c10d::ReduceScatterOptions());
              },
              py::arg("output_tensors"),
              py::arg("input_tensor"),
              py::call_guard<py::gil_scoped_release>())

          .def(
              "alltoall_base",
              &::c10d::ProcessGroup::alltoall_base,
              py::arg("output_tensor"),
              py::arg("input_tensor"),
              py::arg("output_split_sizes"),
              py::arg("input_split_sizes"),
              py::arg("opts") = ::c10d::AllToAllOptions(),
              py::call_guard<py::gil_scoped_release>())

          .def(
              "alltoall_base",
              [](::c10d::ProcessGroup& pg,
                 at::Tensor& output,
                 at::Tensor& input,
                 std::vector<int64_t> outputSplitSizes,
                 std::vector<int64_t> inputSplitSizes) {
                return pg.alltoall_base(
                    output,
                    input,
                    outputSplitSizes,
                    inputSplitSizes,
                    ::c10d::AllToAllOptions());
              },
              py::arg("output"),
              py::arg("input"),
              py::arg("output_split_sizes"),
              py::arg("input_split_sizes"),
              py::call_guard<py::gil_scoped_release>())

          .def(
              "alltoall",
              &::c10d::ProcessGroup::alltoall,
              py::arg("output_tensor"),
              py::arg("input_tensor"),
              py::arg("opts") = ::c10d::AllToAllOptions(),
              py::call_guard<py::gil_scoped_release>())

          .def(
              "alltoall",
              [](::c10d::ProcessGroup& pg,
                 std::vector<at::Tensor>& output,
                 std::vector<at::Tensor>& input) {
                return pg.alltoall(output, input, ::c10d::AllToAllOptions());
              },
              py::arg("output"),
              py::arg("input"),
              py::call_guard<py::gil_scoped_release>())

          .def(
              "send",
              &::c10d::ProcessGroup::send,
              py::call_guard<py::gil_scoped_release>())

          .def(
              "recv",
              &::c10d::ProcessGroup::recv,
              py::call_guard<py::gil_scoped_release>())

          .def(
              "recv_anysource",
              &::c10d::ProcessGroup::recvAnysource,
              py::call_guard<py::gil_scoped_release>())

          .def(
              "barrier",
              &::c10d::ProcessGroup::barrier,
              py::arg("opts") = ::c10d::BarrierOptions(),
              py::call_guard<py::gil_scoped_release>());

#ifndef _WIN32
  module.def(
      "_round_robin_process_groups",
      [](std::vector<std::shared_ptr<::c10d::ProcessGroup>> processGroups)
          -> std::shared_ptr<::c10d::ProcessGroup> {
        if (processGroups.size() == 0) {
          throw std::invalid_argument("Specify at least 1 process group");
        }
        const auto& first = processGroups.front();
        return std::make_shared<::c10d::ProcessGroupRoundRobin>(
            first->getRank(), first->getSize(), std::move(processGroups));
      },
      py::arg("process_groups"),
      py::call_guard<py::gil_scoped_release>());
#endif

#ifdef USE_C10D_GLOO
  auto processGroupGloo = shared_ptr_class_<::c10d::ProcessGroupGloo>(
      module, "ProcessGroupGloo", processGroup);

  shared_ptr_class_<::gloo::transport::Device>(processGroupGloo, "Device");

  shared_ptr_class_<::c10d::ProcessGroupGloo::Options>(
      processGroupGloo, "Options")
      .def(py::init<>())
      .def_readwrite("devices", &::c10d::ProcessGroupGloo::Options::devices)
      .def_readwrite("timeout", &::c10d::ProcessGroupGloo::Options::timeout)
      .def_readwrite("threads", &::c10d::ProcessGroupGloo::Options::threads);

  processGroupGloo.def_static(
      "create_device",
      [](const std::string& hostname, const std::string& interface)
          -> std::shared_ptr<::gloo::transport::Device> {
        if (!hostname.empty()) {
          return ::c10d::ProcessGroupGloo::createDeviceForHostname(hostname);
        }
        if (!interface.empty()) {
          return ::c10d::ProcessGroupGloo::createDeviceForInterface(interface);
        }
        throw std::invalid_argument(
            "Specify either `hostname` or `interface` argument.");
      },
      py::arg("hostname") = "",
      py::arg("interface") = "");

  processGroupGloo
      .def(py::init<
           const std::shared_ptr<::c10d::Store>&,
           int,
           int,
           ::c10d::ProcessGroupGloo::Options>(),
           py::call_guard<py::gil_scoped_release>())
      .def(
          py::init([](const std::shared_ptr<::c10d::Store>& store,
                      int rank,
                      int size,
                      std::chrono::milliseconds timeout) {
            ::c10d::ProcessGroupGloo::Options options;

            // Use interfaces listed in "GLOO_SOCKET_IFNAME", if set.
            char* ifnameEnv = getenv(GLOO_SOCKET_IFNAME_ENV);
            if (ifnameEnv) {
              for (const auto& iface : split(',', ifnameEnv)) {
                options.devices.push_back(
                    ::c10d::ProcessGroupGloo::createDeviceForInterface(iface));
              }
            } else {
              // If no hostname is specified, this function looks up
              // the machine's hostname and returns a device instance
              // associated with the address that the hostname resolves to.
              options.devices.push_back(
                  ::c10d::ProcessGroupGloo::createDefaultDevice());
            }

            options.timeout = timeout;
            options.threads = options.devices.size() * 2;
            return std::make_shared<::c10d::ProcessGroupGloo>(
                store, rank, size, options);
          }),
          py::arg("store"),
          py::arg("rank"),
          py::arg("size"),
          py::arg("timeout") = std::chrono::milliseconds(10 * 1000), // NOLINT
          py::call_guard<py::gil_scoped_release>());
#endif

#ifdef USE_C10D_NCCL
  auto processGroupNCCL = shared_ptr_class_<::c10d::ProcessGroupNCCL>(
      module, "ProcessGroupNCCL", processGroup)
      .def(py::init<
           const std::shared_ptr<::c10d::Store>&,
           int,
           int,
           ::c10d::ProcessGroupNCCL::Options>(),
           py::call_guard<py::gil_scoped_release>())
      .def(
          py::init([](const std::shared_ptr<::c10d::Store>& store,
                      int rank,
                      int size,
                      const std::chrono::milliseconds& timeout){
            ::c10d::ProcessGroupNCCL::Options options;
            options.isHighPriorityStream = false;
            options.opTimeout = timeout;
            return std::make_shared<::c10d::ProcessGroupNCCL>(
                store, rank, size, options);
          }),
          py::arg("store"),
          py::arg("rank"),
          py::arg("size"),
          py::arg("timeout") = std::chrono::milliseconds(
              ::c10d::ProcessGroupNCCL::kProcessGroupNCCLOpTimeoutMillis),
          py::call_guard<py::gil_scoped_release>());

  py::class_<::c10d::ProcessGroupNCCL::Options>(processGroupNCCL, "Options")
      .def(py::init<>())
      .def_readwrite("is_high_priority", &::c10d::ProcessGroupNCCL::Options::isHighPriorityStream)
      .def_readwrite("op_timeout", &::c10d::ProcessGroupNCCL::Options::opTimeout);
  processGroupNCCL.def_static("_group_start", []() {
    ::c10d::ProcessGroupNCCL::groupStart();
  });
  processGroupNCCL.def_static("_group_end", []() {
    ::c10d::ProcessGroupNCCL::groupEnd();
  });
#endif

#ifdef USE_C10D_MPI
  auto processGroupMPI = shared_ptr_class_<::c10d::ProcessGroupMPI>(
      module, "ProcessGroupMPI", processGroup);

  // Define static create function instead of a constructor, because
  // this function may return null. This happens if this process is not
  // part of a sub group that is to be created.
  processGroupMPI.def_static(
    "create",
    [](std::vector<int> ranks) {
      return ::c10d::ProcessGroupMPI::createProcessGroupMPI(ranks);
    },
    py::call_guard<py::gil_scoped_release>());
#endif

  intrusive_ptr_class_<::c10d::ProcessGroup::Work>(module, "Work")
      .def("is_completed", &::c10d::ProcessGroup::Work::isCompleted)
      .def(
          "is_success",
          [](::c10d::ProcessGroup::Work& work) -> bool {
            TORCH_WARN_ONCE(fmt::format(
                kDeprecationWarning, "ProcessGroup::Work::is_success"));
            return work.isSuccess();
          })
      .def(
          "exception",
          [](::c10d::ProcessGroup::Work& work) -> std::exception_ptr {
            TORCH_WARN_ONCE(fmt::format(
                kDeprecationWarning, "ProcessGroup::Work::exception"));
            return work.exception();
          })
      .def(
          "source_rank",
          [](::c10d::ProcessGroup::Work& work) -> int {
            TORCH_WARN_ONCE(fmt::format(
                kDeprecationWarning, "ProcessGroup::Work::source_rank"));
            return work.sourceRank();
          })
      .def("_source_rank", &::c10d::ProcessGroup::Work::sourceRank)
      .def(
          "result",
          [](::c10d::ProcessGroup::Work& work) -> std::vector<at::Tensor> {
            return work.result();
          })
      .def(
          "synchronize",
          [](::c10d::ProcessGroup::Work& work) -> void {
            TORCH_WARN_ONCE(fmt::format(
                kDeprecationWarning, "ProcessGroup::Work::synchronize"));
            work.synchronize();
          })
      .def(
          "wait",
          &::c10d::ProcessGroup::Work::wait,
          py::arg("timeout") = kNoTimeout,
          py::call_guard<py::gil_scoped_release>())
      .def(
          "get_future",
          [](::c10d::ProcessGroup::Work& work)
              -> std::shared_ptr<jit::PythonFutureWrapper> {
            return std::make_shared<jit::PythonFutureWrapper>(work.getFuture());
          },
          R"(
            Returns:
                A ``torch._C.Future`` object which is associated with the completion of
                the ``ProcessGroup::Work``. As an example, a future object can be retrieved
                by ``fut = process_group.allreduce(tensors).get_future()``.

            Example::
                Below is an example of a simple allreduce DDP communication hook that uses
                ``get_future` API to retrieve a Future associated with the completion of
                ``allreduce`` work.

                >>> def allreduce(state: object, bucket: dist._GradBucket): -> torch._C.Future
                >>>     tensors = [t / process_group.world_size for t in bucket.get_tensors()]
                >>>     work = process_group.allreduce(tensors)
                >>>     return work.get_future()

                >>> ddp_model._register_comm_hook(state = None, hook = allreduce)

            .. warning ::
                ``get_future`` API supports only NCCL backend and single-process single-device mode.
                The ``torch._C.Future`` object returned by this API can be used in
                ``DistributedDataParallel._register_comm_hook``, but it is subject to some subtle
                differences compared to ``torch.futures.Future`` due to compromises made for performance
                reasons.

                In the example above, ``allreduce`` work will be done on GPU using NCCL backend,
                ``fut.wait()`` will return after synchronizing the appropriate NCCL streams
                with PyTorch's default device streams to ensure we can have asynchronous CUDA
                execution and it does not wait for the entire operation to complete on GPU. Note that
                ``FutureNCCL``  does not support ``NCCL_BLOCKING_WAIT`` flag or NCCL's ``barrier()``.
                In addition, if a callback function was added by ``fut.then()``, it will wait until
                ``WorkNCCL``'s NCCL streams synchronize with ``ProcessGroupNCCL``'s dedicated callback
                stream and invoke the callback inline after running the callback on the callback stream.
                ``fut.then()`` will return another ``FutureNCCL`` that holds the return value of the
                callback and a ``CUDAEvent`` that recorded the callback stream.

                Note that ``fut.done()`` returns if the enire operation is completed on the GPU.
           )");

  module.def(
      "_compute_bucket_assignment_by_size",
      &::c10d::compute_bucket_assignment_by_size,
      py::arg("tensors"),
      py::arg("bucket_size"),
      py::arg("expect_sparse_gradient") = std::vector<bool>(),
      py::arg("tensor_indices") = std::vector<int64_t>(),
      py::call_guard<py::gil_scoped_release>());

  module.def(
      "_broadcast_coalesced",
      // Define a lambda such that the pybind11 prototype can take a std::vector
      // for the tensor list argument, but still pass it to the underlying
      // function as a c10::ArrayRef.
      [](std::shared_ptr<::c10d::ProcessGroup> process_group,
         std::vector<at::Tensor> tensors, // NOLINT
         size_t buffer_size,
         int rank) {
        broadcast_coalesced(
            std::move(process_group), tensors, buffer_size, rank);
      },
      py::arg("process_group"),
      py::arg("tensors"),
      py::arg("buffer_size"),
      // The source of truth rank to broadcast the tensors from.
      py::arg("src") = 0,
      py::call_guard<py::gil_scoped_release>());

  module.def(
      "_test_python_store",
      // Define a function that takes a c10d store and runs a few tests.
      // This is used by the PythonStore tests, which we cannot test from the
      // Python side of the world. Calling Python functions on a Python object
      // completely bypasses pybind11. We need to test that the overloaded
      // functions call into Python and behave like we expect.
      [](std::shared_ptr<::c10d::Store> store) {
        auto add = [&store](const std::string& key, int64_t value) {
          store->add(key, value);
        };

        auto set = [&store](const std::string& key, const std::string& value) {
          std::vector<uint8_t> value_(value.begin(), value.end());
          store->set(key, value_);
        };

        auto get = [&store](const std::string& key) {
          auto value = store->get(key);
          return std::string(value.begin(), value.end());
        };

        add("key", 1);
        add("key", 2);
        add("key", 3);
        set("key0", "value0");
        add("key3", 1);
        set("key1", "value1");
        add("key3", 2);
        set("key2", "value2");
        add("key3", 3);
        add("key3", 4);
        add("key3", 3);
        add("key3", 2);
        if (get("key") != "6") {
          throw std::runtime_error("assertion failed");
        }
        if (get("key0") != "value0") {
          throw std::runtime_error("assertion failed");
        }
        if (get("key1") != "value1") {
          throw std::runtime_error("assertion failed");
        }
        if (get("key2") != "value2") {
          throw std::runtime_error("assertion failed");
        }
        if (get("key3") != "15") {
          throw std::runtime_error("assertion failed");
        }
      },
      py::call_guard<py::gil_scoped_release>());

  module.attr("_DEFAULT_FIRST_BUCKET_BYTES") = ::c10d::kDefaultFirstBucketBytes;

  Py_RETURN_TRUE;
}

<<<<<<< HEAD
// TorchBind bindings
static auto store_torchbind =
  torch::class_<::c10d::Store>("dist_c10d", "Store");

static auto fileStore_torchbind =
  torch::class_<::c10d::FileStore>("dist_c10d", "FileStore")
    .def(torch::init<std::string, int64_t>());

// Torchbind the ProcessGroup to make it available in TorchScript
static auto processGroupWork_torchbind =
  torch::class_<::c10d::ProcessGroup::Work>("dist_c10d", "Work")
    .def(torch::init<>())
    .def("is_completed", &::c10d::ProcessGroup::Work::isCompleted)
    .def("is_success", &::c10d::ProcessGroup::Work::isSuccess)
    .def("source_rank", &::c10d::ProcessGroup::Work::sourceRank)
    .def("synchronize", &::c10d::ProcessGroup::Work::synchronize);

static auto processGroup_torchbind =
  torch::class_<::c10d::ProcessGroup>("dist_c10d", "ProcessGroup");

static auto processGroupGloo_torchbind =
  torch::class_<::c10d::ProcessGroupGloo>("dist_c10d", "ProcessGroupGloo");
    // .def(torch::init<std::shared_ptr<::c10d::Store>, )
=======
#undef PROCESS_GROUP_DEPRECATION_WARNING
>>>>>>> 2be46457

} // namespace

// c10d methods on torch._C
static PyMethodDef methods[] = { // NOLINT
    {"_c10d_init", (PyCFunction)c10d_init, METH_NOARGS, nullptr},
    {nullptr, nullptr, 0, nullptr}};

PyMethodDef* python_functions() {
  return methods;
}

} // namespace c10d
} // namespace distributed
} // namespace torch<|MERGE_RESOLUTION|>--- conflicted
+++ resolved
@@ -1156,7 +1156,7 @@
   Py_RETURN_TRUE;
 }
 
-<<<<<<< HEAD
+#undef PROCESS_GROUP_DEPRECATION_WARNING
 // TorchBind bindings
 static auto store_torchbind =
   torch::class_<::c10d::Store>("dist_c10d", "Store");
@@ -1180,9 +1180,6 @@
 static auto processGroupGloo_torchbind =
   torch::class_<::c10d::ProcessGroupGloo>("dist_c10d", "ProcessGroupGloo");
     // .def(torch::init<std::shared_ptr<::c10d::Store>, )
-=======
-#undef PROCESS_GROUP_DEPRECATION_WARNING
->>>>>>> 2be46457
 
 } // namespace
 
