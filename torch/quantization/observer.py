--- conflicted
+++ resolved
@@ -116,17 +116,10 @@
             torch.quint8,
         ), "Default Observer only works for qint8 and quint8 data type"
 
-<<<<<<< HEAD
-    @torch.jit._overload
-    def _calculate_qparams(self, min_val: torch.Tensor, max_val: torch.Tensor) -> Tuple[torch.Tensor, torch.Tensor]: ...
-
-    @torch.jit._overload
-=======
     @torch.jit._overload_method
     def _calculate_qparams(self, min_val: torch.Tensor, max_val: torch.Tensor) -> Tuple[torch.Tensor, torch.Tensor]: ...
 
     @torch.jit._overload_method
->>>>>>> 5c437bdb
     def _calculate_qparams(self, min_val: List[torch.Tensor], max_val: List[torch.Tensor]) -> List[Tuple[torch.Tensor, torch.Tensor]]: ...
 
     @torch.jit.export
