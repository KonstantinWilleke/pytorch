import numpy as np
import unittest

import torch
import torch.jit
import torch.nn.functional as F
from torch.nn.modules.utils import _pair

from hypothesis import settings, HealthCheck
from hypothesis import assume, given
from hypothesis import strategies as st
import hypothesis_utils as hu
from hypothesis_utils import no_deadline

from common_utils import TEST_WITH_UBSAN, TestCase, run_tests, IS_PPC, IS_MACOS
from common_quantized import _quantize, _dequantize, _calculate_dynamic_qparams, \
    override_quantized_engine

# Make sure we won't have overflows from vpmaddubsw instruction used in FBGEMM.
# On the current Intel x86 architecture, we need to utilize vpmaddubsw instruction
# for the 8-bit int multiplication. This instruction vertically multiplies each
# unsigned 8-bit integer from a with the corresponding signed 8-bit integer from
# b, producing intermediate signed 16-bit integers. This function modifies the
# weights to eliminate the overflow on the signed 16-bit integers.
def avoid_vpmaddubsw_overflow_linear(
    batch_size, input_channels, output_channels, X, X_min, X_max, W, W_min, W_max
):
    for i, j in np.ndindex((batch_size, output_channels)):
        for k in range(0, input_channels // 2 * 2, 2):
            x0 = X[i, k] - X_min
            x1 = X[i, k + 1] - X_min
            w0 = W[j, k] - 128 - W_min
            w1 = W[j, k + 1] - 128 - W_min
            if x0 * w0 + x1 * w1 < -(1 << 15):
                w1_adjusted = (-(1 << 15) - float(x0) * w0) / x1
                W[j, k + 1] = int(w1_adjusted) + 128 + W_min
            elif x0 * w0 + x1 * w1 > (1 << 15) - 1:
                w1_adjusted = ((1 << 15) - 1 - float(x0) * w0) / x1
                W[j, k + 1] = int(w1_adjusted) + 128 + W_min

    # Go through the same loop again to double check we don't have any overflow
    for i, j in np.ndindex((batch_size, output_channels)):
        for k in range(0, input_channels // 2 * 2, 2):
            x0 = X[i, k] - X_min
            x1 = X[i, k + 1] - X_min
            w0 = W[j, k] - 128 - W_min
            w1 = W[j, k + 1] - 128 - W_min
            assert -(1 << 15) <= x0 * w0 + x1 * w1 < (1 << 15)


# Reference quantized Linear operator
def qlinear_ref(X_q, X_scale, X_zp, W_q, W_scale, W_zp, b_q, Y_scale, Y_zp):
    X_q = np.reshape(X_q, (-1, X_q.shape[X_q.ndim - 1]))
    row_offsets_ref = X_q.sum(axis=1).astype(np.int32).reshape((-1, 1))
    col_offsets_ref = W_q.sum(axis=1).astype(np.int32).reshape((1, -1))
    assert X_q.ndim == 2
    batch_size, input_channels = X_q.shape
    Prod_XqWq_ref = (
        np.matmul(X_q.astype(np.int32), W_q.astype(np.int32).T)
        - W_zp * row_offsets_ref
        - X_zp * col_offsets_ref
        + input_channels * X_zp * W_zp
    )
    if b_q is not None:
        Prod_XqWq_ref += b_q
    Y_q_ref = _quantize(Prod_XqWq_ref, Y_scale / (X_scale * W_scale), Y_zp)
    return Y_q_ref

"""Computes the output shape given pooling parameters."""
def pool_output_shape(input_size, kernel_size, padding, stride,
                      dilation, ceiling_mode=False):
    if stride is None:
        stride = kernel_size
    output_size = (
        (input_size + 2 * padding - dilation * (kernel_size - 1) - 1
         + (stride - 1 if ceiling_mode else 0)) // stride + 1)
    if (padding > 0 and
            ((output_size - 1) * stride >= input_size + padding)):
        output_size += 1
    return output_size

class TestQuantizedOps(TestCase):

    """Tests the correctness of the quantized::relu op."""
    @given(X=hu.tensor(shapes=hu.array_shapes(1, 5, 1, 5),
                       qparams=hu.qparams()))
    def test_qrelu(self, X):
        X, (scale, zero_point, torch_type) = X

        Y = X.copy()
        Y[Y < 0] = 0
        qY = torch.quantize_per_tensor(torch.from_numpy(Y), scale=scale,
                                       zero_point=zero_point, dtype=torch_type)
        X = torch.from_numpy(X)
        qX = torch.quantize_per_tensor(X, scale=scale, zero_point=zero_point,
                                       dtype=torch_type)

        ops_under_test = {
            'native': torch.relu,
            'nn.functional': torch.nn.functional.relu,
        }

        for name, op in ops_under_test.items():
            qY_hat = op(qX)
            self.assertEqual(qY, qY_hat, message="{} relu failed".format(name))

        ops_under_test_inplace = {
            'inplace native': torch.relu_,
            'inplace nn.functional': torch.nn.functional.relu_,
        }

        for name, op_ in ops_under_test_inplace.items():
            qY_hat = qX.clone()
            op_(qY_hat)
            self.assertEqual(qY, qY_hat, message="{} relu failed".format(name))

    """Tests the correctness of the quantized::relu op."""
    @given(X=hu.tensor(shapes=hu.array_shapes(1, 5, 1, 5),
                       qparams=hu.qparams()))
    def test_qrelu6(self, X):
        X, (scale, zero_point, torch_type) = X

        Y = X.copy()
        Y[Y < 0] = 0
        Y[Y > 6.0] = 6.0
        qY = torch.quantize_per_tensor(torch.from_numpy(Y), scale=scale,
                                       zero_point=zero_point, dtype=torch_type)
        X = torch.from_numpy(X)
        qX = torch.quantize_per_tensor(X, scale=scale, zero_point=zero_point,
                                       dtype=torch_type)

        ops_under_test = {
            'ops.quantized': torch.ops.quantized.relu6,
            'module': torch.nn.quantized.ReLU6(),
        }

        for name, op in ops_under_test.items():
            for inplace in (True, False):
                if hasattr(op, 'inplace'):
                    op.inplace = inplace
                    qY_hat = op(qX)
                else:
                    qY_hat = op(qX, inplace=inplace)
                self.assertEqual(qY, qY_hat,
                                 message="{} relu failed".format(name))

    """Tests the correctness of the scalar addition."""
    @no_deadline
    @given(A=hu.tensor(shapes=hu.array_shapes(1, 4, 1, 5),
                       elements=st.floats(-1e6, 1e6, allow_nan=False),
                       qparams=hu.qparams()),
           b=st.floats(-1e6, 1e6, allow_nan=False, allow_infinity=False))
    def test_qadd_scalar_relu(self, A, b):
        import copy
        add_scalar = torch.ops.quantized.add_scalar
        add_scalar_relu = torch.ops.quantized.add_scalar_relu

        A, (scale, zero_point, dtype) = A
        A = A.astype(np.float32)
        qA = torch.quantize_per_tensor(torch.from_numpy(A), scale, zero_point, dtype)

        C = qA.dequantize() + round(b / scale) * scale
        C_relu = copy.deepcopy(C)
        C_relu[C_relu < 0] = 0

        C_hat = add_scalar(qA, b)
        C_ref = torch.quantize_per_tensor(C, C_hat.q_scale(), C_hat.q_zero_point(), dtype)
        C_relu_hat = add_scalar_relu(qA, b)
        C_relu_ref = torch.quantize_per_tensor(
            C_relu, C_relu_hat.q_scale(), C_relu_hat.q_zero_point(), dtype)

        self.assertEqual(C_ref.dequantize(), C_hat.dequantize(),
                         message="Scalar add results don't match:\
                         {} vs {}".format(C_ref.dequantize(), C_hat.dequantize()))
        self.assertEqual(C_relu_ref.dequantize(), C_relu_hat.dequantize(),
                         message="Scalar add relu results don't match:\
                         {} vs {}".format(C_relu_ref.dequantize(), C_relu_hat.dequantize()))

    """Tests the correctness of the add and add_relu op."""
    def test_qadd_relu_same_qparams(self):
        for dtype in [torch.quint8, torch.qint8, torch.qint32]:
            add_relu = torch.ops.quantized.add_relu
            add = torch.ops.quantized.add
            add_out = torch.ops.quantized.add_out
            add_relu_out = torch.ops.quantized.add_relu_out

            # NB: This is a strange size so that we exercise both the vectorized
            # implementation (64-element chunks at at time) as well as the scalar
            # implementation
            A = torch.arange(-128, 130, dtype=torch.float)
            B = torch.arange(-128, 130, dtype=torch.float)
            scale = 2.0
            zero_point = 127
            qA = torch.quantize_per_tensor(A, scale=scale, zero_point=zero_point,
                                           dtype=dtype)
            qB = torch.quantize_per_tensor(B, scale=scale, zero_point=zero_point,
                                           dtype=dtype)

            # Add ReLU ground truth
            C = (qA.dequantize() + qB.dequantize()).numpy()
            np_dtype = {
                torch.quint8 : np.uint8,
                torch.qint8 : np.int8,
                torch.qint32 : np.int32
            }
            qC = _quantize(C, scale, zero_point, dtype=np_dtype[dtype])
            qC_hat = add(qA, qB, scale=scale, zero_point=zero_point)
            np.testing.assert_equal(qC, qC_hat.int_repr(),
                                    "Quantized addition failed.")
            qC_out_hat = torch._empty_affine_quantized(qC.shape,
                                                       scale=scale,
                                                       zero_point=zero_point,
                                                       dtype=dtype)
            add_out(qA, qB, out=qC_out_hat)
            self.assertEqual(qC_hat, qC_out_hat, message="Add.out failed")

            # Add + ReLU ground truth
            Crelu = C.copy()
            Crelu[C < 0] = 0
            qCrelu = _quantize(Crelu, scale, zero_point, dtype=np_dtype[dtype])
            qCrelu_hat = add_relu(qA, qB, scale=scale, zero_point=zero_point)
            np.testing.assert_equal(qCrelu, qCrelu_hat.int_repr(),
                                    "Quantized addition with ReLU failed.")
            qCrelu_out_hat = torch._empty_affine_quantized(qCrelu.shape,
                                                           scale=scale,
                                                           zero_point=zero_point,
                                                           dtype=dtype)
            add_relu_out(qA, qB, out=qCrelu_out_hat)
            self.assertEqual(qCrelu_hat, qCrelu_out_hat,
                             message="AddReLU.out failed")


    """Tests the correctness of the add and add_relu op."""
    def test_qadd_relu_different_qparams(self):
        for dtype in [torch.quint8, torch.qint8, torch.qint32]:
            add_relu = torch.ops.quantized.add_relu
            add = torch.ops.quantized.add
            add_out = torch.ops.quantized.add_out
            add_relu_out = torch.ops.quantized.add_relu_out

            # NB: This is a strange size so that we exercise both the vectorized
            # implementation (64-element chunks at at time) as well as the scalar
            # implementation
            A = torch.arange(-128, 130, dtype=torch.float)
            B = torch.arange(-128, 130, dtype=torch.float)
            scale_A = 3.0
            zero_point_A = 7
            scale_B = 5.0
            zero_point_B = 127

            scale_C = 0.5
            zero_point_C = 5

            qA = torch.quantize_per_tensor(A, scale=scale_A, zero_point=zero_point_A,
                                           dtype=dtype)
            qB = torch.quantize_per_tensor(B, scale=scale_B, zero_point=zero_point_B,
                                           dtype=dtype)

            # Add ground truth
            C = (qA.dequantize() + qB.dequantize()).numpy()
            np_dtype = {
                torch.quint8 : np.uint8,
                torch.qint8 : np.int8,
                torch.qint32 : np.int32
            }
            qC = _quantize(C, scale_C, zero_point_C, dtype=np_dtype[dtype])
            qC_hat = add(qA, qB, scale=scale_C, zero_point=zero_point_C)
            np.testing.assert_equal(qC, qC_hat.int_repr(),
                                    "Quantized addition failed.")
            qC_out_hat = torch._empty_affine_quantized(qC.shape,
                                                       scale=scale_C,
                                                       zero_point=zero_point_C,
                                                       dtype=dtype)
            add_out(qA, qB, out=qC_out_hat)
            self.assertEqual(qC_hat, qC_out_hat, message="Add.out failed")

            # Add + ReLU ground truth
            Crelu = C.copy()
            Crelu[C < 0] = 0
            qCrelu = _quantize(Crelu, scale_C, zero_point_C, dtype=np_dtype[dtype])
            qCrelu_hat = add_relu(qA, qB, scale=scale_C, zero_point=zero_point_C)
            np.testing.assert_equal(qCrelu, qCrelu_hat.int_repr(),
                                    "Quantized addition with ReLU failed.")
            qCrelu_out_hat = torch._empty_affine_quantized(qCrelu.shape,
                                                           scale=scale_C,
                                                           zero_point=zero_point_C,
                                                           dtype=dtype)
            add_relu_out(qA, qB, out=qCrelu_out_hat)
            self.assertEqual(qCrelu_hat, qCrelu_out_hat,
                             message="AddReLU.out failed")

    """Tests the correctness of the mul and mul_relu op."""
    def test_qmul_relu_same_qparams(self):
        mul_relu = torch.ops.quantized.mul_relu
        mul = torch.ops.quantized.mul
        mul_out = torch.ops.quantized.mul_out
        mul_relu_out = torch.ops.quantized.mul_relu_out

        A = torch.arange(-25, 25, dtype=torch.float)
        B = torch.arange(-25, 25, dtype=torch.float)
        scale = 2.0
        zero_point = 127
        qA = torch.quantize_per_tensor(A, scale=scale, zero_point=zero_point,
                                       dtype=torch.quint8)
        qB = torch.quantize_per_tensor(B, scale=scale, zero_point=zero_point,
                                       dtype=torch.quint8)

        # mul ReLU ground truth
        C = (qA.dequantize() * qB.dequantize()).numpy()
        qC = _quantize(C, scale, zero_point)
        qC_hat = mul(qA, qB, scale=scale, zero_point=zero_point)
        np.testing.assert_equal(qC, qC_hat.int_repr(),
                                "Quantized mulition failed.")
        qC_out_hat = torch._empty_affine_quantized(qC.shape,
                                                   scale=scale,
                                                   zero_point=zero_point,
                                                   dtype=torch.quint8)
        mul_out(qA, qB, out=qC_out_hat)
        self.assertEqual(qC_hat, qC_out_hat, message="mul.out failed")

        # mul + ReLU ground truth
        Crelu = C.copy()
        Crelu[C < 0] = 0
        qCrelu = _quantize(Crelu, scale, zero_point)
        qCrelu_hat = mul_relu(qA, qB, scale=scale, zero_point=zero_point)
        np.testing.assert_equal(qCrelu, qCrelu_hat.int_repr(),
                                "Quantized mulition with ReLU failed.")
        qCrelu_out_hat = torch._empty_affine_quantized(qCrelu.shape,
                                                       scale=scale,
                                                       zero_point=zero_point,
                                                       dtype=torch.quint8)
        mul_relu_out(qA, qB, out=qCrelu_out_hat)
        self.assertEqual(qCrelu_hat, qCrelu_out_hat,
                         message="mulReLU.out failed")

        # Scalar multiplication
        for b in B:
            C_ref = qA.dequantize().numpy() * b.item()
            qC_hat = torch.ops.quantized.mul_scalar(qA, b.item())

            self.assertEqual(C_ref, qC_hat.dequantize())

        # Scalar multiplication + relu
        for b in B:
            C_ref = qA.dequantize().numpy() * b.item()
            C_ref[C_ref < 0] = 0
            qC_hat = torch.ops.quantized.mul_scalar_relu(qA, b.item())

            self.assertEqual(C_ref, qC_hat.dequantize())

    """Tests the correctness of the mul and mul_relu op."""
    def test_qmul_relu_different_qparams(self):
        mul_relu = torch.ops.quantized.mul_relu
        mul = torch.ops.quantized.mul
        mul_out = torch.ops.quantized.mul_out
        mul_relu_out = torch.ops.quantized.mul_relu_out

        A = torch.arange(-25, 25, dtype=torch.float)
        B = torch.arange(-25, 25, dtype=torch.float)
        scale_A = 3.0
        zero_point_A = 7
        scale_B = 5.0
        zero_point_B = 127

        scale_C = 0.5
        zero_point_C = 5

        qA = torch.quantize_per_tensor(A, scale=scale_A, zero_point=zero_point_A,
                                       dtype=torch.quint8)
        qB = torch.quantize_per_tensor(B, scale=scale_B, zero_point=zero_point_B,
                                       dtype=torch.quint8)

        # mul ground truth
        C = (qA.dequantize() * qB.dequantize()).numpy()
        qC = _quantize(C, scale_C, zero_point_C)
        qC_hat = mul(qA, qB, scale=scale_C, zero_point=zero_point_C)
        np.testing.assert_equal(qC, qC_hat.int_repr(),
                                "Quantized multiplication failed.")
        qC_out_hat = torch._empty_affine_quantized(qC.shape,
                                                   scale=scale_C,
                                                   zero_point=zero_point_C,
                                                   dtype=torch.quint8)
        mul_out(qA, qB, out=qC_out_hat)
        self.assertEqual(qC_hat, qC_out_hat, message="mul.out failed")

        # mul + ReLU ground truth
        Crelu = C.copy()
        Crelu[C < 0] = 0
        qCrelu = _quantize(Crelu, scale_C, zero_point_C)
        qCrelu_hat = mul_relu(qA, qB, scale=scale_C, zero_point=zero_point_C)
        np.testing.assert_equal(qCrelu, qCrelu_hat.int_repr(),
                                "Quantized multiplication with ReLU failed.")
        qCrelu_out_hat = torch._empty_affine_quantized(qCrelu.shape,
                                                       scale=scale_C,
                                                       zero_point=zero_point_C,
                                                       dtype=torch.quint8)
        mul_relu_out(qA, qB, out=qCrelu_out_hat)
        self.assertEqual(qCrelu_hat, qCrelu_out_hat,
                         message="mulReLU.out failed")

    """Tests max pool operation on quantized tensors."""
    @given(X=hu.tensor(shapes=hu.array_shapes(min_dims=3, max_dims=4,
                                              min_side=1, max_side=10),
                       qparams=hu.qparams()),
           kernel=st.sampled_from((3, 5, 7)),
           stride=st.sampled_from((None, 1, 2)),
           dilation=st.integers(1, 2),
           padding=st.integers(0, 2),
           ceil_mode=st.booleans())
    def test_max_pool2d(self, X, kernel, stride, dilation, padding, ceil_mode):
        X, (scale, zero_point, torch_type) = X
        # Check constraints
        assume(kernel // 2 >= padding)  # Kernel cannot be overhanging!
        iH, iW = X.shape[-2:]
        oH = pool_output_shape(iH, kernel, padding, stride, dilation, ceil_mode)
        assume(oH > 0)
        oW = pool_output_shape(iW, kernel, padding, stride, dilation, ceil_mode)
        assume(oW > 0)

        a = torch.from_numpy(X)
        a_pool = torch.nn.functional.max_pool2d(a, kernel_size=kernel,
                                                stride=stride,
                                                padding=padding, dilation=dilation,
                                                ceil_mode=ceil_mode)
        a_ref = torch.quantize_per_tensor(a_pool, scale=scale,
                                          zero_point=zero_point, dtype=torch_type)
        a_ref = a_ref.dequantize()
        qa = torch.quantize_per_tensor(a, scale=scale, zero_point=zero_point,
                                       dtype=torch_type)

        ops_under_test = {
            "torch": torch.max_pool2d,
            "nn.functional": torch.nn.functional.max_pool2d,
            "nn.quantized.functional": torch.nn.quantized.functional.max_pool2d
        }

        for name, op in ops_under_test.items():
            a_hat = op(qa, kernel_size=kernel, stride=stride, padding=padding,
                       dilation=dilation, ceil_mode=ceil_mode)
            self.assertEqual(a_ref, a_hat.dequantize(),
                             message="{} results are off".format(name))
        # Test the ops.quantized separately, because None is not treated.
        a_hat = torch.ops.quantized.max_pool2d(
            qa, kernel_size=_pair(kernel),
            stride=_pair(kernel if stride is None else stride),
            padding=_pair(padding), dilation=_pair(dilation), ceil_mode=ceil_mode)
        self.assertEqual(a_ref, a_hat.dequantize(),
                         message="ops.quantized.max_pool2d results are off")

    """Tests max pool operation on NHWC quantized tensors."""
    @given(X=hu.tensor(shapes=hu.array_shapes(min_dims=4, max_dims=4,
                                              min_side=1, max_side=10),
                       qparams=hu.qparams()),
           kernel=st.sampled_from((3, 5, 7)),
           stride=st.sampled_from((None, 1, 2)),
           dilation=st.integers(1, 2),
           padding=st.integers(0, 2),
           ceil_mode=st.booleans())
    def test_max_pool2d_nhwc(self, X, kernel, stride, dilation, padding, ceil_mode):
        X, (scale, zero_point, torch_type) = X
        # Ensure we hit the vectorized paths
        # 176 = 128 + 32 + 16
        # 128 hits the interleaved path
        # 32 hits the non-interleaved path
        # 16 hits the scalar path
        if X.shape[1] < 176:
            X = np.repeat(X, 176 / X.shape[1], 1)
        # Check constraints
        assume(kernel // 2 >= padding)  # Kernel cannot be overhanging!
        iH, iW = X.shape[-2:]
        oH = pool_output_shape(iH, kernel, padding, stride, dilation, ceil_mode)
        assume(oH > 0)
        oW = pool_output_shape(iW, kernel, padding, stride, dilation, ceil_mode)
        assume(oW > 0)

        X_nchw = np.ascontiguousarray(X.transpose([0, 2, 3, 1]))
        a = torch.from_numpy(X_nchw).permute([0, 3, 1, 2])
        a_pool = torch.nn.functional.max_pool2d(a, kernel_size=kernel,
                                                stride=stride,
                                                padding=padding, dilation=dilation,
                                                ceil_mode=ceil_mode)
        a_ref = torch.quantize_per_tensor(a_pool, scale=scale,
                                          zero_point=zero_point, dtype=torch_type)
        a_ref = a_ref.dequantize()
        qa = torch.quantize_per_tensor(torch.from_numpy(X_nchw), scale=scale, zero_point=zero_point,
                                       dtype=torch_type).permute([0, 3, 1, 2])
        self.assertTrue(qa.stride() != sorted(qa.stride()))

        ops_under_test = {
            "torch": torch.max_pool2d,
            "nn.functional": torch.nn.functional.max_pool2d,
            "nn.quantized.functional": torch.nn.quantized.functional.max_pool2d
        }

        for name, op in ops_under_test.items():
            a_hat = op(qa, kernel_size=kernel, stride=stride, padding=padding,
                       dilation=dilation, ceil_mode=ceil_mode)
            self.assertTrue(a_hat.stride() != sorted(a_hat.stride()))
            self.assertEqual(a_ref, a_hat.dequantize(),
                             message="{} results are off".format(name))
        # Test the ops.quantized separately, because None is not treated.
        a_hat = torch.ops.quantized.max_pool2d(
            qa, kernel_size=_pair(kernel),
            stride=_pair(kernel if stride is None else stride),
            padding=_pair(padding), dilation=_pair(dilation), ceil_mode=ceil_mode)
        self.assertEqual(a_ref, a_hat.dequantize(),
                         message="ops.quantized.max_pool2d results are off")

    @no_deadline
    @given(X=hu.tensor(shapes=hu.array_shapes(min_dims=3, max_dims=4,
                                              min_side=5, max_side=10),
                       qparams=hu.qparams(dtypes=torch.quint8)),
           kernel=st.sampled_from((3, 5)),
           stride=st.sampled_from((None, 1, 2)),
           padding=st.integers(0, 2),
           ceil_mode=st.sampled_from((True, False)),
           count_include_pad=st.sampled_from((True, False)),
           divisor_override=st.sampled_from((None, None)))
    def test_avg_pool2d(self, X, kernel, stride, padding, ceil_mode, count_include_pad, divisor_override):
        """
        Note: we currently cannot test the divisor_override, because quantized op will clamp the result
        within range. However, the float op will not.
        """
        X, (scale, zero_point, torch_type) = X

        assume(kernel // 2 >= padding)  # Kernel cannot be overhanging!
        iH, iW = X.shape[-2:]
        oH = pool_output_shape(iH, kernel, padding, stride, dilation=1)
        assume(oH > 0)
        oW = pool_output_shape(iW, kernel, padding, stride, dilation=1)
        assume(oW > 0)
        X = torch.from_numpy(X)
        qX = torch.quantize_per_tensor(X, scale=scale, zero_point=zero_point,
                                       dtype=torch_type)
        X = qX.dequantize()
        # Run reference on float tensor and then quantize the result for comparison
        X_ref = torch.nn.functional.avg_pool2d(
            X, kernel_size=kernel, stride=stride, padding=padding,
            ceil_mode=ceil_mode, count_include_pad=count_include_pad, divisor_override=divisor_override)
        ops_under_test = {
            "nn.functional": torch.nn.functional.avg_pool2d,
            "nn.quantized.functional": torch.nn.quantized.functional.avg_pool2d
        }
        error_message = r"Results are off for {}:\n\tExpected:\n{}\n\tGot:\n{}"
        for name, op in ops_under_test.items():
            qX_hat = op(qX, kernel_size=kernel, stride=stride, padding=padding, ceil_mode=ceil_mode,
                        count_include_pad=count_include_pad, divisor_override=divisor_override)
            qX_ref = torch.quantize_per_tensor(X_ref, scale=qX_hat.q_scale(), zero_point=qX_hat.q_zero_point(),
                                               dtype=torch_type)

            self.assertEqual(qX_ref.int_repr().to(torch.double), qX_hat.int_repr().to(torch.double), prec=1.0,
                             message=error_message.format(name, qX_hat.int_repr(), qX_ref.int_repr()))
            self.assertEqual(scale, qX_hat.q_scale(),
                             message=error_message.format(name + '.scale', scale, qX_hat.q_scale()))
            self.assertEqual(zero_point, qX_hat.q_zero_point(),
                             message=error_message.format(name + '.zero_point', scale,
                                                          qX_hat.q_zero_point()))

    @no_deadline
    @given(X=hu.tensor(shapes=hu.array_shapes(min_dims=4, max_dims=4,
                                              min_side=5, max_side=10),
                       qparams=hu.qparams(dtypes=torch.qint8)),
           kernel=st.sampled_from((4, 5)),
           stride=st.sampled_from((None, 1, 2)),
           padding=st.integers(0, 2),
           ceil_mode=st.sampled_from((True, False)),
           count_include_pad=st.sampled_from((True, False)),
           divisor_override=st.sampled_from((None, None)))
    def test_avg_pool2d_nhwc(self, X, kernel, stride, padding, ceil_mode, count_include_pad, divisor_override):
        """
        Note: 1) we currently cannot test the divisor_override, because quantized op will clamp the result
        within range. However, the float op will not.
        2) we cannot test the qint32, since the float point precision is much lower than int32 for big number,
        which will make the test be very flaky.
        """
        X, (scale, zero_point, torch_type) = X
        H, W = X.shape[-2:]


        if X.shape[1] < 176:
            X = np.repeat(X, 176 / X.shape[1], 1)

        assume(kernel // 2 >= padding)  # Kernel cannot be overhanging!
        iH, iW = X.shape[-2:]
        oH = pool_output_shape(iH, kernel, padding, stride, dilation=1)
        assume(oH > 0)
        oW = pool_output_shape(iW, kernel, padding, stride, dilation=1)
        assume(oW > 0)

        X_nchw = np.ascontiguousarray(X.transpose([0, 2, 3, 1]))

        qX = torch.quantize_per_tensor(torch.from_numpy(X_nchw), scale=scale,
                                       zero_point=zero_point, dtype=torch_type).permute([0, 3, 1, 2])
        X = qX.dequantize()

        # Run reference on int_repr + round to avoid double rounding error.
        X_ref = torch.nn.functional.avg_pool2d(
            X, kernel_size=kernel, stride=stride, padding=padding,
            ceil_mode=ceil_mode, count_include_pad=count_include_pad, divisor_override=divisor_override)

        self.assertTrue(qX.stride() != sorted(qX.stride()))
        ops_under_test = {
            "nn.functional": torch.nn.functional.avg_pool2d,
            "nn.quantized.functional": torch.nn.quantized.functional.avg_pool2d
        }
        error_message = r"Results are off for {}:\n\tExpected:\n{}\n\tGot:\n{}"
        for name, op in ops_under_test.items():
            X_hat = op(qX, kernel_size=kernel, stride=stride, padding=padding, ceil_mode=ceil_mode,
                       count_include_pad=count_include_pad, divisor_override=divisor_override)
            self.assertTrue(X_hat.stride() != sorted(X_hat.stride()))
            qX_ref = torch.quantize_per_tensor(X_ref, scale=X_hat.q_scale(), zero_point=X_hat.q_zero_point(),
                                               dtype=torch_type)

            self.assertEqual(qX_ref.int_repr().to(torch.double), X_hat.int_repr().to(torch.double), prec=1.0,
                             message=error_message.format(name, X_hat.int_repr(), qX_ref.int_repr()))
            self.assertEqual(scale, X_hat.q_scale(),
                             message=error_message.format(name + '.scale', scale, X_hat.q_scale()))
            self.assertEqual(zero_point, X_hat.q_zero_point(),
                             message=error_message.format(name + '.zero_point', scale,
                             X_hat.q_zero_point()))

    @no_deadline
    @given(X=hu.tensor(shapes=hu.array_shapes(min_dims=4, max_dims=4,
                                              min_side=1, max_side=10),
                       qparams=hu.qparams(dtypes=torch.quint8)),
           output_size_h=st.integers(1, 10),
           output_size_w=st.integers(1, 10))
    def test_adaptive_avg_pool2d(self, X, output_size_h, output_size_w):
        X, (scale, zero_point, torch_type) = X

        H, W = X.shape[-2:]
        assume(output_size_h <= H)
        assume(output_size_w <= W)
        if output_size_h == output_size_w:
            output_size = output_size_h
        else:
            output_size = (output_size_h, output_size_w)
        X = torch.from_numpy(X)
        qX = torch.quantize_per_tensor(X, scale=scale, zero_point=zero_point,
                                       dtype=torch_type)

        # Run reference on int_repr + round to avoid double rounding error.
        X_ref = torch.nn.functional.adaptive_avg_pool2d(
            qX.int_repr().to(torch.float), output_size).round()

        ops_under_test = {
            "nn.functional": torch.nn.functional.adaptive_avg_pool2d,
            "nn.quantized.functional":
                torch.nn.quantized.functional.adaptive_avg_pool2d
        }

        error_message = r"Results are off for {}:\n\tExpected:\n{}\n\tGot:\n{}"

        for name, op in ops_under_test.items():
            qX_hat = op(qX, output_size=output_size)
            self.assertEqual(X_ref, qX_hat.int_repr(), prec=1.0,
                             message=error_message.format(name, X_ref, qX_hat))
            self.assertEqual(scale, qX_hat.q_scale(),
                             message=error_message.format(name + '.scale', scale, qX_hat.q_scale()))
            self.assertEqual(zero_point, qX_hat.q_zero_point(),
                             message=error_message.format(name + '.zero_point', scale,
                                                          qX_hat.q_zero_point()))

    """Tests adaptive average pool operation on NHWC quantized tensors."""
    @no_deadline
    @given(X=hu.tensor(shapes=hu.array_shapes(min_dims=4, max_dims=4,
                                              min_side=1, max_side=10),
                       qparams=hu.qparams(dtypes=torch.qint8)),
           output_size_h=st.integers(1, 10),
           output_size_w=st.integers(1, 10))
    def test_adaptive_avg_pool2d_nhwc(self, X, output_size_h, output_size_w):
        X, (scale, zero_point, torch_type) = X
        H, W = X.shape[-2:]
        assume(output_size_h <= H)
        assume(output_size_w <= W)
        if output_size_h == output_size_w:
            output_size = output_size_h
        else:
            output_size = (output_size_h, output_size_w)

        if X.shape[1] < 176:
            X = np.repeat(X, 176 / X.shape[1], 1)

        X_nchw = np.ascontiguousarray(X.transpose([0, 2, 3, 1]))
        X = torch.from_numpy(X_nchw).permute([0, 3, 1, 2])
        qX = torch.quantize_per_tensor(torch.from_numpy(X_nchw), scale=scale,
                                       zero_point=zero_point, dtype=torch_type).permute([0, 3, 1, 2])

        # Run reference on int_repr + round to avoid double rounding error.
        X_ref = torch.nn.functional.adaptive_avg_pool2d(qX.int_repr().to(torch.double), output_size).round()

        self.assertTrue(qX.stride() != sorted(qX.stride()))

        ops_under_test = {
            "nn.functional": torch.nn.functional.adaptive_avg_pool2d,
            "nn.quantized.functional":
                torch.nn.quantized.functional.adaptive_avg_pool2d
        }
        error_message = r"Results are off for {}:\n\tExpected:\n{}\n\tGot:\n{}"
        for name, op in ops_under_test.items():
            X_hat = op(qX, output_size=output_size)
            self.assertTrue(X_hat.stride() != sorted(X_hat.stride()))
            self.assertEqual(X_ref, X_hat.int_repr(), prec=1.0,
                             message="{} results are off".format(name))
            self.assertEqual(scale, X_hat.q_scale(),
                             message=error_message.format(name + '.scale', scale, X_hat.q_scale()))
            self.assertEqual(zero_point, X_hat.q_zero_point(),
                             message=error_message.format(name + '.zero_point', scale,
                                                          X_hat.q_zero_point()))

    @no_deadline
    @given(X=hu.tensor(shapes=hu.array_shapes(min_dims=3, max_dims=4,
                                              min_side=1, max_side=10),
                       qparams=hu.qparams()),
           k=st.integers(1, 10),
           dim=st.integers(1, 4),
           largest=st.booleans(),
           sorted=st.booleans())
    def test_qtopk(self, X, k, dim, largest, sorted):
        X, (scale, zero_point, torch_type) = X
        qX = torch.quantize_per_tensor(torch.from_numpy(X), scale, zero_point, torch_type)
        assume(dim < X.ndim)
        assume(k < X.shape[dim])

        unquantized_out = torch.topk(qX.dequantize(), k, dim=dim, largest=largest, sorted=sorted)

        values = torch.quantize_per_tensor(torch.from_numpy(X), scale, zero_point, torch_type)
        indices = torch.tensor(torch.from_numpy(X)).long()

        quantized_out = torch.topk(qX, k, dim=dim, largest=largest, sorted=sorted)

        assert(len(unquantized_out) == len(quantized_out))
        torch.testing.assert_allclose(quantized_out[0].dequantize(), unquantized_out[0])
        torch.testing.assert_allclose(quantized_out[1], unquantized_out[1])

    @no_deadline
    @given(X=hu.tensor(shapes=hu.array_shapes(min_dims=4, max_dims=4,
                                              min_side=1, max_side=10),
                       qparams=hu.qparams()),
           k=st.integers(1, 10),
           dim=st.integers(1, 4),
           largest=st.booleans(),
           sorted=st.booleans())
    def test_qtopk_nhwc(self, X, k, dim, largest, sorted):
        # X is NHWC, we permute to view as NCHW but keep NHWC in memory
        X, (scale, zero_point, torch_type) = X
        qX = torch.quantize_per_tensor(torch.from_numpy(X), scale, zero_point, torch_type).permute([0, 3, 1, 2])
        X = np.transpose(X, [0, 3, 1, 2])
        assume(dim < X.ndim)
        assume(k < X.shape[dim])

        unquantized_out = torch.topk(qX.dequantize(), k, dim=dim, largest=largest, sorted=sorted)

        values = torch.quantize_per_tensor(torch.from_numpy(X), scale, zero_point, torch_type)
        indices = torch.tensor(torch.from_numpy(X)).long()

        quantized_out = torch.topk(qX, k, dim=dim, largest=largest, sorted=sorted)

        assert(len(unquantized_out) == len(quantized_out))
        torch.testing.assert_allclose(quantized_out[0].dequantize(), unquantized_out[0])
        torch.testing.assert_allclose(quantized_out[1], unquantized_out[1])


    """Tests quantize concatenation (both fused and not)."""
    @given(X=hu.tensor(shapes=hu.array_shapes(min_dims=3, max_dims=4,
                                              min_side=1, max_side=10),
                       qparams=hu.qparams()),
           num=st.integers(1, 4),
           dim=st.integers(1, 4),
           relu=st.booleans())
    def test_cat(self, X, num, dim, relu):
        tensors_q = []
        tensors_ref = []
        X, (scale, zero_point, torch_type) = X
        assume(dim < X.ndim)
        X = torch.from_numpy(X)
        new_shape = np.array(X.shape)
        new_shape[dim] = 0
        for idx in range(num):
            tensors_q.append(torch.quantize_per_tensor(X, scale, zero_point,
                                                       torch_type))
            tensors_ref.append(X)
            new_shape[dim] += tensors_ref[-1].shape[dim]

        cat_ref = torch.cat(tensors_ref, dim=dim)
        cat_ref = torch.quantize_per_tensor(cat_ref, scale, zero_point, torch_type)
        cat_ref = cat_ref.dequantize()

        if relu:
            cat_ref = F.relu(cat_ref)
            q_cat_op = torch.ops.quantized.cat_relu
            q_cat_out_op = torch.ops.quantized.cat_relu_out
        else:
            q_cat_op = torch.ops.quantized.cat
            q_cat_out_op = torch.ops.quantized.cat_out

        cat_q = q_cat_op(tensors_q, dim=dim, scale=scale,
                         zero_point=zero_point)
        cat_q = cat_q.dequantize()
        np.testing.assert_equal(cat_ref.numpy(), cat_q.numpy())

        cat_q_out = torch._empty_affine_quantized(
            list(new_shape), scale=scale,
            zero_point=zero_point, dtype=torch_type)
        q_cat_out_op(tensors_q, dim=dim, out=cat_q_out)
        cat_q_out = cat_q_out.dequantize()
        np.testing.assert_equal(cat_ref.numpy(), cat_q_out.numpy())

        # Test the cat on per-channel quantized tensor.
        ch_axis = 1
        scales = torch.from_numpy(np.array([1.0] * X.shape[ch_axis]))
        scales = scales.to(torch.float64)
        zero_points = torch.from_numpy(np.array([0] * X.shape[ch_axis]))
        zero_points = zero_points.to(torch.long)
        tensors_q[0] = torch.quantize_per_channel(
            X, scales, zero_points, axis=ch_axis, dtype=torch_type)
        with self.assertRaisesRegex(RuntimeError, "supported.*cat"):
            cat_q = q_cat_op(tensors_q, dim=ch_axis, scale=scale,
                             zero_point=zero_point)

    @no_deadline
    @given(X=hu.tensor(shapes=hu.array_shapes(min_dims=4, max_dims=4,
                                              min_side=5, max_side=10),
                       qparams=hu.qparams()),
           size=st.sampled_from((1, 3, 5, 10)),
           mode=st.sampled_from(("bilinear", "nearest")),
           scale_factor=st.sampled_from((None, 1.5, 2.0)),
           align_corners=st.sampled_from((True, False)),
           nhwc_layout=st.sampled_from((True, False)))
    def test_interpolate(self, X, size, mode, scale_factor, align_corners, nhwc_layout):
        """
        This test cover upsample_nearest2d and upsample_bilinear2d
        """
        X, (scale, zero_point, torch_type) = X
        H, W = X.shape[-2:]

        if scale_factor is not None:
            size = None
        if mode == "nearest":
            align_corners = None

        if nhwc_layout:
            if X.shape[1] < 176:
                X = np.repeat(X, 176 / X.shape[1], 1)

            X_nchw = np.ascontiguousarray(X.transpose([0, 2, 3, 1]))
            X = torch.from_numpy(X_nchw).permute([0, 3, 1, 2])

            qX = torch.quantize_per_tensor(X, scale=scale, zero_point=zero_point,
                                           dtype=torch_type).permute([0, 3, 1, 2])
        else:
            X = torch.from_numpy(X)
            qX = torch.quantize_per_tensor(X, scale=scale, zero_point=zero_point,
                                           dtype=torch_type)

        X_ref = torch.nn.functional.interpolate(
            qX.int_repr().to(torch.float), size=size, scale_factor=scale_factor,
            mode=mode, align_corners=align_corners)

        ops_under_test = {
            "nn.functional": torch.nn.functional.interpolate,
            "nn.quantized.functional": torch.nn.quantized.functional.interpolate
        }
        error_message = r"Results are off for {}:\n\tExpected:\n{}\n\tGot:\n{}"
        for name, op in ops_under_test.items():
            qX_hat = op(qX, size=size, scale_factor=scale_factor,
                        mode=mode, align_corners=align_corners)
            self.assertEqual(X_ref, qX_hat.int_repr(), prec=1.0,
                             message="{} results are off".format(name, qX_hat.int_repr(), X_ref))
            self.assertEqual(scale, qX_hat.q_scale(),
                             message=error_message.format(name + '.scale', scale, qX_hat.q_scale()))
            self.assertEqual(zero_point, qX_hat.q_zero_point(),
                             message=error_message.format(name + '.zero_point', scale,
                                                          qX_hat.q_zero_point()))

    """Tests quantize concatenation (both fused and not)."""
    @no_deadline
    @given(X=hu.tensor(shapes=hu.array_shapes(min_dims=4, max_dims=4,
                                              min_side=1, max_side=10),
                       qparams=hu.qparams()),
           relu=st.booleans())
    def test_cat_nhwc(self, X, relu):
        # X is NHWC
        X, (scale, zero_point, torch_type) = X

        # Tile out X so # channels is > 64
        X = np.repeat(X, 70 / X.shape[3], 3)
        X = torch.from_numpy(np.ascontiguousarray(X))
        Y = X.clone()
        Y = torch.from_numpy(np.ascontiguousarray(Y))
        # Here, we quantize and get quantized tensors in NHWC for both dims and strides. The
        # permute switches it so that the tensor looks like NCHW but it laid out in memory as
        # NHWC.
        qX = torch.quantize_per_tensor(X, scale, zero_point, torch_type).permute([0, 3, 1, 2])
        qY = torch.quantize_per_tensor(Y, scale, zero_point, torch_type).permute([0, 3, 1, 2])

        ref = torch.cat([qX.dequantize(), qY.dequantize()], dim=1)
        if relu:
            ref[ref < 0] = 0.0
        ref = torch.quantize_per_tensor(ref, scale=scale, zero_point=zero_point, dtype=torch_type)

        if relu:
            out = torch.ops.quantized.cat_relu(
                [qX, qY], dim=1, scale=scale, zero_point=zero_point)
        else:
            out = torch.ops.quantized.cat([qX, qY], dim=1, scale=scale, zero_point=zero_point)

        torch.testing.assert_allclose(out.dequantize(), ref.dequantize())
        self.assertNotEqual(out.stride(), sorted(out.stride()))

    @given(X=hu.tensor(shapes=hu.array_shapes(min_dims=3, max_dims=3,
                                              min_side=1, max_side=2),
                       qparams=hu.qparams()),
           dim=st.integers(1, 2))
    def test_mean(self, X, dim):
        X, (scale, zero_point, torch_type) = X
        qX = torch.quantize_per_tensor(torch.tensor(X).float(), scale, zero_point, torch_type)

        Y = torch.mean(qX.dequantize(), dim)
        Y = torch.quantize_per_tensor(Y, scale, zero_point, torch_type).dequantize()
        qY = torch.mean(qX, dim)

        self.assertEqual(Y, qY.dequantize())

    """Tests the correctness of the quantized equal op."""
    @given(X=hu.tensor(shapes=hu.array_shapes(1, 5, 1, 5),
                       qparams=hu.qparams()),
           X2=hu.tensor(shapes=hu.array_shapes(1, 5, 1, 5),
                        qparams=hu.qparams()),
           X_per_channel=st.booleans(),
           X2_per_channel=st.booleans())
    def test_equal(self, X, X2, X_per_channel, X2_per_channel):
        X, X_params = X
        (scale, zero_point, torch_type) = X_params
        X2, X2_params = X2
        (scale2, zero_point2, torch_type2) = X2_params

        X = torch.from_numpy(X)
        if X_per_channel:
            X_scheme = 'per_channel'
            channels = X.shape[-1]
            qX = torch.quantize_per_channel(
                X,
                scales=torch.tensor([scale] * channels),
                zero_points=torch.tensor([zero_point] * channels),
                dtype=torch_type,
                axis=X.ndim - 1)
        else:
            X_scheme = 'per_tensor'
            qX = torch.quantize_per_tensor(X, scale=scale, zero_point=zero_point,
                                           dtype=torch_type)
        X2 = torch.from_numpy(X2)
        if X2_per_channel:
            X2_scheme = 'per_channel'
            channels = X2.shape[-1]
            qX2 = torch.quantize_per_channel(
                X2,
                scales=torch.tensor([scale2] * channels),
                zero_points=torch.tensor([zero_point2] * channels),
                dtype=torch_type2,
                axis=X2.ndim - 1)
        else:
            X2_scheme = 'per_tensor'
            qX2 = torch.quantize_per_tensor(X2, scale=scale2, zero_point=zero_point2,
                                            dtype=torch_type2)

        def equal_ref(qX, qX2):
            if qX.qscheme() != qX2.qscheme():
                return False
            if qX.shape != qX2.shape:
                return False
            if qX.dtype != qX2.dtype:
                return False
            if qX.qscheme() == torch.per_tensor_affine:
                if qX.q_scale() != qX2.q_scale():
                    return False
                if qX.q_zero_point() != qX2.q_zero_point():
                    return False
            elif qX.qscheme() == torch.per_channel_affine:
                if (qX.q_per_channel_scales() !=
                   qX2.q_per_channel_scales()).any():
                    return False
                if (qX.q_per_channel_zero_points() !=
                   qX2.q_per_channel_zero_points()).any():
                    return False
            else:
                raise NotImplementedError("Don't know what to do with",
                                          qX.qscheme())
            if (qX.int_repr().to(float) != qX2.int_repr().to(float)).any():
                return False
            return True

        self.assertEqual(qX.equal(qX), equal_ref(qX, qX))
        self.assertEqual(qX.equal(qX2), equal_ref(qX, qX2))


@unittest.skipUnless('fbgemm' in torch.backends.quantized.supported_engines,
                     " Quantized operations require FBGEMM. FBGEMM is only optimized for CPUs"
                     " with instruction set support avx2 or newer.")
class TestDynamicQuantizedLinear(TestCase):
    """Tests the correctness of the dynamic quantized linear and linear_relu op."""
    @no_deadline
    @given(
        batch_size=st.integers(1, 4),
        input_channels=st.integers(16, 32),
        output_channels=st.integers(4, 8),
        use_bias=st.booleans(),
        use_relu=st.booleans(),
<<<<<<< HEAD
        use_multi_dim_input=st.booleans())
    def test_qlinear(self, batch_size, input_channels, output_channels,
                     use_bias, use_relu, use_multi_dim_input):
        qlinear_prepack = torch.ops.quantized.fbgemm_linear_prepack
=======
        use_multi_dim_input=st.booleans(),
        use_channelwise=st.booleans())
    def test_qlinear(self, batch_size, input_channels, output_channels,
                     use_bias, use_relu, use_multi_dim_input, use_channelwise):
        qlinear_prepack = torch.ops.quantized.linear_prepack
>>>>>>> 36aaa299
        if use_relu:
            qlinear_dynamic = torch.ops.quantized.linear_relu_dynamic
        else:
            qlinear_dynamic = torch.ops.quantized.linear_dynamic

        if use_multi_dim_input:
            batch_size *= 3  # Test the multi-dim input tensor

        if use_multi_dim_input:
            batch_size *= 3  # Test the multi-dim input tensor

        X_scale = 1.0
        X_zp = 0
        X_value_min = 0
        X_value_max = 255
        X_q0 = np.round(np.random.rand(batch_size, input_channels) *
                        (X_value_max - X_value_min)
                        + X_value_min
                        ).astype(np.uint8)
        X_q0 = np.round(np.random.rand(batch_size, input_channels) *
                        (X_value_max - X_value_min) + X_value_min).astype(np.uint8)
        X_q0[0, 0] = X_value_min
        X_q0[0, 1] = X_value_max

        # W_scale = 1.0
        # W_zp = 0
        W_scales = np.ones(output_channels)
        W_zps = np.zeros(output_channels).astype(np.int)
        W_value_min = -128
        W_value_max = 127
        W_q0 = np.round(
            np.random.rand(output_channels, input_channels)
            * (W_value_max - W_value_min)
            + W_value_min
        ).astype(np.int8)
        W_q0[0, 0] = W_value_min
        W_q0[1, 0] = W_value_max

        b_value_min = -10
        b_value_max = 10
        b_q0 = np.round(
            np.random.rand(output_channels) *
            (b_value_max - b_value_min) + b_value_min
        ).astype(np.int32) if use_bias else None

        avoid_vpmaddubsw_overflow_linear(
            batch_size,
            input_channels,
            output_channels,
            X_q0,
            X_value_min,
            X_value_max,
            W_q0,
            W_value_min,
            W_value_max,
        )

        X_fp32 = torch.from_numpy(_dequantize(X_q0, X_scale, X_zp)).to(dtype=torch.float)
<<<<<<< HEAD
        W_fp32 = torch.from_numpy(_dequantize(W_q0, W_scale, W_zp)).to(dtype=torch.float)
        b_fp32 = torch.from_numpy(
            _dequantize(b_q0, X_scale * W_scale, 0)
        ).to(dtype=torch.float) if use_bias else None

        if use_multi_dim_input:
            X_fp32 = X_fp32.view(3, int(batch_size / 3), input_channels)

        W_scale, W_zp = _calculate_dynamic_qparams(W_fp32, torch.qint8)
        W_q = torch.quantize_linear(W_fp32, scale=W_scale, zero_point=W_zp, dtype=torch.qint8)
=======
        if use_multi_dim_input:
            X_fp32 = X_fp32.view(3, int(batch_size / 3), input_channels)

        # W_scale, W_zp = _calculate_dynamic_qparams(W_fp32, torch.qint8)
        # We currently only check the case where W_scale = 1.0, W_zp = 0.

        if use_channelwise:
            W_fp32 = torch.from_numpy(_dequantize(W_q0, W_scales.reshape(
                (-1, 1)), W_zps.reshape((-1, 1)))).to(dtype=torch.float)
            W_q = torch.quantize_per_channel(W_fp32, scales=torch.from_numpy(W_scales),
                                             zero_points=torch.from_numpy(W_zps), axis=0, dtype=torch.qint8)
            b_fp32 = torch.from_numpy(
                _dequantize(b_q0, X_scale * W_scales, 0)
            ).to(dtype=torch.float) if use_bias else None
        else:
            W_fp32 = torch.from_numpy(_dequantize(
                W_q0, W_scales[0], W_zps[0])).to(dtype=torch.float)
            W_q = torch.quantize_per_tensor(W_fp32, scale=W_scales[0], zero_point=(
                W_zps[0].astype(int).item()), dtype=torch.qint8)
            b_fp32 = torch.from_numpy(
                _dequantize(b_q0, X_scale * int(W_scales[0].item()), 0)
            ).to(dtype=torch.float) if use_bias else None
>>>>>>> 36aaa299

        # Observe X_fp32 and determine X_scale and X_zero_point, this should match
        # internals of dynamic linear.
        X_scale, X_zp = _calculate_dynamic_qparams(X_fp32, torch.quint8)
        X_q = torch.quantize_per_tensor(X_fp32, scale=X_scale, zero_point=X_zp, dtype=torch.quint8)

        # Weight prepacking operator for dynamic quantized Linear
        W_prepack = qlinear_prepack(W_q, b_fp32)
        # Dynamic quantized Linear operator with prepacked weight
        Y_fp32 = qlinear_dynamic(X_q.dequantize(), W_prepack)
        # Y_fp32 = qlinear_dynamic(X_fp32, W_prepack, b_fp32)

        Y_fp32_ref = F.linear(X_q.dequantize(), W_q.dequantize(), b_fp32)
        # Y_fp32_ref = F.linear(X_fp32, W_fp32, b_fp32)
        # if use_multi_dim_input:
        #     Y_fp32_ref = Y_fp32_ref.view(3, int(batch_size / 3), output_channels)

        if use_relu:
            Y_fp32_ref[Y_fp32_ref < 0.0] = 0.0

        self.assertEqual(Y_fp32, Y_fp32_ref,
                         message="torch.ops.quantized.linear_dynamic (fbgemm) results are off")

class TestQuantizedLinear(unittest.TestCase):
    """Tests the correctness of the quantized linear and linear_relu op."""
    @no_deadline
    @given(batch_size=st.integers(1, 4),
           input_channels=st.integers(16, 32),
           output_channels=st.integers(4, 8),
           use_bias=st.booleans(),
           use_relu=st.booleans(),
<<<<<<< HEAD
           use_multi_dim_input=st.booleans())
    def test_qlinear(self, batch_size, input_channels, output_channels, use_bias,
                     use_relu, use_multi_dim_input):
        qlinear_prepack = torch.ops.quantized.fbgemm_linear_prepack
        if use_relu:
            qlinear = torch.ops.quantized.fbgemm_linear_relu
=======
           use_multi_dim_input=st.booleans(),
           use_channelwise=st.booleans(),
           qengine=st.sampled_from(("qnnpack", "fbgemm")))
    def test_qlinear(self, batch_size, input_channels, output_channels, use_bias,
                     use_relu, use_multi_dim_input, use_channelwise, qengine):
        if qengine not in torch.backends.quantized.supported_engines:
            return
        decimal_val = 4
        if qengine == 'qnnpack':
            # QNNPACK qlinear is flaky on MACOS. Issue #27326
            if IS_PPC or TEST_WITH_UBSAN or IS_MACOS:
                return
            use_channelwise = False
            use_multi_dim_input = False
            # QNNPACK supports uint8 in the kernels. In the op we shift the int8
            # weight values to uint8 to be on par with fbgemm. However, this causes
            # some rounding issues in rare cases. So, we relax the check to allow
            # off by one results.
            decimal_val = 0

        with override_quantized_engine(qengine):
            qlinear_prepack = torch.ops.quantized.linear_prepack
            if use_relu:
                qlinear = torch.ops.quantized.linear_relu
            else:
                qlinear = torch.ops.quantized.linear
            if use_multi_dim_input:
                batch_size *= 3  # Test the multi-dim input tensor
            X_scale = 1.5
            X_zp = 5
            X_value_min = 0
            X_value_max = 225
            X_q0 = np.round(
                np.random.rand(batch_size, input_channels) *
                (X_value_max - X_value_min)
                + X_value_min
            ).astype(np.uint8)
            W_scales = np.random.rand(output_channels)
            W_zps = np.round(np.random.rand(output_channels) * 100 - 50).astype(np.int)
            W_value_min = -128
            W_value_max = 127
            W_q0 = np.round(
                np.random.rand(output_channels, input_channels)
                * (W_value_max - W_value_min)
                + W_value_min
            ).astype(np.int8)
            b_value_min = -10
            b_value_max = 10
            b_q0 = np.round(
                np.random.rand(output_channels) *
                (b_value_max - b_value_min) + b_value_min
            ).astype(np.int32) if use_bias else None
            avoid_vpmaddubsw_overflow_linear(
                batch_size,
                input_channels,
                output_channels,
                X_q0,
                X_value_min,
                X_value_max,
                W_q0,
                W_value_min,
                W_value_max,
            )
            X = torch.from_numpy(_dequantize(
                X_q0, X_scale, X_zp)).to(dtype=torch.float)
            X_q = torch.quantize_per_tensor(
                X, scale=X_scale, zero_point=X_zp, dtype=torch.quint8)
            if use_channelwise:
                W = torch.from_numpy(_dequantize(W_q0, W_scales.reshape(
                    (-1, 1)), W_zps.reshape((-1, 1)))).to(dtype=torch.float)
                W_q = torch.quantize_per_channel(W, scales=torch.from_numpy(W_scales),
                                                 zero_points=torch.from_numpy(W_zps), axis=0, dtype=torch.qint8)
                b = torch.from_numpy(_dequantize(
                    b_q0, X_scale * W_scales, 0)).to(dtype=torch.float) if use_bias else None
                b_q = torch.quantize_per_channel(b, scales=torch.from_numpy(X_scale * W_scales),
                                                 zero_points=torch.zeros(output_channels, dtype=torch.long),
                                                 axis=0, dtype=torch.qint32) if use_bias else None
            else:
                W = torch.from_numpy(_dequantize(
                    W_q0, W_scales[0], W_zps[0])).to(dtype=torch.float)
                W_q = torch.quantize_per_tensor(W, scale=W_scales[0], zero_point=(
                    W_zps[0].astype(int).item()), dtype=torch.qint8)
                b = torch.from_numpy(_dequantize(
                    b_q0, X_scale * (W_scales[0].item()), 0)).to(dtype=torch.float) if use_bias else None
                b_q = torch.quantize_per_tensor(
                    b, scale=X_scale * (W_scales[0].item()), zero_point=0, dtype=torch.qint32) if use_bias else None
            # Compare X_scale * W_scale * input_channels * X_value_max * W_value_max with
            # Y_scale * 255 (max for uint8).
            Y_scale = 125.1234
            Y_zp = 5
            # Weight prepacking operator for quantized Linear
            float_bias = b if use_bias else None
            W_prepack = qlinear_prepack(W_q, float_bias)
            if use_multi_dim_input:
                X_q = X_q.view(3, int(batch_size / 3), input_channels)
            # Quantized Linear operator with prepacked weight
            Y_q = qlinear(X_q, W_prepack, Y_scale, Y_zp)
            if not use_channelwise:
                # Test the per-tensor quantization only
                # Reference quantized Linear operator
                Y_q_ref = qlinear_ref(X_q0, X_scale, X_zp, W_q0,
                                      W_scales[0], W_zps[0], b_q0, Y_scale, Y_zp)
                if use_relu:
                    Y_q_ref[Y_q_ref < Y_zp] = Y_zp
                if use_multi_dim_input:
                    Y_q_ref = np.reshape(
                        Y_q_ref, (3, int(batch_size / 3), output_channels))
                # Assert equal
                np.testing.assert_array_almost_equal(Y_q_ref, Y_q.int_repr().numpy(), decimal=decimal_val)
            # Test both per-tensor and per-channel quantization
            # Reference quantized result from PyTorch Linear operator
            W_fp32 = W_q.dequantize().to(dtype=torch.float)
            X_fp32 = X_q.dequantize().to(dtype=torch.float)
            b_fp32 = b_q.dequantize().to(dtype=torch.float) if use_bias else None
            Y_fp32_ref = F.linear(X_fp32, W_fp32, b_fp32)
            if use_relu:
                Y_fp32_ref[Y_fp32_ref < 0.0] = 0.0
            Y_q_ref2 = torch.quantize_per_tensor(
                Y_fp32_ref, Y_scale, Y_zp, torch.quint8)
            # Assert equal
            np.testing.assert_array_almost_equal(
                Y_q_ref2.int_repr().numpy(), Y_q.int_repr().numpy(), decimal=decimal_val)

    """Tests the correctness of the quantized::linear_unpack op."""
    @given(W=hu.tensor(shapes=hu.array_shapes(2, 2,),
                       qparams=hu.qparams(dtypes=torch.qint8)),
           use_channelwise=st.booleans(),
           qengine=st.sampled_from(("qnnpack", "fbgemm")))
    def test_qlinear_unpack(self, W, use_channelwise, qengine):
        if qengine not in torch.backends.quantized.supported_engines:
            return
        if qengine == 'qnnpack':
            if IS_PPC or TEST_WITH_UBSAN:
                return
            use_channelwise = False

        with override_quantized_engine(qengine):
            W, (W_scale, W_zp, torch_type) = W
            if use_channelwise:
                output_channels = W.shape[0]
                W_scales = torch.rand(output_channels).to(torch.double)
                W_zps = torch.round(torch.rand(output_channels)
                                    * 100 - 50).to(torch.int64)
            qlinear_prepack = torch.ops.quantized.linear_prepack
            qlinear_unpack = torch.ops.quantized.linear_unpack

            W = torch.from_numpy(W)
            if use_channelwise:
                W_q = torch.quantize_per_channel(
                    W, W_scales, W_zps, 0, dtype=torch_type)
            else:
                W_q = torch.quantize_per_tensor(W, scale=W_scale, zero_point=W_zp,
                                                dtype=torch_type)
            # Weight prepacking operator for quantized Linear
            W_prepack = qlinear_prepack(W_q)
            # Weight unpack operator for quantized Linear (Used for serialization)
            W_q_origin = qlinear_unpack(W_prepack)[0]
            # Assert equal
            np.testing.assert_equal(W_q.int_repr(), W_q_origin.int_repr().numpy())
            if use_channelwise:
                np.testing.assert_array_almost_equal(np.float32(W_q.q_per_channel_scales().numpy()),
                                                     np.float32(
                                                         W_q_origin.q_per_channel_scales().numpy()),
                                                     decimal=4)
                np.testing.assert_equal(W_q.q_per_channel_zero_points(
                ).numpy(), W_q_origin.q_per_channel_zero_points().numpy())
            else:
                np.testing.assert_equal(np.float32(
                    W_q.q_scale()), np.float32(W_q_origin.q_scale()))
                np.testing.assert_equal(
                    W_q.q_zero_point(), W_q_origin.q_zero_point())

class TestQuantizedConv(unittest.TestCase):
    def _test_qconv_unpack_impl(
        self, qconv_prepack_fn, qconv_unpack_fn, inputs, strides, pads,
        channelwise
    ):
        (X_data, W_data, bias_data, groups) = inputs
        (X, (X_scale, X_zero_point, X_qtype)) = X_data
        (W, (W_scale, W_zero_point, W_qtype)) = W_data
        (bias, (bias_scale, bias_zero_point, bias_qtype)) = bias_data
        if channelwise:
            output_channels = W.shape[0]
            W_scale = torch.tensor([W_scale] * output_channels)
            W_zero_point = torch.tensor([W_zero_point] * output_channels)

        W = torch.from_numpy(W).float()
        bias = torch.from_numpy(bias).float()
        if channelwise:
            W_q = torch.quantize_per_channel(
                W, scales=W_scale, zero_points=W_zero_point, axis=0,
                dtype=W_qtype)
>>>>>>> 36aaa299
        else:
            W_q = torch.quantize_per_tensor(
                W, scale=W_scale, zero_point=W_zero_point, dtype=W_qtype)

<<<<<<< HEAD
        if use_multi_dim_input:
            batch_size *= 3  # Test the multi-dim input tensor

        X_scale = 1.5
        X_zp = 5
        X_value_min = 0
        X_value_max = 225
        X_q0 = np.round(
            np.random.rand(batch_size, input_channels) * (X_value_max - X_value_min)
            + X_value_min
        ).astype(np.uint8)

        W_scale = 0.4
        W_zp = 2
        W_value_min = -128
        W_value_max = 127
        W_q0 = np.round(
            np.random.rand(output_channels, input_channels)
            * (W_value_max - W_value_min)
            + W_value_min
        ).astype(np.int8)
=======
        dilations = (1,) * len(strides)
        W_packed = qconv_prepack_fn(W_q, bias, strides, pads, dilations, groups)
        (W_unpacked, bias) = qconv_unpack_fn(W_packed)
>>>>>>> 36aaa299

        # Assert equal
        np.testing.assert_equal(W_q.int_repr().numpy(),
                                W_unpacked.int_repr().numpy())
        if channelwise:
            np.testing.assert_array_almost_equal(
                np.float32(W_q.q_per_channel_scales().numpy()),
                np.float32(W_unpacked.q_per_channel_scales().numpy()),
                decimal=4)
            np.testing.assert_equal(W_q.q_per_channel_zero_points(
            ).numpy(), W_unpacked.q_per_channel_zero_points().numpy())
        else:
            np.testing.assert_equal(np.float32(
                W_q.q_scale()), np.float32(W_unpacked.q_scale()))
            np.testing.assert_equal(
                W_q.q_zero_point(), W_unpacked.q_zero_point())

    def _test_qconv_impl(
        self, qconv_fn, qconv_prepack_fn, conv_op, batch_size,
        input_channels_per_group, input_feature_map_shape,
        output_channels_per_group, groups, kernels, strides, pads, dilations,
        X_scale, X_zero_point, W_scale, W_zero_point, Y_scale, Y_zero_point,
        use_bias, use_relu, use_channelwise
    ):
        input_channels = input_channels_per_group * groups
        output_channels = output_channels_per_group * groups
        # Padded input size should be at least as big as dilated kernel
        for i in range(len(kernels)):
            assume(input_feature_map_shape[i] + 2 * pads[i]
                   >= dilations[i] * (kernels[i] - 1) + 1)
        W_scale = W_scale * output_channels
        W_zero_point = W_zero_point * output_channels
        # Resize W_scale and W_zero_points arrays equal to output_channels
        W_scale = W_scale[:output_channels]
        W_zero_point = W_zero_point[:output_channels]
        # For testing, we use small values for weights and for activations
        # so that no overflow occurs in vpmaddubsw instruction. If the
        # overflow occurs in qconv implementation and if there is no
        # overflow
        # In reference we can't exactly match the results with reference.
        # Please see the comment in qconv implementation file
        # aten/src/ATen/native/quantized/cpu/qconv.cpp for more details.
        (W_value_min, W_value_max) = (-5, 5)
        # the operator expects them in the format
        # (output_channels, input_channels/groups,
        #  kernel_d, kernel_h, kernel_w)
        W_init = torch.randint(
            W_value_min,
            W_value_max,
            (output_channels, input_channels_per_group,) + kernels,
        )
        b_init = torch.randint(0, 10, (output_channels,))

<<<<<<< HEAD
        X = torch.from_numpy(_dequantize(X_q0, X_scale, X_zp)).to(dtype=torch.float)
        W = torch.from_numpy(_dequantize(W_q0, W_scale, W_zp)).to(dtype=torch.float)
        b = torch.from_numpy(_dequantize(b_q0, X_scale * W_scale, 0)).to(dtype=torch.float) if use_bias else None

        X_q = torch.quantize_linear(X, scale=X_scale, zero_point=X_zp, dtype=torch.quint8)
        W_q = torch.quantize_linear(W, scale=W_scale, zero_point=W_zp, dtype=torch.qint8)
        b_q = torch.quantize_linear(b, scale=X_scale * W_scale, zero_point=0, dtype=torch.qint32) if use_bias else None

        # Compare X_scale * W_scale * input_channels * X_value_max * W_value_max with
        # Y_scale * 255 (max for uint8).
        Y_scale = 125.1234
        Y_zp = 5

        # Reference quantized Linear operator
        Y_q_ref = qlinear_ref(X_q0, X_scale, X_zp, W_q0, W_scale, W_zp, b_q0, Y_scale, Y_zp)
        if use_relu:
            Y_q_ref[Y_q_ref < Y_zp] = Y_zp
        if use_multi_dim_input:
            Y_q_ref = np.reshape(Y_q_ref, (3, int(batch_size / 3), output_channels))

        # Weight prepacking operator for quantized Linear
        W_prepack = qlinear_prepack(W_q)

        if use_multi_dim_input:
            X_q = X_q.view(3, int(batch_size / 3), input_channels)

        # Quantized Linear operator with prepacked weight
        Y_q = qlinear(X_q, W_prepack, b_q, Y_scale, Y_zp)

        # Y_q_ref_real = _dequantize(Y_q_ref, Y_scale, Y_zp)
        # Y_q_real = Y_q.dequantize()

        # Assert equal
        np.testing.assert_equal(Y_q_ref, Y_q.int_repr().numpy())
=======
        (X_value_min, X_value_max) = (0, 4)
        X_init = torch.randint(
            X_value_min,
            X_value_max,
            (batch_size, input_channels,) + input_feature_map_shape,
        )
        X = X_scale * (X_init - X_zero_point).float()

        if use_channelwise:
            W_shape = (-1, 1) + (1,) * len(kernels)
            W_scales_tensor = torch.tensor(W_scale, dtype=torch.float)
            W_zero_points_tensor = torch.tensor(W_zero_point, dtype=torch.float)
            W = W_scales_tensor.reshape(*W_shape) * (
                W_init.float() - W_zero_points_tensor.reshape(*W_shape)).float()
            b = X_scale * W_scales_tensor * b_init.float()
        else:
            W = W_scale[0] * (W_init - W_zero_point[0]).float()
            b = X_scale * W_scale[0] * b_init.float()
>>>>>>> 36aaa299

        # Assign weights
        conv_op.weight = torch.nn.Parameter(W, requires_grad=False)
        conv_op.bias = torch.nn.Parameter(
            b, requires_grad=False) if use_bias else None
        result_ref = conv_op(X)
        if use_relu:
            relu = torch.nn.ReLU()
            result_ref = relu(result_ref)

        # Quantize reference results for comparision
        result_ref_q = torch.quantize_per_tensor(
            result_ref, scale=Y_scale, zero_point=Y_zero_point,
            dtype=torch.quint8)
        X_q = torch.quantize_per_tensor(
            X, scale=X_scale, zero_point=X_zero_point, dtype=torch.quint8)
        if use_channelwise:
            W_q = torch.quantize_per_channel(
                W, W_scales_tensor, W_zero_points_tensor.long(), 0,
                dtype=torch.qint8)
        else:
            W_q = torch.quantize_per_tensor(
                W, scale=W_scale[0], zero_point=W_zero_point[0],
                dtype=torch.qint8)

        bias_float = b if use_bias else None
        W_prepack = qconv_prepack_fn(
            W_q, bias_float, strides, pads, dilations, groups)
        Y_q = qconv_fn(
            X_q,
            W_prepack,
            strides,
            pads,
            dilations,
            groups,
            Y_scale,
            Y_zero_point,
        )

        # Make sure the results match
        # assert_array_almost_equal compares using the following formula:
        #     abs(desired-actual) < 1.5 * 10**(-decimal)
        # (https://docs.scipy.org/doc/numpy/reference/generated/numpy.testing.assert_almost_equal.html)
        # We use decimal = 0 to ignore off-by-1 differences between
        # reference and test. Off-by-1 differences arise due to the order of
        # round and zero_point addition operation, i.e., if addition
        # followed by round is used by reference and round followed by
        # addition is used by test, the results may differ by 1.
        # For example, the result of round(2.5) + 1 is 3 while
        # round(2.5 + 1) is 4 assuming the rounding mode is
        # round-to-nearest, ties-to-even.
        np.testing.assert_array_almost_equal(
            result_ref_q.int_repr().numpy(), Y_q.int_repr().numpy(), decimal=0)

    """Tests the correctness of quantized convolution op."""
    @given(batch_size=st.integers(1, 3),
           input_channels_per_group=st.sampled_from([2, 4, 5, 8, 16, 32]),
           height=st.integers(10, 16),
           width=st.integers(7, 14),
           output_channels_per_group=st.sampled_from([2, 4, 5, 8, 16, 32]),
           groups=st.integers(1, 3),
           kernel_h=st.integers(1, 7),
           kernel_w=st.integers(1, 7),
           stride_h=st.integers(1, 2),
           stride_w=st.integers(1, 2),
           pad_h=st.integers(0, 2),
           pad_w=st.integers(0, 2),
           dilation=st.integers(1, 2),
           X_scale=st.floats(1.2, 1.6),
           X_zero_point=st.integers(0, 4),
           W_scale=st.lists(st.floats(0.2, 1.6), min_size=1, max_size=2),
           W_zero_point=st.lists(st.integers(-5, 5), min_size=1, max_size=2),
           Y_scale=st.floats(4.2, 5.6),
           Y_zero_point=st.integers(0, 4),
           use_bias=st.booleans(),
           use_relu=st.booleans(),
           use_channelwise=st.booleans(),
           qengine=st.sampled_from(("qnnpack", "fbgemm")))
    def test_qconv(
            self,
            batch_size,
            input_channels_per_group,
            height,
            width,
            output_channels_per_group,
            groups,
            kernel_h,
            kernel_w,
            stride_h,
            stride_w,
            pad_h,
            pad_w,
            dilation,
            X_scale,
            X_zero_point,
            W_scale,
            W_zero_point,
            Y_scale,
            Y_zero_point,
            use_bias,
            use_relu,
            use_channelwise,
            qengine
    ):
        if qengine not in torch.backends.quantized.supported_engines:
            return
        if qengine == 'qnnpack':
            # QNNPACK qconv is flaky on MACOS. Issue #27326
            if IS_PPC or TEST_WITH_UBSAN or IS_MACOS:
                return
            use_channelwise = False

        input_channels = input_channels_per_group * groups
        output_channels = output_channels_per_group * groups
        kernels = (kernel_h, kernel_w)
        strides = (stride_h, stride_w)
        pads = (pad_h, pad_w)
        dilations = (dilation, dilation)

        with override_quantized_engine(qengine):
            qconv = torch.ops.quantized.conv2d
            if use_relu:
                qconv = torch.ops.quantized.conv2d_relu
            qconv_prepack = torch.ops.quantized.conv2d_prepack
            conv_op = torch.nn.Conv2d(
                input_channels,
                output_channels,
                kernels,
                strides,
                pads,
                dilations,
                groups,
            )
            self._test_qconv_impl(
                qconv, qconv_prepack, conv_op, batch_size,
                input_channels_per_group, (height, width),
                output_channels_per_group, groups, kernels, strides, pads,
                dilations, X_scale, X_zero_point, W_scale, W_zero_point,
                Y_scale, Y_zero_point, use_bias, use_relu, use_channelwise)

    """Tests the correctness of the quantized::qconv_unpack op."""
    @given(
        inputs=hu.tensor_conv(
            spatial_dim=2, batch_size_range=(1, 3),
            input_channels_per_group_range=(1, 4),
            output_channels_per_group_range=(1, 4), feature_map_range=(4, 8),
            kernel_range=(1, 4), max_groups=4,
            qparams=[hu.qparams(dtypes=torch.quint8,
                                zero_point_min=0,
                                zero_point_max=0),
                     hu.qparams(dtypes=torch.qint8,
                                zero_point_min=0,
                                zero_point_max=0),
                     hu.qparams(dtypes=torch.qint32,
                                zero_point_min=0,
                                zero_point_max=0)]),
        stride_h=st.integers(1, 3), stride_w=st.integers(1, 3),
        pad_h=st.integers(1, 2), pad_w=st.integers(1, 2),
        channelwise=st.booleans(),
        qengine=st.sampled_from(("qnnpack", "fbgemm")))
    def test_qconv_unpack(
        self, inputs, stride_h, stride_w, pad_h, pad_w, channelwise, qengine
    ):
        if qengine not in torch.backends.quantized.supported_engines:
            return
        if qengine == 'qnnpack':
            if IS_PPC or TEST_WITH_UBSAN:
                return
            channelwise = False

        with override_quantized_engine(qengine):
            qconv_prepack = torch.ops.quantized.conv2d_prepack
            qconv_unpack = torch.ops.quantized.conv2d_unpack
            self._test_qconv_unpack_impl(
                qconv_prepack, qconv_unpack, inputs, (stride_h, stride_w),
                (pad_h, pad_w), channelwise)

    @given(batch_size=st.integers(1, 4),
           input_channels_per_group=st.sampled_from([2, 4, 5, 8, 16]),
           D=st.integers(4, 8),
           H=st.integers(4, 8),
           W=st.integers(4, 8),
           output_channels_per_group=st.sampled_from([2, 4, 5, 8, 16]),
           groups=st.integers(1, 3),
           kernel_d=st.integers(1, 4),
           kernel_h=st.integers(1, 4),
           kernel_w=st.integers(1, 4),
           stride_d=st.integers(1, 2),
           stride_h=st.integers(1, 2),
           stride_w=st.integers(1, 2),
           pad_d=st.integers(0, 2),
           pad_h=st.integers(0, 2),
           pad_w=st.integers(0, 2),
           dilation=st.integers(1, 2),
           X_scale=st.floats(1.2, 1.6),
           X_zero_point=st.integers(0, 4),
           W_scale=st.lists(st.floats(0.2, 1.6), min_size=1, max_size=2),
           W_zero_point=st.lists(st.integers(-5, 5), min_size=1, max_size=2),
           Y_scale=st.floats(4.2, 5.6),
           Y_zero_point=st.integers(0, 4),
           use_bias=st.booleans(),
           use_relu=st.booleans(),
           use_channelwise=st.booleans(),
           qengine=st.sampled_from(("fbgemm",)))
    def test_qconv3d(
        self,
        batch_size,
        input_channels_per_group,
        D,
        H,
        W,
        output_channels_per_group,
        groups,
        kernel_d,
        kernel_h,
        kernel_w,
        stride_d,
        stride_h,
        stride_w,
        pad_d,
        pad_h,
        pad_w,
        dilation,
        X_scale,
        X_zero_point,
        W_scale,
        W_zero_point,
        Y_scale,
        Y_zero_point,
        use_bias,
        use_relu,
        use_channelwise,
        qengine
    ):
        if qengine not in torch.backends.quantized.supported_engines:
            return

        input_channels = input_channels_per_group * groups
        output_channels = output_channels_per_group * groups
        kernels = (kernel_d, kernel_h, kernel_w)
        strides = (stride_d, stride_h, stride_w)
        pads = (pad_d, pad_h, pad_w)
        dilations = (dilation, dilation, dilation)

        with override_quantized_engine(qengine):
            qconv = torch.ops.quantized.conv3d
            if use_relu:
                qconv = torch.ops.quantized.conv3d_relu
            qconv_prepack = torch.ops.quantized.conv3d_prepack
            conv_op = torch.nn.Conv3d(
                input_channels,
                output_channels,
                kernels,
                strides,
                pads,
                dilations,
                groups,
            )
            self._test_qconv_impl(
                qconv, qconv_prepack, conv_op, batch_size,
                input_channels_per_group, (D, H, W), output_channels_per_group,
                groups, kernels, strides, pads, dilations, X_scale,
                X_zero_point, W_scale, W_zero_point, Y_scale, Y_zero_point,
                use_bias, use_relu, use_channelwise)

    """Tests the correctness of the quantized::qconv3d_unpack op."""
    @given(
        inputs=hu.tensor_conv(
            spatial_dim=3, batch_size_range=(1, 3),
            input_channels_per_group_range=(1, 3),
            output_channels_per_group_range=(1, 3), feature_map_range=(3, 6),
            kernel_range=(1, 3), max_groups=3,
            qparams=[hu.qparams(dtypes=torch.quint8,
                                zero_point_min=0,
                                zero_point_max=0),
                     hu.qparams(dtypes=torch.qint8,
                                zero_point_min=0,
                                zero_point_max=0),
                     hu.qparams(dtypes=torch.qint32,
                                zero_point_min=0,
                                zero_point_max=0)]),
        stride_d=st.integers(1, 2), stride_h=st.integers(1, 2),
        stride_w=st.integers(1, 2),
        pad_d=st.integers(1, 2), pad_h=st.integers(1, 2),
        pad_w=st.integers(1, 2),
        channelwise=st.booleans(),
        qengine=st.sampled_from(("fbgemm",)))
    def test_qconv3d_unpack(
        self, inputs, stride_d, stride_h, stride_w, pad_d, pad_h, pad_w,
        channelwise, qengine
    ):
        if qengine not in torch.backends.quantized.supported_engines:
            return

        with override_quantized_engine(qengine):
            qconv3d_prepack = torch.ops.quantized.conv3d_prepack
            qconv3d_unpack = torch.ops.quantized.conv3d_unpack
            self._test_qconv_unpack_impl(
                qconv3d_prepack, qconv3d_unpack, inputs,
                (stride_d, stride_h, stride_w), (pad_d, pad_h, pad_w),
                channelwise)

@unittest.skipUnless('qnnpack' in torch.backends.quantized.supported_engines,
                     "This Pytorch Build has not been built with QNNPACK")
@unittest.skipIf(IS_PPC, "QNNPACK is not currently supported on ppc64le")
@unittest.skipIf(TEST_WITH_UBSAN,
                 "QNNPACK does not play well with UBSAN at the moment,"
                 " so we skip the test if we are in a UBSAN environment.")
@unittest.skipIf(IS_MACOS, "QNNPACK tests are flaky on MacOS currently - Issue #29326")
class TestQNNPackOps(TestCase):
    """Tests the correctness of the quantized::qnnpack_relu op."""
    @given(X=hu.tensor(shapes=hu.array_shapes(1, 5, 1, 5),
                       qparams=hu.qparams(dtypes=torch.quint8,
                                          zero_point_min=0,
                                          zero_point_max=0)))
    def test_qnnpack_relu(self, X):
        with override_quantized_engine('qnnpack'):
            X, (scale, zero_point, torch_type) = X
            relu = torch.nn.functional.relu
            X = torch.from_numpy(X)
            Y = X.clone()

            qX = torch.quantize_per_tensor(X, scale=scale, zero_point=zero_point, dtype=torch_type)
            qY_hat = relu(qX)

            Y[Y < 0] = 0
            qY = torch.quantize_per_tensor(Y, scale=scale, zero_point=zero_point, dtype=torch_type)
            self.assertEqual(qY, qY_hat)

    """Tests the correctness of the quantized::add (qnnpack) op."""
    @settings(suppress_health_check=(HealthCheck.filter_too_much,))
    @given(A=hu.tensor(shapes=hu.array_shapes(1, 5, 1, 5),
                       qparams=hu.qparams(dtypes=torch.quint8)),
           zero_point=st.sampled_from([0, 2, 5, 15, 127]),
           scale_A=st.sampled_from([0.001, 0.057, 0.889, 12.3]),
           scale_B=st.sampled_from([0.008, 0.0821, 0.67, 7]),
           scale_C=st.sampled_from([0.003, 0.07821, 0.457, 7.34]),)
    def test_qnnpack_add(self, A, zero_point, scale_A, scale_B, scale_C):
        with override_quantized_engine('qnnpack'):
            A_temp = A
            A, (scale_a, zero_point_A, torch_type) = A_temp
            B, (scale_b, zero_point_B, torch_type) = A_temp
            A = torch.from_numpy(A)
            B = torch.from_numpy(B)

            assume(scale_A // scale_C >= 2**-14)
            assume(scale_A // scale_C < 2**8)
            assume(scale_B // scale_C >= 2**-14)
            assume(scale_B // scale_C < 2**8)

            zero_point_C = 127
            qA = torch.quantize_per_tensor(A, scale=scale_A, zero_point=zero_point,
                                           dtype=torch.quint8)
            qB = torch.quantize_per_tensor(B, scale=scale_B, zero_point=zero_point,
                                           dtype=torch.quint8)

            # Add ground truth
            C = (qA.dequantize() + qB.dequantize()).numpy()

            qC = _quantize(C, scale_C, zero_point_C)

            qC_qnnp = torch.ops.quantized.add(qA, qB, scale_C, zero_point_C)

            np.testing.assert_equal(qC, qC_qnnp.int_repr(),
                                    "Quantized addition failed.")

            Crelu = C.copy()
            Crelu[C < 0] = 0
            qCrelu = torch.quantize_per_tensor(torch.from_numpy(Crelu), scale_C,
                                               zero_point_C, dtype=torch.quint8)
            qCrelu_hat = torch.ops.quantized.add_relu(qA, qB, scale=scale_C, zero_point=zero_point_C)
            np.testing.assert_equal(qCrelu.int_repr().numpy(), qCrelu_hat.int_repr(),
                                    "Quantized addition with ReLU failed.")

            A = torch.ones((0, 2), dtype=torch.float32)
            qA = torch.quantize_per_tensor(A, scale=scale_A, zero_point=zero_point_A,
                                           dtype=torch.quint8)
            qC = torch.ops.quantized.add(qA, qA, scale_C, zero_point_C)
            np.testing.assert_equal(qC.size(), qA.size(),
                                    "Quantized addition with batch size 0 failed.")

    """Tests the correctness of quantized::qnnpack_maxpool2d op."""
    @given(A=hu.tensor(shapes=hu.array_shapes(4, 4, 3, 5),
                       qparams=hu.qparams(dtypes=torch.quint8)),
           kernel=st.sampled_from([2, 4]),
           stride=st.sampled_from([1, 2]),
           padding=st.sampled_from([1, 2]))
    def test_qnnpack_maxpool2d(self, A, kernel, stride, padding):
        import torch.nn.functional as F

        with override_quantized_engine('qnnpack'):
            A, (scale, zero_point, torch_type) = A
            X = torch.from_numpy(A)
            np_type = np.uint8
            dilation = 1

            # Check constraints
            assume(kernel // 2 >= padding)  # Kernel cannot be overhanging!

            iH, iW = X.shape[-2:]

            oH = pool_output_shape(iH, kernel, padding, stride, dilation)
            assume(oH > 0)
            oW = pool_output_shape(iW, kernel, padding, stride, dilation)
            assume(oW > 0)

            k = (kernel, kernel)
            s = (stride, stride)
            d = (dilation, dilation)
            p = (padding, padding)

            q_max_pool = torch.ops.quantized.max_pool2d

            a = scale * (X - zero_point).to(dtype=torch.float)
            qa = torch.quantize_per_tensor(a, scale=scale, zero_point=zero_point,
                                           dtype=torch_type)

            a_ref = qa.dequantize()

            a_pool = F.max_pool2d(a_ref, kernel_size=k, stride=s, padding=p,
                                  dilation=d)

            a_pool_nhwc = a_pool.permute([0, 2, 3, 1])

            qa_pool = q_max_pool(qa, k, s, p, d, ceil_mode=False)

            qa_pool_int = qa_pool.dequantize()
            np.testing.assert_equal(a_pool.numpy(), qa_pool_int.numpy())

            A = torch.ones((0, 2, 4, 4), dtype=torch.float32)
            qa = torch.quantize_per_tensor(A, scale=scale, zero_point=zero_point,
                                           dtype=torch_type)
            qc = q_max_pool(qa, k, s, p, d, ceil_mode=False)
            oH = pool_output_shape(4, kernel, padding, stride, dilation)
            oW = pool_output_shape(4, kernel, padding, stride, dilation)
            np.testing.assert_equal(qc.size(), (0, 2, oH, oW),
                                    "Quantized maxpool2d with batch size 0 failed.")

    @given(batch_size=st.integers(1, 5),
           channels=st.sampled_from([2, 4, 5, 8, 16, 32]),
           height=st.integers(4, 10),
           width=st.integers(4, 10),
           kernel=st.integers(2, 5),
           stride=st.integers(1, 2),
           padding=st.integers(1, 2),
           scale=st.floats(0.2, 1.6),
           zero_point=st.integers(0, 25)
           )
    def test_avg_pool2d(
            self,
            batch_size,
            channels,
            height,
            width,
            kernel,
            stride,
            padding,
            scale,
            zero_point

    ):
        with override_quantized_engine('qnnpack'):
            import torch.nn.functional as F
            X_init = torch.from_numpy(np.random.randint(
                0, 50, (batch_size, channels, height, width)))

            X = scale * (X_init - zero_point).to(dtype=torch.float)

            # Check constraints
            assume(kernel // 2 >= padding)  # Kernel cannot be overhanging!

            iH, iW = X.shape[-2:]

            oH = pool_output_shape(iH, kernel, padding, stride, 1)
            assume(oH > 0)
            oW = pool_output_shape(iW, kernel, padding, stride, 1)
            assume(oW > 0)
            k = (kernel, kernel)
            s = (stride, stride)
            p = (padding, padding)

            q_avg_pool = torch.nn.quantized.functional.avg_pool2d

            x_q = torch.quantize_per_tensor(X, scale=scale, zero_point=zero_point,
                                            dtype=torch.quint8)

            a_pool = F.avg_pool2d(x_q.dequantize().to(torch.float), kernel_size=k, stride=s, padding=p)
            qa_pool = q_avg_pool(x_q, k, s, p)
            # Quantize Ref Output
            a_pool_q = torch.quantize_per_tensor(a_pool, scale=scale, zero_point=zero_point,
                                                 dtype=torch.quint8)
            np.testing.assert_array_almost_equal(a_pool_q.int_repr().numpy(),
                                                 qa_pool.int_repr().numpy(), decimal=0)


    @given(batch_size=st.integers(1, 5),
           channels=st.sampled_from([2, 4, 5, 8, 16, 32]),
           height=st.integers(4, 10),
           width=st.integers(4, 10),
           scale=st.floats(0.02, 2.6),
           zero_point=st.integers(0, 25))
    def test_mean(self, batch_size, channels, height, width, scale, zero_point):
        with override_quantized_engine('qnnpack'):
            dim = (2, 3)
            X_init = torch.from_numpy(np.random.randint(
                0, 50, (batch_size, channels, height, width)))
            X = scale * (X_init - zero_point).to(dtype=torch.float)

            qX = torch.quantize_per_tensor(X, scale, zero_point, torch.quint8)
            Y = torch.mean(qX.dequantize(), dim)
            Y = torch.quantize_per_tensor(Y, scale, zero_point, torch.quint8)
            qY = torch.mean(qX, dim)
            np.testing.assert_array_almost_equal(Y.int_repr().numpy(), qY.int_repr().numpy(), decimal=0)

"""Tests the correctness of the tensor comparators."""
class TestComparatorOps(TestCase):
    """Tests the element-wise equality ops."""
    @given(A=hu.tensor(shapes=((3, 4, 5),),
                       qparams=hu.qparams()),
           B=hu.tensor(shapes=((5,), (1, 5), (1, 1, 5), (4, 5), (3, 4, 5)),
                       qparams=hu.qparams()))
    def test_compare_tensor_tensor(self, A, B):
        A, (scale_a, zero_point_a, dtype_a) = A
        B, (scale_b, zero_point_b, dtype_b) = B
        tA = torch.from_numpy(A)
        tB = torch.from_numpy(B)

        qA = torch.quantize_per_tensor(tA, scale=scale_a, zero_point=zero_point_a,
                                       dtype=dtype_a)
        qB = torch.quantize_per_tensor(tB, scale=scale_b, zero_point=zero_point_b,
                                       dtype=dtype_b)
        dqA = qA.dequantize()
        dqB = qB.dequantize()

        ops_under_test = ('__eq__', '__ne__', '__ge__', '__le__', '__gt__',
                          '__lt__', 'eq', 'ne', 'ge', 'le', 'gt', 'lt')

        for op in ops_under_test:
            result_ref = getattr(dqA, op)(dqB)
            result = getattr(qA, op)(qB)
            self.assertEqual(result_ref, result,
                             "'tensor.{}(tensor)'' failed".format(op))
            # Reversed broadcasting.
            result_ref = getattr(dqB, op)(dqA)
            result = getattr(qB, op)(qA)
            self.assertEqual(result_ref, result,
                             "'tensor.{}(tensor)'' failed".format(op))

    @unittest.skip("FIXME: Failing due to overflow error without width option")
    @given(A=hu.tensor(shapes=((3, 4, 5),),
                       qparams=hu.qparams()),
           b=st.floats(allow_infinity=False, allow_nan=False))
    def test_compare_tensor_scalar(self, A, b):
        A, (scale_a, zero_point_a, dtype_a) = A
        tA = torch.from_numpy(A)

        qA = torch.quantize_per_tensor(tA, scale=scale_a, zero_point=zero_point_a,
                                       dtype=dtype_a)
        dqA = qA.dequantize()

        ops_under_test_reversible = ('__eq__', '__ne__', '__ge__', '__le__',
                                     '__gt__', '__lt__')
        ops_under_test_nonreversible = ('eq', 'ne', 'ge', 'le', 'gt', 'lt')

        for op in ops_under_test_reversible:
            result_ref = getattr(dqA, op)(b)
            result = getattr(qA, op)(b)
            self.assertEqual(result_ref, result,
                             "'tensor.{}(scalar)'' failed".format(op))
            # Reversed broadcasting.
            result_ref = getattr(b, op)(dqA)
            result = getattr(b, op)(qA)
            self.assertEqual(result_ref, result,
                             "'scalar.{}(tensor)'' failed".format(op))

        for op in ops_under_test_nonreversible:
            result_ref = getattr(dqA, op)(b)
            result = getattr(qA, op)(b)
            self.assertEqual(result_ref, result,
                             "'tensor.{}(scalar)'' failed".format(op))


if __name__ == "__main__":
    run_tests()<|MERGE_RESOLUTION|>--- conflicted
+++ resolved
@@ -1006,25 +1006,15 @@
         output_channels=st.integers(4, 8),
         use_bias=st.booleans(),
         use_relu=st.booleans(),
-<<<<<<< HEAD
-        use_multi_dim_input=st.booleans())
-    def test_qlinear(self, batch_size, input_channels, output_channels,
-                     use_bias, use_relu, use_multi_dim_input):
-        qlinear_prepack = torch.ops.quantized.fbgemm_linear_prepack
-=======
         use_multi_dim_input=st.booleans(),
         use_channelwise=st.booleans())
     def test_qlinear(self, batch_size, input_channels, output_channels,
                      use_bias, use_relu, use_multi_dim_input, use_channelwise):
         qlinear_prepack = torch.ops.quantized.linear_prepack
->>>>>>> 36aaa299
         if use_relu:
             qlinear_dynamic = torch.ops.quantized.linear_relu_dynamic
         else:
             qlinear_dynamic = torch.ops.quantized.linear_dynamic
-
-        if use_multi_dim_input:
-            batch_size *= 3  # Test the multi-dim input tensor
 
         if use_multi_dim_input:
             batch_size *= 3  # Test the multi-dim input tensor
@@ -1076,18 +1066,6 @@
         )
 
         X_fp32 = torch.from_numpy(_dequantize(X_q0, X_scale, X_zp)).to(dtype=torch.float)
-<<<<<<< HEAD
-        W_fp32 = torch.from_numpy(_dequantize(W_q0, W_scale, W_zp)).to(dtype=torch.float)
-        b_fp32 = torch.from_numpy(
-            _dequantize(b_q0, X_scale * W_scale, 0)
-        ).to(dtype=torch.float) if use_bias else None
-
-        if use_multi_dim_input:
-            X_fp32 = X_fp32.view(3, int(batch_size / 3), input_channels)
-
-        W_scale, W_zp = _calculate_dynamic_qparams(W_fp32, torch.qint8)
-        W_q = torch.quantize_linear(W_fp32, scale=W_scale, zero_point=W_zp, dtype=torch.qint8)
-=======
         if use_multi_dim_input:
             X_fp32 = X_fp32.view(3, int(batch_size / 3), input_channels)
 
@@ -1110,7 +1088,6 @@
             b_fp32 = torch.from_numpy(
                 _dequantize(b_q0, X_scale * int(W_scales[0].item()), 0)
             ).to(dtype=torch.float) if use_bias else None
->>>>>>> 36aaa299
 
         # Observe X_fp32 and determine X_scale and X_zero_point, this should match
         # internals of dynamic linear.
@@ -1142,14 +1119,6 @@
            output_channels=st.integers(4, 8),
            use_bias=st.booleans(),
            use_relu=st.booleans(),
-<<<<<<< HEAD
-           use_multi_dim_input=st.booleans())
-    def test_qlinear(self, batch_size, input_channels, output_channels, use_bias,
-                     use_relu, use_multi_dim_input):
-        qlinear_prepack = torch.ops.quantized.fbgemm_linear_prepack
-        if use_relu:
-            qlinear = torch.ops.quantized.fbgemm_linear_relu
-=======
            use_multi_dim_input=st.booleans(),
            use_channelwise=st.booleans(),
            qengine=st.sampled_from(("qnnpack", "fbgemm")))
@@ -1342,38 +1311,13 @@
             W_q = torch.quantize_per_channel(
                 W, scales=W_scale, zero_points=W_zero_point, axis=0,
                 dtype=W_qtype)
->>>>>>> 36aaa299
         else:
             W_q = torch.quantize_per_tensor(
                 W, scale=W_scale, zero_point=W_zero_point, dtype=W_qtype)
 
-<<<<<<< HEAD
-        if use_multi_dim_input:
-            batch_size *= 3  # Test the multi-dim input tensor
-
-        X_scale = 1.5
-        X_zp = 5
-        X_value_min = 0
-        X_value_max = 225
-        X_q0 = np.round(
-            np.random.rand(batch_size, input_channels) * (X_value_max - X_value_min)
-            + X_value_min
-        ).astype(np.uint8)
-
-        W_scale = 0.4
-        W_zp = 2
-        W_value_min = -128
-        W_value_max = 127
-        W_q0 = np.round(
-            np.random.rand(output_channels, input_channels)
-            * (W_value_max - W_value_min)
-            + W_value_min
-        ).astype(np.int8)
-=======
         dilations = (1,) * len(strides)
         W_packed = qconv_prepack_fn(W_q, bias, strides, pads, dilations, groups)
         (W_unpacked, bias) = qconv_unpack_fn(W_packed)
->>>>>>> 36aaa299
 
         # Assert equal
         np.testing.assert_equal(W_q.int_repr().numpy(),
@@ -1427,42 +1371,6 @@
         )
         b_init = torch.randint(0, 10, (output_channels,))
 
-<<<<<<< HEAD
-        X = torch.from_numpy(_dequantize(X_q0, X_scale, X_zp)).to(dtype=torch.float)
-        W = torch.from_numpy(_dequantize(W_q0, W_scale, W_zp)).to(dtype=torch.float)
-        b = torch.from_numpy(_dequantize(b_q0, X_scale * W_scale, 0)).to(dtype=torch.float) if use_bias else None
-
-        X_q = torch.quantize_linear(X, scale=X_scale, zero_point=X_zp, dtype=torch.quint8)
-        W_q = torch.quantize_linear(W, scale=W_scale, zero_point=W_zp, dtype=torch.qint8)
-        b_q = torch.quantize_linear(b, scale=X_scale * W_scale, zero_point=0, dtype=torch.qint32) if use_bias else None
-
-        # Compare X_scale * W_scale * input_channels * X_value_max * W_value_max with
-        # Y_scale * 255 (max for uint8).
-        Y_scale = 125.1234
-        Y_zp = 5
-
-        # Reference quantized Linear operator
-        Y_q_ref = qlinear_ref(X_q0, X_scale, X_zp, W_q0, W_scale, W_zp, b_q0, Y_scale, Y_zp)
-        if use_relu:
-            Y_q_ref[Y_q_ref < Y_zp] = Y_zp
-        if use_multi_dim_input:
-            Y_q_ref = np.reshape(Y_q_ref, (3, int(batch_size / 3), output_channels))
-
-        # Weight prepacking operator for quantized Linear
-        W_prepack = qlinear_prepack(W_q)
-
-        if use_multi_dim_input:
-            X_q = X_q.view(3, int(batch_size / 3), input_channels)
-
-        # Quantized Linear operator with prepacked weight
-        Y_q = qlinear(X_q, W_prepack, b_q, Y_scale, Y_zp)
-
-        # Y_q_ref_real = _dequantize(Y_q_ref, Y_scale, Y_zp)
-        # Y_q_real = Y_q.dequantize()
-
-        # Assert equal
-        np.testing.assert_equal(Y_q_ref, Y_q.int_repr().numpy())
-=======
         (X_value_min, X_value_max) = (0, 4)
         X_init = torch.randint(
             X_value_min,
@@ -1481,7 +1389,6 @@
         else:
             W = W_scale[0] * (W_init - W_zero_point[0]).float()
             b = X_scale * W_scale[0] * b_init.float()
->>>>>>> 36aaa299
 
         # Assign weights
         conv_op.weight = torch.nn.Parameter(W, requires_grad=False)
